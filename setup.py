import os
import platform
import subprocess
import sys
import sysconfig

import numpy as np
from packaging.version import Version, parse
from setuptools import Extension, setup

_BUILD_ATTEMPTS = 0

# This is copied from @robbuckley's fix for Panda's
# For mac, ensure extensions are built for macos 10.9 when compiling on a
# 10.9 system or above, overriding distuitls behavior which is to target
# the version that python was built for. This may be overridden by setting
# MACOSX_DEPLOYMENT_TARGET before calling setup.pcuda-comp-generalizey
if sys.platform == 'darwin':
    if 'MACOSX_DEPLOYMENT_TARGET' not in os.environ:
        current_system: Version = parse(platform.mac_ver()[0])
        python_target: Version = parse(sysconfig.get_config_var('MACOSX_DEPLOYMENT_TARGET'))
        if python_target < Version('10.9') and current_system >= Version('10.9'):
            os.environ['MACOSX_DEPLOYMENT_TARGET'] = '10.9'


def find_in_path(name, path):
    """Find a file in a search path and return its full path."""
    # adapted from:
    # http://code.activestate.com/recipes/52224-find-a-file-given-a-search-path/
    for dir in path.split(os.pathsep):
        binpath = os.path.join(dir, name)
        if os.path.exists(binpath):
            return os.path.abspath(binpath)
    return None


def get_cuda_path():
    """Return a tuple with (base_cuda_directory, full_path_to_nvcc_compiler)."""
    # Inspired by https://github.com/benfred/implicit/blob/master/cuda_setup.py
    nvcc_bin = "nvcc.exe" if sys.platform == "win32" else "nvcc"

    if "CUDAHOME" in os.environ:
        cuda_home = os.environ["CUDAHOME"]
    elif "CUDA_PATH" in os.environ:
        cuda_home = os.environ["CUDA_PATH"]
    else:
        # otherwise, search the PATH for NVCC
        found_nvcc = find_in_path(nvcc_bin, os.environ["PATH"])
        if found_nvcc is None:
            print(
                "The nvcc binary could not be located in your $PATH. Either "
                "add it to your path, or set $CUDAHOME to enable CUDA.",
            )
            return None
        cuda_home = os.path.dirname(os.path.dirname(found_nvcc))
    if not os.path.exists(os.path.join(cuda_home, "include")):
        print("Failed to find cuda include directory, using /usr/local/cuda")
        cuda_home = "/usr/local/cuda"

    nvcc = os.path.join(cuda_home, "bin", nvcc_bin)
    if not os.path.exists(nvcc):
        print("Failed to find nvcc compiler in %s, trying /usr/local/cuda" % nvcc)
        cuda_home = "/usr/local/cuda"
        nvcc = os.path.join(cuda_home, "bin", nvcc_bin)

    return cuda_home, nvcc


def compile_cuda_module(host_args):
    libname = '_cext_gpu.lib' if sys.platform == 'win32' else 'lib_cext_gpu.a'
    lib_out = 'build/' + libname
    if not os.path.exists('build/'):
        os.makedirs('build/')

    _, nvcc = get_cuda_path()

    print("NVCC ==> ", nvcc)
    arch_flags = (
        "-gencode=arch=compute_60,code=sm_60 "
        "-gencode=arch=compute_70,code=sm_70 "
        "-gencode=arch=compute_75,code=sm_75 "
        "-gencode=arch=compute_75,code=compute_75 "
        "-gencode=arch=compute_80,code=sm_80"
    )
    nvcc_command = (
        f"-allow-unsupported-compiler shap/cext/_cext_gpu.cu -lib -o {lib_out} "
        f"-Xcompiler {','.join(host_args)} "
        f"--include-path {sysconfig.get_path('include')} "
        "--std c++14 "
        "--expt-extended-lambda "
        f"--expt-relaxed-constexpr {arch_flags}"
    )
    print("Compiling cuda extension, calling nvcc with arguments:")
    print([nvcc] + nvcc_command.split(' '))
    subprocess.run([nvcc] + nvcc_command.split(' '), check=True)
    return 'build', '_cext_gpu'


def get_hip_path():
    """Return a tuple with (base_hip_directory, full_path_to_hipcc_compiler)."""
    hipcc_bin="hipcc"

    if "ROCMHOME" in os.environ:
        hip_home = os.environ["ROCMHOME"]
    elif "ROCM_PATH" in os.environ:
        hip_home = os.environ["ROCM_PATH"]
    else:
        # otherwise, search the PATH for HIPCC
        found_hipcc = find_in_path(hipcc_bin, "/opt/rocm/bin")
        if found_hipcc is None:
            print(
                "The hipcc binary could not be located in your $PATH. Either " +
                " add it to your path, or set $ROCM_PATH to enable ROCM"
            )
            return None
        hip_home = os.path.dirname(os.path.dirname(found_hipcc))
    if not os.path.exists(os.path.join(hip_home, "include")):
        print("Failed to find hip include directory, using /opt/rocm/")
        hip_home = "/opt/rocm/"

    hipcc = os.path.join(hip_home, "bin", hipcc_bin)
    if not os.path.exists(hipcc):
        print("Failed to find hipcc compiler in %s, trying /opt/rocm" % hipcc)
        hip_home = "/opt/rocm/"
        hipcc = os.path.join(hip_home, "bin", hipcc_bin)

    return (hip_home, hipcc)


def compile_hip_module(host_args):
    libname = '_cext_gpu.lib' if sys.platform == 'win32' else 'lib_cext_gpu.a'
    lib_out = 'build/' + libname
    if not os.path.exists('build/'):
        os.makedirs('build/')

    hip_home, hipcc = get_hip_path()

    print("HIPCC ==> ", hipcc)
    arch_flags = " "
    #hipcc_command = "shap/cext/_cext_gpu.hip -o {} {} -I{} -c -O3 " \
    #              "--std=c++14 ".format(
    #                  lib_out,
    #                  ','.join(host_args),
    #                  get_python_inc(), arch_flags)
    hipcc_command = (
        f"shap/cext/_cext_gpu.hip -c -O3 -o {lib_out} "
        f"{','.join(host_args)} "
        f"-I{sysconfig.get_path('include')} "
        "--std=c++14"
    )
    print("Compiling hip extension, calling hipcc with arguments:")
    print([hipcc] + hipcc_command.split(' '))
    subprocess.run([hipcc] + hipcc_command.split(' '), check=True)
    return 'build', '_cext_gpu'

def run_setup(*, with_binary, with_cuda, with_hip):
    ext_modules = []
    if with_binary:
        compile_args = []
        if sys.platform == 'zos':
            compile_args.append('-qlonglong')
        if sys.platform == 'win32':
            compile_args.append('/MD')

        ext_modules.append(
            Extension('shap._cext', sources=['shap/cext/_cext.cc'],
                      include_dirs=[np.get_include()],
                      extra_compile_args=compile_args))
    if with_cuda:
        try:
            cuda_home, _ = get_cuda_path()
            if sys.platform == 'win32':
                cudart_path = cuda_home + '/lib/x64'
            else:
                cudart_path = cuda_home + '/lib64'
                compile_args.append('-fPIC')

            lib_dir, lib = compile_cuda_module(compile_args)

            ext_modules.append(
                Extension('shap._cext_gpu', sources=['shap/cext/_cext_gpu.cc'],
                          extra_compile_args=compile_args,
                          include_dirs=[np.get_include()],
                          library_dirs=[lib_dir, cudart_path],
                          libraries=[lib, 'cudart'],
                          depends=['shap/cext/_cext_gpu.cu', 'shap/cext/gpu_treeshap.h', 'setup.py'])
            )
        except Exception as e:
            raise Exception("Error building cuda module: " + repr(e)) from e

    if with_hip:
        try:
            hip_home, hipcc = get_hip_path()
            hiprt_path = hip_home + '/lib'
            compile_args.append('-fPIC')

            lib_dir, lib = compile_hip_module(compile_args)

            ext_modules.append(
                Extension('shap._cext_gpu', sources=['shap/cext/_cext_gpu.cc'],
                          extra_compile_args=compile_args,
                          include_dirs=[np.get_include()],
                          library_dirs=[lib_dir, hiprt_path],
                          libraries=[lib, 'amdhip64'],
                          depends=['shap/cext/_cext_gpu.hip', 'shap/cext/rocgpu_treeshap.h', 
                              'shap/cext/amd_warp_primitives.h', 'setup.py'])
            )
        except Exception as e:
            raise Exception("Error building hip module: " + repr(e))

    setup(ext_modules=ext_modules)

<<<<<<< HEAD
def try_run_setup(*, with_binary, with_cuda, with_hip):
    """ Fails gracefully when various install steps don't work.
    """
=======
def try_run_setup(*, with_binary, with_cuda):
    """Fails gracefully when various install steps don't work."""
>>>>>>> 74db96c3
    global _BUILD_ATTEMPTS
    _BUILD_ATTEMPTS += 1

    try:
        print(f"Attempting to build SHAP: {with_binary=}, {with_cuda=}, {with_hip=}, (Attempt {_BUILD_ATTEMPTS})")
        run_setup(with_binary=with_binary, with_cuda=with_cuda, with_hip=with_hip)
    except Exception as e:
        print("Exception occurred during setup,", str(e))

        if with_cuda:
            with_cuda = False
            print("WARNING: Could not compile cuda extensions.")
            print("Retrying SHAP build without cuda extension...")
        elif with_hip:
            with_hip= False
            print("WARNING: Could not compile hip extensions.")
            print("Retrying SHAP build without hip extension...")
        elif with_binary:
            with_binary = False
            print("WARNING: The C extension could not be compiled, sklearn tree models not supported.")
            print("Retrying SHAP build without binary extension...")
        else:
            print("ERROR: Failed to build!")
            raise

        try_run_setup(with_binary=with_binary, with_cuda=with_cuda, with_hip=with_hip)


# we seem to need this import guard for appveyor
if __name__ == "__main__":
    try_run_setup(with_binary=True, with_cuda=True, with_hip=True)<|MERGE_RESOLUTION|>--- conflicted
+++ resolved
@@ -210,14 +210,9 @@
 
     setup(ext_modules=ext_modules)
 
-<<<<<<< HEAD
+
 def try_run_setup(*, with_binary, with_cuda, with_hip):
-    """ Fails gracefully when various install steps don't work.
-    """
-=======
-def try_run_setup(*, with_binary, with_cuda):
     """Fails gracefully when various install steps don't work."""
->>>>>>> 74db96c3
     global _BUILD_ATTEMPTS
     _BUILD_ATTEMPTS += 1
 
