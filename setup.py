--- conflicted
+++ resolved
@@ -96,7 +96,6 @@
     return 'build', '_cext_gpu'
 
 
-<<<<<<< HEAD
 def get_hip_path():
     """Return a tuple with (base_hip_directory, full_path_to_hipcc_compiler)."""
     hipcc_bin="hipcc"
@@ -138,21 +137,23 @@
 
     print("HIPCC ==> ", hipcc)
     arch_flags = " "
-    hipcc_command = "shap/cext/_cext_gpu.hip -o {} {} -I{} -c -O3 " \
-                   "--std=c++14 ".format(
-                       lib_out,
-                       ','.join(host_args),
-                       get_python_inc(), arch_flags)
+    #hipcc_command = "shap/cext/_cext_gpu.hip -o {} {} -I{} -c -O3 " \
+    #              "--std=c++14 ".format(
+    #                  lib_out,
+    #                  ','.join(host_args),
+    #                  get_python_inc(), arch_flags)
+    hipcc_command = (
+        f"shap/cext/_cext_gpu.hip -c -O3 -o {lib_out} "
+        f"{','.join(host_args)} "
+        f"-I{sysconfig.get_path('include')} "
+        "--std=c++14"
+    )
     print("Compiling hip extension, calling hipcc with arguments:")
     print([hipcc] + hipcc_command.split(' '))
     subprocess.run([hipcc] + hipcc_command.split(' '), check=True)
     return 'build', '_cext_gpu'
 
-def run_setup(with_binary, test_xgboost, test_lightgbm, test_catboost, test_spark, test_pyod,
-              with_cuda, with_hip, test_transformers, test_pytorch, test_sentencepiece, test_opencv):
-=======
-def run_setup(*, with_binary, with_cuda):
->>>>>>> 7bd33ff5
+def run_setup(*, with_binary, with_cuda, with_hip):
     ext_modules = []
     if with_binary:
         compile_args = []
@@ -187,7 +188,6 @@
         except Exception as e:
             raise Exception("Error building cuda module: " + repr(e)) from e
 
-<<<<<<< HEAD
     if with_hip:
         try:
             hip_home, hipcc = get_hip_path()
@@ -199,6 +199,7 @@
             ext_modules.append(
                 Extension('shap._cext_gpu', sources=['shap/cext/_cext_gpu.cc'],
                           extra_compile_args=compile_args,
+                          include_dirs=[np.get_include()],
                           library_dirs=[lib_dir, hiprt_path],
                           libraries=[lib, 'amdhip64'],
                           depends=['shap/cext/_cext_gpu.hip', 'shap/cext/rocgpu_treeshap.h', 
@@ -207,91 +208,39 @@
         except Exception as e:
             raise Exception("Error building hip module: " + repr(e))
 
-    tests_require = ['pytest', 'pytest-mpl', 'pytest-cov']
-    if test_xgboost:
-        tests_require += ['xgboost']
-    if test_lightgbm:
-        tests_require += ['lightgbm']
-    if test_catboost:
-        tests_require += ['catboost']
-    if test_spark:
-        tests_require += ['pyspark']
-    if test_pyod:
-        tests_require += ['pyod']
-    if test_transformers:
-        tests_require += ['transformers']
-    if test_pytorch:
-        tests_require += ['torch']
-    if test_sentencepiece:
-        tests_require += ['sentencepiece']
-    if test_opencv:
-        tests_require += ['opencv-python']
-=======
     setup(ext_modules=ext_modules)
->>>>>>> 7bd33ff5
-
-
-def try_run_setup(*, with_binary, with_cuda):
+
+def try_run_setup(*, with_binary, with_cuda, with_hip):
     """ Fails gracefully when various install steps don't work.
     """
     global _BUILD_ATTEMPTS
     _BUILD_ATTEMPTS += 1
 
     try:
-        print(f"Attempting to build SHAP: {with_binary=}, {with_cuda=} (Attempt {_BUILD_ATTEMPTS})")
-        run_setup(with_binary=with_binary, with_cuda=with_cuda)
+        print(f"Attempting to build SHAP: {with_binary=}, {with_cuda=}, {with_hip=}, (Attempt {_BUILD_ATTEMPTS})")
+        run_setup(with_binary=with_binary, with_cuda=with_cuda, with_hip=with_hip)
     except Exception as e:
-<<<<<<< HEAD
-        print(str(e))
-        if "xgboost" in str(e).lower():
-            kwargs["test_xgboost"] = False
-            print("Couldn't install XGBoost for testing!")
-            try_run_setup(**kwargs)
-        elif "lightgbm" in str(e).lower():
-            kwargs["test_lightgbm"] = False
-            print("Couldn't install LightGBM for testing!")
-            try_run_setup(**kwargs)
-        elif "catboost" in str(e).lower():
-            kwargs["test_catboost"] = False
-            print("Couldn't install CatBoost for testing!")
-            try_run_setup(**kwargs)
-        elif "cuda" in str(e).lower():
-            kwargs["with_cuda"] = False
-            print("WARNING: Could not compile cuda extensions")
-            try_run_setup(**kwargs)
-        elif "hip" in str(e).lower():
-            kwargs["with_hip"] = False
-            print("WARNING: Could not compile hip extensions")
-            try_run_setup(**kwargs)
-        elif kwargs["with_binary"]:
-            kwargs["with_binary"] = False
-=======
         print("Exception occurred during setup,", str(e))
 
         if with_cuda:
             with_cuda = False
             print("WARNING: Could not compile cuda extensions.")
             print("Retrying SHAP build without cuda extension...")
+        elif with_hip:
+            with_hip= False
+            print("WARNING: Could not compile hip extensions.")
+            print("Retrying SHAP build without hip extension...")
         elif with_binary:
             with_binary = False
->>>>>>> 7bd33ff5
             print("WARNING: The C extension could not be compiled, sklearn tree models not supported.")
             print("Retrying SHAP build without binary extension...")
         else:
             print("ERROR: Failed to build!")
             raise
 
-        try_run_setup(with_binary=with_binary, with_cuda=with_cuda)
+        try_run_setup(with_binary=with_binary, with_cuda=with_cuda, with_hip=with_hip)
 
 
 # we seem to need this import guard for appveyor
 if __name__ == "__main__":
-<<<<<<< HEAD
-    try_run_setup(
-        with_binary=True, test_xgboost=True, test_lightgbm=True, test_catboost=True,
-        test_spark=True, test_pyod=True, with_cuda=True, with_hip=True, test_transformers=True, test_pytorch=True,
-        test_sentencepiece=True, test_opencv=True
-    )
-=======
-    try_run_setup(with_binary=True, with_cuda=True)
->>>>>>> 7bd33ff5
+    try_run_setup(with_binary=True, with_cuda=True, with_hip=True)