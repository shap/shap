--- conflicted
+++ resolved
@@ -30,13 +30,8 @@
     "@testing-library/react": "^16.2.0",
     "babel-jest": "^30.0.2",
     "babel-loader": "^10.0.0",
-<<<<<<< HEAD
     "jest": "^30.0.3",
-    "jest-environment-jsdom": "^29.6.1",
-=======
-    "jest": "^29.6.1",
     "jest-environment-jsdom": "^30.0.2",
->>>>>>> d19b58ad
     "react-test-renderer": "^19.0.0",
     "webpack": "^5.88.2",
     "webpack-cli": "^6.0.1",
