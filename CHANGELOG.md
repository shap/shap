# Changelog

All notable changes to this project will be documented in this file.

The format is based on [Keep a Changelog](https://keepachangelog.com/en/1.0.0/).

## Unreleased
<!--Changes from new PRs should be put in this section-->

### Added
<<<<<<< HEAD
- Added `show_values_in_legend` parameter to `summary_legacy`
  ([#3062](https://github.com/slundberg/shap/pull/3062) by @101AlexMartin).
=======

### Fixed

### Changed

### Removed

## 0.42.1 - 2023-07-11

Patch release to provide wheels for a broader range of architectures.

- Added wheels for `linux:aarch64` and `macos:arm64`
  ([#3078](https://github.com/slundberg/shap/pull/3078) by @PrimozGodec and
  [#3083](https://github.com/slundberg/shap/pull/3083) by @connortann).
- Fixed circular import issues with `shap.benchmark`
  ([#3076](https://github.com/slundberg/shap/pull/3076) by @thatlittleboy).
>>>>>>> 36556dd4

## 0.42.0 - 2023-07-05

This release incorporates many changes that were originally contributed by the SHAP
community via @dsgibbons's [Community Fork][fork], which has now been merged
into the main shap repository. PRs from this origin are labelled here as `fork#123`.

[fork]: https://github.com/slundberg/shap/discussions/2942

### Added

- Added support for python 3.11
  ([fork#72](https://github.com/dsgibbons/shap/pull/72) by @connortann).
- Added `n_points` parameter to all functions in `shap.datasets`
  ([fork#39](https://github.com/dsgibbons/shap/pull/39) by @thatlittleboy).
- Added `__call__` to `KernelExplainer`
  ([#2966](https://github.com/slundberg/shap/pull/2966) by @dwolfeu).
- Added [contributing guidelines][contrib-guide]
  ([#2996](https://github.com/slundberg/shap/pull/2996) by @connortann).

[contrib-guide]: [https://github.com/slundberg/shap/blob/master/CONTRIBUTING.md]

### Fixed

- Fixed `plot.waterfall` to support yticklabels with boolean features
  ([fork#58](https://github.com/dsgibbons/shap/pull/58) by @dwolfeu).
- Prevent `TreeExplainer.__call__` from throwing ValueError when passed a pandas
  DataFrame containing Categorical columns
  ([fork#88](https://github.com/dsgibbons/shap/pull/88) by @thatlittleboy).
- Fixed sampling in `shap.datasets` to sample without replacement
  ([fork#36](https://github.com/dsgibbons/shap/pull/36) by @thatlittleboy).
- Fixed an `UnboundLocalError` problem arising from passing a dictionary input to `shap.plots.bar`
  ([#3001](https://github.com/slundberg/shap/pull/3001) by @thatlittleboy).
  ([fork#36](https://github.com/dsgibbons/shap/pull/36) by @thatlittleboy).
- Fixed an `UnboundLocalError` problem arising from passing a dictionary input
  to `shap.plots.bar`
  ([#3001](https://github.com/slundberg/shap/pull/3000) by @thatlittleboy).
- Fixed tensorflow import issue with Pyspark when using `Gradient`
  ([#2983](https://github.com/slundberg/shap/pull/2983) by @skamdar).
- Fixed the aspect ratio of the colorbar in `shap.plots.heatmap`, and use the
  `ax` matplotlib API internally for plotting
  ([#3040](https://github.com/slundberg/shap/pull/3040) by @thatlittleboy).
- Fixed deprecation warnings for `numba>=0.44`
  ([fork#9](https://github.com/dsgibbons/shap/pull/9) and
  [fork#68](https://github.com/dsgibbons/shap/pull/68) by @connortann).
- Fixed deprecation warnings for `numpy>=1.24` from numpy types
  ([fork#7](https://github.com/dsgibbons/shap/pull/7) by @dsgibbons).
- Fixed deprecation warnings for `Ipython>=8` from `Ipython.core.display`
  ([fork#13](https://github.com/dsgibbons/shap/pull/13) by @thatlittleboy).
- Fixed deprecation warnings for `tensorflow>=2.11` from `tf.optimisers`
  ([fork#16](https://github.com/dsgibbons/shap/pull/16) by @simonangerbauer).
- Fixed deprecation warnings for `sklearn>=1.2` from `sklearn.linear_model`
  ([fork#22](https://github.com/dsgibbons/shap/pull/22) by @dsgibbons).
- Fixed deprecation warnings for `xgboost>=1.4` from `ntree_limit` in tree explainer
  ([#2987](https://github.com/slundberg/shap/pull/2987) by @adnene-guessoum).
- Fixed build on Windows and MacOS
  ([#3015](https://github.com/slundberg/shap/pull/3015) by @PrimozGodec;
  [#3028](https://github.com/slundberg/shap/pull/3028),
  [#3029](https://github.com/slundberg/shap/pull/3029) and
  [#3031](https://github.com/slundberg/shap/pull/3031) by @connortann).
- Fixed creation of ragged arrays in `shap.explainers.Exact`
  ([#3064](https://github.com/slundberg/shap/pull/3064) by @connortann).

### Changed

- Updates to docstrings of several `shap.plots` functions
  ([#3003](https://github.com/slundberg/shap/pull/3003),
   [#3005](https://github.com/slundberg/shap/pull/3005) by @thatlittleboy).

### Removed

- Deprecated the Boston house price dataset
  ([fork#38](https://github.com/dsgibbons/shap/pull/38) by @thatlittleboy).
- Removed the unused `mimic.py` file and `MimicExplainer` code
  ([fork#53](https://github.com/dsgibbons/shap/pull/53) by @thatlittleboy).

### Maintenance

- Fixed failing unit tests
  ([fork#29](https://github.com/dsgibbons/shap/pull/29) by @dsgibbons,
   [fork#20](https://github.com/dsgibbons/shap/pull/20) by @simonangerbauer,
   [#3044](https://github.com/slundberg/shap/pull/3044) and
   [fork#24](https://github.com/dsgibbons/shap/pull/24) by @connortann).
- Include CUDA GPU C extension files in the source distribution
  ([#3009](https://github.com/slundberg/shap/pull/3009) by @jklaise).
- Fixed installation of package via setuptools
  ([fork#51](https://github.com/dsgibbons/shap/pull/51) by @thatlittleboy).
- Introduced a minimal set of `ruff` linting
  ([fork#25](https://github.com/dsgibbons/shap/pull/25),
   [fork#26](https://github.com/dsgibbons/shap/pull/26),
   [fork#27](https://github.com/dsgibbons/shap/pull/27),
   [#2973](https://github.com/slundberg/shap/pull/2973),
   [#2972](https://github.com/slundberg/shap/pull/2972) and
   [#2976](https://github.com/slundberg/shap/pull/2976) by @connortann;
   [#2968](https://github.com/slundberg/shap/pull/2968),
   [#2986](https://github.com/slundberg/shap/pull/2986) by @thatlittleboy).
- Updated project metadata to PEP 517
  ([#3022](https://github.com/slundberg/shap/pull/3022) by @connortann).
- Introduced more thorough testing on CI against newer dependencies
  ([fork#61](https://github.com/dsgibbons/shap/pull/61) and
   [#3017](https://github.com/slundberg/shap/pull/3017)
  by @connortann)
- Reduced unit test time by ~5 mins
  ([#3046](https://github.com/slundberg/shap/pull/3046) by @connortann).
- Introduced fixtures for reproducible fuzz testing
  ([#3048](https://github.com/slundberg/shap/pull/3048) by @connortann).


## [0.41.0] - 2022-06-16

For details of previous changes, see the release page on GitHub
[here](https://github.com/slundberg/shap/releases).<|MERGE_RESOLUTION|>--- conflicted
+++ resolved
@@ -8,10 +8,8 @@
 <!--Changes from new PRs should be put in this section-->
 
 ### Added
-<<<<<<< HEAD
 - Added `show_values_in_legend` parameter to `summary_legacy`
   ([#3062](https://github.com/slundberg/shap/pull/3062) by @101AlexMartin).
-=======
 
 ### Fixed
 
@@ -28,7 +26,6 @@
   [#3083](https://github.com/slundberg/shap/pull/3083) by @connortann).
 - Fixed circular import issues with `shap.benchmark`
   ([#3076](https://github.com/slundberg/shap/pull/3076) by @thatlittleboy).
->>>>>>> 36556dd4
 
 ## 0.42.0 - 2023-07-05
 
