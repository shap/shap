"""Shared pytest fixtures"""

<<<<<<< HEAD
from dataclasses import asdict

import matplotlib.pyplot as plt
=======
>>>>>>> c092d99b
import pytest

import shap
from shap.plots import _style


<<<<<<< HEAD
@pytest.fixture(autouse=True)
def close_matplotlib_plots_after_tests():
    plt.close("all")


@pytest.fixture(autouse=True)
def reset_style_to_default():
    # Protect against any unintended state changes between tests
    options = asdict(_style.load_default_style())
    _style.set_style(**options)


=======
>>>>>>> c092d99b
@pytest.fixture()
def explainer():
    """A simple explainer to be used as a test fixture."""
    xgboost = pytest.importorskip("xgboost")
    # get a dataset on income prediction
    X, y = shap.datasets.adult()
    X = X.iloc[:100]
    y = y[:100]

    # train an XGBoost model (but any other model type would also work)
    model = xgboost.XGBClassifier(random_state=0, tree_method="exact", base_score=0.5).fit(X, y)

    # build an Exact explainer and explain the model predictions on the given dataset
    return shap.TreeExplainer(model, X)<|MERGE_RESOLUTION|>--- conflicted
+++ resolved
@@ -1,21 +1,11 @@
 """Shared pytest fixtures"""
 
-<<<<<<< HEAD
 from dataclasses import asdict
 
-import matplotlib.pyplot as plt
-=======
->>>>>>> c092d99b
 import pytest
 
 import shap
 from shap.plots import _style
-
-
-<<<<<<< HEAD
-@pytest.fixture(autouse=True)
-def close_matplotlib_plots_after_tests():
-    plt.close("all")
 
 
 @pytest.fixture(autouse=True)
@@ -25,8 +15,6 @@
     _style.set_style(**options)
 
 
-=======
->>>>>>> c092d99b
 @pytest.fixture()
 def explainer():
     """A simple explainer to be used as a test fixture."""
