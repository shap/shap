--- conflicted
+++ resolved
@@ -40,8 +40,7 @@
     explainer = shap.TreeExplainer(model)
     shap_values = explainer.shap_values(X)
 
-<<<<<<< HEAD
-    # visualize the first prediction's explaination
+    # visualize the first prediction's explanation
     shap.force_plot(explainer.expected_value, shap_values[0, :], X.iloc[0, :], matplotlib=True, text_rotation=30, show=False)
 
 @pytest.mark.mpl_image_compare(tolerance=3)
@@ -74,8 +73,4 @@
         matplotlib=True,
         show=False,
     )
-    return plt.gcf()
-=======
-    # visualize the first prediction's explanation
-    shap.force_plot(explainer.expected_value, shap_values[0, :], X.iloc[0, :], matplotlib=True, text_rotation=30, show=False)
->>>>>>> c03104a7
+    return plt.gcf()