import matplotlib.pyplot as plt
import numpy as np
import pandas as pd
import pytest
from sklearn.tree import DecisionTreeRegressor

import shap
from shap.plots import _style


def test_waterfall_input_is_explanation():
    """Checks an error is raised if a non-Explanation object is passed as input."""
    with pytest.raises(
        TypeError,
        match="waterfall plot requires an `Explanation` object",
    ):
        _ = shap.plots.waterfall(np.random.randn(20, 5), show=False)


def test_waterfall_wrong_explanation_shape(explainer):
    explanation = explainer(explainer.data)

    emsg = "waterfall plot can currently only plot a single explanation"
    with pytest.raises(ValueError, match=emsg):
        shap.plots.waterfall(explanation, show=False)


@pytest.mark.mpl_image_compare(tolerance=3)
def test_waterfall(explainer):
    """Test the new waterfall plot."""
    fig = plt.figure()
<<<<<<< HEAD
    explanation = explainer(explainer.data)
    shap.plots.waterfall(explanation[0])
=======
    shap_values = explainer(explainer.data)
    shap.plots.waterfall(shap_values[0], show=False)
>>>>>>> c092d99b
    plt.tight_layout()
    return fig


@pytest.mark.mpl_image_compare(tolerance=3)
def test_waterfall_legacy(explainer):
    """Test the old waterfall plot."""
    shap_values = explainer.shap_values(explainer.data)
    fig = plt.figure()
    shap.plots._waterfall.waterfall_legacy(explainer.expected_value, shap_values[0], show=False)
    plt.tight_layout()
    return fig


@pytest.mark.mpl_image_compare(tolerance=3)
def test_waterfall_bounds(explainer):
    """Test the waterfall plot with upper and lower error bounds plotted."""
    fig = plt.figure()
    explanation = explainer(explainer.data)
    explanation._s.lower_bounds = explanation.values - 0.1
    explanation._s.upper_bounds = explanation.values + 0.1
    shap.plots.waterfall(explanation[0])
    plt.tight_layout()
    return fig


@pytest.mark.mpl_image_compare(tolerance=3)
def test_waterfall_custom_style(explainer):
    """Test the waterfall plot in the context of custom styles"""
    with _style.style_context(
        primary_color_positive="#9ACD32",
        primary_color_negative="#FFA500",
        text_color="black",
        hlines_color="red",
        vlines_color="red",
        tick_labels_color="red",
    ):
        fig = plt.figure()
        explanation = explainer(explainer.data)
        shap.plots.waterfall(explanation[0])
        plt.tight_layout()
    return fig


def test_waterfall_plot_for_decision_tree_explanation():
    # Regression tests for GH #3129
    X = pd.DataFrame({"A": [1, 2, 3], "B": [2, 1, 3]})
    y = pd.Series([1, 2, 3])
    model = DecisionTreeRegressor()
    model.fit(X, y)
    explainer = shap.TreeExplainer(model)
    explanation = explainer(X)
    shap.plots.waterfall(explanation[0], show=False)<|MERGE_RESOLUTION|>--- conflicted
+++ resolved
@@ -29,13 +29,8 @@
 def test_waterfall(explainer):
     """Test the new waterfall plot."""
     fig = plt.figure()
-<<<<<<< HEAD
     explanation = explainer(explainer.data)
-    shap.plots.waterfall(explanation[0])
-=======
-    shap_values = explainer(explainer.data)
-    shap.plots.waterfall(shap_values[0], show=False)
->>>>>>> c092d99b
+    shap.plots.waterfall(explanation[0], show=False)
     plt.tight_layout()
     return fig
 
