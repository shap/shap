--- conflicted
+++ resolved
@@ -134,13 +134,7 @@
 
     train_data = lightgbm.Dataset(X, label=y)
     model = lightgbm.train(dict(objective="multiclass", num_classes=2), train_data)
-<<<<<<< HEAD
     data = X if background else None
     explainer = shap.TreeExplainer(model, data=data)
     shap_values = explainer.shap_values(X)
-=======
-
-    explainer = shap.TreeExplainer(model)  # Background dataset not passed
-    shap_values = explainer.shap_values(X)  # Has shape (20, 3, 2)
->>>>>>> d180dabe
     shap.summary_plot(shap_values, X, feature_names=["foo", "bar", "baz"], show=False)