import shutil

import numpy as np
import nose
import os

<<<<<<< HEAD
from tests.fixtures import set_seed

=======
# force us to not use any GPUs since running many tests may cause trouble
os.environ['CUDA_VISIBLE_DEVICES'] = '-1'
>>>>>>> 5aed55c0

def _skip_if_no_tensorflow():
    try:
        import tensorflow
    except ImportError:
        raise nose.SkipTest('Tensorflow not installed.')


def _skip_if_no_pytorch():
    try:
        import torch
    except ImportError:
        raise nose.SkipTest('Pytorch not installed.')

def test_tf_eager():
    """ This is a basic eager example from keras.
    """
    _skip_if_no_tensorflow()

    import pandas as pd
    import numpy as np
    import tensorflow as tf
    from shap import DeepExplainer
    import datetime

    x = pd.DataFrame({ "B": np.random.random(size=(100,)) })
    y = x.B
    y = y.map(lambda zz: chr(int(zz * 2 + 65))).str.get_dummies()

    model = tf.keras.models.Sequential()
    model.add(tf.keras.layers.Dense(10, input_shape=(x.shape[1],), activation="relu"))
    model.add(tf.keras.layers.Dense(y.shape[1], input_shape=(10,), activation="softmax"))
    model.summary()
    model.compile(loss="categorical_crossentropy", optimizer="Adam")
    model.fit(x.values, y.values, epochs=2)

    e = DeepExplainer(model, x.values[:1])
    sv = e.shap_values(x.values)
    assert np.abs(e.expected_value[0] + sv[0].sum(-1) - model(x.values)[:,0]).max() < 1e-4

def test_tf_keras_mnist_cnn():
    """ This is the basic mnist cnn example from keras.
    """
    _skip_if_no_tensorflow()

    from tensorflow import keras
    from tensorflow.keras.models import Sequential
    from tensorflow.keras.layers import Dense, Dropout, Flatten, Activation
    from tensorflow.keras.layers import Conv2D, MaxPooling2D
    from tensorflow.keras import backend as K
    import tensorflow as tf
    import shap

    tf.compat.v1.disable_eager_execution()

    batch_size = 128
    num_classes = 10
    epochs = 1

    # input image dimensions
    img_rows, img_cols = 28, 28

    # the data, split between train and test sets
    (x_train, y_train), (x_test, y_test) = keras.datasets.mnist.load_data()

    if K.image_data_format() == 'channels_first':
        x_train = x_train.reshape(x_train.shape[0], 1, img_rows, img_cols)
        x_test = x_test.reshape(x_test.shape[0], 1, img_rows, img_cols)
        input_shape = (1, img_rows, img_cols)
    else:
        x_train = x_train.reshape(x_train.shape[0], img_rows, img_cols, 1)
        x_test = x_test.reshape(x_test.shape[0], img_rows, img_cols, 1)
        input_shape = (img_rows, img_cols, 1)

    x_train = x_train.astype('float32')
    x_test = x_test.astype('float32')
    x_train /= 255
    x_test /= 255

    # convert class vectors to binary class matrices
    y_train = keras.utils.to_categorical(y_train, num_classes)
    y_test = keras.utils.to_categorical(y_test, num_classes)

    model = Sequential()
    model.add(Conv2D(8, kernel_size=(3, 3),
                     activation='relu',
                     input_shape=input_shape))
    model.add(Conv2D(16, (3, 3), activation='relu'))
    model.add(MaxPooling2D(pool_size=(2, 2)))
    model.add(Dropout(0.25))
    model.add(Flatten())
    model.add(Dense(32, activation='relu')) # 128
    model.add(Dropout(0.5))
    model.add(Dense(num_classes))
    model.add(Activation('softmax'))

    model.compile(loss=keras.losses.categorical_crossentropy,
                  optimizer=keras.optimizers.Adadelta(),
                  metrics=['accuracy'])

    model.fit(x_train[:1000,:], y_train[:1000,:],
              batch_size=batch_size,
              epochs=epochs,
              verbose=1,
              validation_data=(x_test[:1000,:], y_test[:1000,:]))

    # explain by passing the tensorflow inputs and outputs
    np.random.seed(0)
    inds = np.random.choice(x_train.shape[0], 10, replace=False)
    e = shap.DeepExplainer((model.layers[0].input, model.layers[-1].input), x_train[inds,:,:])
    shap_values = e.shap_values(x_test[:1])

    sess = tf.compat.v1.keras.backend.get_session()
    diff = sess.run(model.layers[-1].input, feed_dict={model.layers[0].input: x_test[:1]}) - \
    sess.run(model.layers[-1].input, feed_dict={model.layers[0].input: x_train[inds,:,:]}).mean(0)

    sums = np.array([shap_values[i].sum() for i in range(len(shap_values))])
    d = np.abs(sums - diff).sum()
    assert d / np.abs(diff).sum() < 0.001, "Sum of SHAP values does not match difference! %f" % d

def test_tf_keras_linear():
    """Test verifying that a linear model with linear data gives the correct result.
    """
    _skip_if_no_tensorflow()

    from tensorflow.keras.models import Model
    from tensorflow.keras.layers import Dense, Input
    from tensorflow.keras.optimizers import SGD
    import tensorflow as tf
    import shap

    tf.compat.v1.disable_eager_execution()

    np.random.seed(0)

    # coefficients relating y with x1 and x2.
    coef = np.array([1, 2]).T

    # generate data following a linear relationship
    x = np.random.normal(1, 10, size=(1000, len(coef)))
    y = np.dot(x, coef) + 1 + np.random.normal(scale=0.1, size=1000)

    # create a linear model
    inputs = Input(shape=(2,))
    preds = Dense(1, activation='linear')(inputs)

    model = Model(inputs=inputs, outputs=preds)
    model.compile(optimizer=SGD(), loss='mse', metrics=['mse'])
    model.fit(x, y, epochs=30, shuffle=False, verbose=0)

    fit_coef = model.layers[1].get_weights()[0].T[0]

    # explain
    e = shap.DeepExplainer((model.layers[0].input, model.layers[-1].output), x)
    shap_values = e.shap_values(x)

    # verify that the explanation follows the equation in LinearExplainer
    values = shap_values[0] # since this is a "multi-output" model with one output

    assert values.shape == (1000, 2)

    expected = (x - x.mean(0)) * fit_coef
    np.testing.assert_allclose(expected - values, 0, atol=1e-5)

def test_tf_keras_imdb_lstm():
    """ Basic LSTM example using the keras API defined in tensorflow
    """
    _skip_if_no_tensorflow()

    import numpy as np
    import tensorflow as tf
    from tensorflow.keras.datasets import imdb
    from tensorflow.keras.models import Sequential
    from tensorflow.keras.layers import Dense
    from tensorflow.keras.layers import LSTM
    from tensorflow.keras.layers import Embedding
    from tensorflow.keras.preprocessing import sequence
    import shap

    tf.compat.v1.disable_eager_execution()

    # load the data from keras
    np.random.seed(7)
    max_features = 1000
    try:
        (X_train, y_train), (X_test, _) = imdb.load_data(num_words=max_features)
    except:
        return # this hides a bug in the most recent version of keras that prevents data loading
    X_train = sequence.pad_sequences(X_train, maxlen=100)
    X_test = sequence.pad_sequences(X_test, maxlen=100)

    # create the model. note that this is model is very small to make the test
    # run quick and we don't care about accuracy here
    mod = Sequential()
    mod.add(Embedding(max_features, 8))
    mod.add(LSTM(10, dropout=0.2, recurrent_dropout=0.2))
    mod.add(Dense(1, activation='sigmoid'))
    mod.compile(loss='binary_crossentropy', optimizer='adam', metrics=['accuracy'])

    # select the background and test samples
    inds = np.random.choice(X_train.shape[0], 3, replace=False)
    background = X_train[inds]
    testx = X_test[10:11]

    # Question for Scott: we can explain without fitting?
    # mod.fit(X_train, y_train, epochs=1, shuffle=False, verbose=1)

    # explain a prediction and make sure it sums to the difference between the average output
    # over the background samples and the current output
    sess = tf.compat.v1.keras.backend.get_session()
    sess.run(tf.compat.v1.global_variables_initializer())
    # For debugging, can view graph:
    # writer = tf.compat.v1.summary.FileWriter("c:\\tmp", sess.graph)
    # writer.close()
    e = shap.DeepExplainer((mod.layers[0].input, mod.layers[-1].output), background)
    shap_values = e.shap_values(testx)
    sums = np.array([shap_values[i].sum() for i in range(len(shap_values))])
    diff = sess.run(mod.layers[-1].output, feed_dict={mod.layers[0].input: testx})[0,:] - \
        sess.run(mod.layers[-1].output, feed_dict={mod.layers[0].input: background}).mean(0)
    assert np.allclose(sums, diff, atol=1e-02), "Sum of SHAP values does not match difference!"

def test_pytorch_mnist_cnn(set_seed):
    """The same test as above, but for pytorch
    """
    _skip_if_no_pytorch()

    import torch, torchvision
    from torchvision import datasets, transforms
    from torch import nn
    from torch.nn import functional as F
    import shap

    def run_test(train_loader, test_loader, interim, device):

        class Net(nn.Module):
            def __init__(self):
                super(Net, self).__init__()
                # Testing several different activations
                self.conv_layers = nn.Sequential(
                    nn.Conv2d(1, 10, kernel_size=5),
                    nn.MaxPool2d(2),
                    nn.Tanh(),
                    nn.Conv2d(10, 20, kernel_size=5),
                    nn.ConvTranspose2d(20, 20, 1),
                    nn.AdaptiveAvgPool2d(output_size=(4, 4)),
                    nn.Softplus(),
                )
                self.fc_layers = nn.Sequential(
                    nn.Linear(320, 50),
                    nn.BatchNorm1d(50),
                    nn.ReLU(),
                    nn.Linear(50, 10),
                    nn.ELU(),
                    nn.Softmax(dim=1)
                )

            def forward(self, x):
                x = self.conv_layers(x)
                x = x.view(-1, 320)
                x = self.fc_layers(x)
                return x

        model = Net()
        optimizer = torch.optim.SGD(model.parameters(), lr=0.01, momentum=0.5)

        def train(model, device, train_loader, optimizer, epoch, cutoff=2000):
            model.train()
            num_examples = 0
            for batch_idx, (data, target) in enumerate(train_loader):
                num_examples += target.shape[0]
                data, target = data.to(device), target.to(device)
                optimizer.zero_grad()
                output = model(data)
                loss = F.mse_loss(output, torch.eye(10)[target].to(device))
                # loss = F.nll_loss(output, target)
                loss.backward()
                optimizer.step()
                if batch_idx % 10 == 0:
                    print('Train Epoch: {} [{}/{} ({:.0f}%)]\tLoss: {:.6f}'.format(
                        epoch, batch_idx * len(data), len(train_loader.dataset),
                               100. * batch_idx / len(train_loader), loss.item()))
                if num_examples > cutoff:
                    break

        train(model.to(device), device, train_loader, optimizer, 1)

        next_x, next_y = next(iter(train_loader))
        np.random.seed(0)
        inds = np.random.choice(next_x.shape[0], 20, replace=False)
        if interim:
            e = shap.DeepExplainer(
                (model.to(device), model.conv_layers[0].to(device)), next_x[inds, :, :, :].to(device)
            )
        else:
            e = shap.DeepExplainer(
                model.to(device), next_x[inds, :, :, :].to(device)
            )
        test_x, test_y = next(iter(test_loader))
        input_tensor = test_x[:1]
        input_tensor.requires_grad = True
        shap_values = e.shap_values(input_tensor.to(device))

        model = model.to(device)
        model.eval()
        model.zero_grad()
        with torch.no_grad():
            test_outputs = model(test_x[:1].to(device))
            next_outputs = model(next_x[inds, :].to(device))
            diff = (test_outputs - next_outputs).detach().cpu().numpy().mean(0)
        sums = np.array([shap_values[i].sum() for i in range(len(shap_values))])
        d = np.abs(sums - diff).sum()
        assert d / np.abs(diff).sum() < 0.001, "Sum of SHAP values does not match difference! %f" % (
                d / np.abs(diff).sum())

    batch_size = 128
    root_dir = 'mnist_data'

    train_loader = torch.utils.data.DataLoader(
        datasets.MNIST(root_dir, train=True, download=True,
                       transform=transforms.Compose([
                           transforms.ToTensor(),
                           transforms.Normalize((0.1307,), (0.3081,))
                       ])),
        batch_size=batch_size, shuffle=True)
    test_loader = torch.utils.data.DataLoader(
        datasets.MNIST(root_dir, train=False, download=True,
                       transform=transforms.Compose([
                           transforms.ToTensor(),
                           transforms.Normalize((0.1307,), (0.3081,))
                       ])),
        batch_size=batch_size, shuffle=True)

    print ('Running test on interim layer')
    run_test(train_loader, test_loader, interim=True, device="cpu")
    if torch.cuda.is_available():
        run_test(train_loader, test_loader, interim=True, device="cuda:0")
    print ('Running test on whole model')
    run_test(train_loader, test_loader, interim=False, device="cpu")
    if torch.cuda.is_available():
        run_test(train_loader, test_loader, interim=True, device="cuda:0")
    # clean up
    shutil.rmtree(root_dir)


def test_pytorch_single_output(set_seed):
    """Testing single outputs
    """
    _skip_if_no_pytorch()

    import torch
    from torch import nn
    from torch.nn import functional as F
    from torch.utils.data import TensorDataset, DataLoader
    from sklearn.datasets import load_boston
    import shap

    def run_test(loader, device):
        class Net(nn.Module):
            def __init__(self, num_features):
                super(Net, self).__init__()
                self.linear = nn.Linear(num_features // 2, 2)
                self.conv1d = nn.Conv1d(1, 1, 1)
                self.convt1d = nn.ConvTranspose1d(1, 1, 1)
                self.leaky_relu = nn.LeakyReLU()
                self.aapool1d = nn.AdaptiveAvgPool1d(output_size=6)
                self.maxpool2 = nn.MaxPool1d(kernel_size=2)

            def forward(self, X):
                x = self.aapool1d(self.convt1d(self.conv1d(X.unsqueeze(1)))).squeeze(1)
                return self.maxpool2(self.linear(self.leaky_relu(x)).unsqueeze(1)).squeeze(1)
        model = Net(num_features)
        optimizer = torch.optim.Adam(model.parameters())

        def train(model, device, train_loader, optimizer, epoch):
            model.train()
            num_examples = 0
            for batch_idx, (data, target) in enumerate(train_loader):
                num_examples += target.shape[0]
                data, target = data.to(device), target.to(device)
                optimizer.zero_grad()
                output = model(data)
                loss = F.mse_loss(output.squeeze(1), target)
                loss.backward()
                optimizer.step()
                if batch_idx % 2 == 0:
                    print('Train Epoch: {} [{}/{} ({:.0f}%)]\tLoss: {:.6f}'.format(
                        epoch, batch_idx * len(data), len(train_loader.dataset),
                               100. * batch_idx / len(train_loader), loss.item()))

        train(model.to(device), device, loader, optimizer, 1)

        next_x, next_y = next(iter(loader))
        np.random.seed(0)
        inds = np.random.choice(next_x.shape[0], 20, replace=False)
        e = shap.DeepExplainer(model.to(device), next_x[inds, :].to(device))
        test_x, test_y = next(iter(loader))
        shap_values = e.shap_values(test_x[:1].to(device))

        model = model.to(device)
        model.eval()
        model.zero_grad()
        with torch.no_grad():
            test_outputs = model(test_x[:1].to(device))
            next_outputs = model(next_x[inds, :].to(device))
            diff = (test_outputs - next_outputs).detach().cpu().numpy().mean(0)
        sums = np.array([shap_values[i].sum() for i in range(len(shap_values))])
        d = np.abs(sums - diff).sum()
        assert d / np.abs(diff).sum() < 0.001, "Sum of SHAP values does not match difference! %f" % (
                d / np.abs(diff).sum())

    X, y = load_boston(return_X_y=True)
    num_features = X.shape[1]
    data = TensorDataset(torch.tensor(X).float(),
                         torch.tensor(y).float())
    loader = DataLoader(data, batch_size=128)

    run_test(loader, device="cpu")
    if torch.cuda.is_available():
        run_test(loader, device="cuda:0")


def test_pytorch_multiple_inputs(set_seed):
    _skip_if_no_pytorch()

    import torch
    from torch import nn
    from torch.nn import functional as F
    from torch.utils.data import TensorDataset, DataLoader
    from sklearn.datasets import load_boston
    import shap

    def _run_pytorch_multiple_inputs_test(disconnected, device):
        """Testing multiple inputs
        """

        X, y = load_boston(return_X_y=True)
        num_features = X.shape[1]
        x1 = X[:, num_features // 2:]
        x2 = X[:, :num_features // 2]
        data = TensorDataset(torch.tensor(x1).float(),
                             torch.tensor(x2).float(),
                             torch.tensor(y).float())
        loader = DataLoader(data, batch_size=128)

        class Net(nn.Module):
            def __init__(self, num_features, disconnected):
                super(Net, self).__init__()
                self.disconnected = disconnected
                if disconnected:
                    num_features = num_features // 2 + 1
                self.linear = nn.Linear(num_features, 2)
                self.output = nn.Sequential(
                    nn.MaxPool1d(2),
                    nn.ReLU()
                )

            def forward(self, x1, x2):
                if self.disconnected:
                    x = self.linear(x1).unsqueeze(1)
                else:
                    x = self.linear(torch.cat((x1, x2), dim=-1)).unsqueeze(1)
                return self.output(x).squeeze(1)

        model = Net(num_features, disconnected)
        optimizer = torch.optim.Adam(model.parameters())

        def train(model, device, train_loader, optimizer, epoch):
            model.train()
            num_examples = 0
            for batch_idx, (data1, data2, target) in enumerate(train_loader):
                num_examples += target.shape[0]
                data1, data2, target = data1.to(device), data2.to(device), target.to(device)
                optimizer.zero_grad()
                output = model(data1, data2)
                loss = F.mse_loss(output.squeeze(1), target)
                loss.backward()
                optimizer.step()
                if batch_idx % 2 == 0:
                    print('Train Epoch: {} [{}/{} ({:.0f}%)]\tLoss: {:.6f}'.format(
                        epoch, batch_idx * len(data), len(train_loader.dataset),
                               100. * batch_idx / len(train_loader), loss.item()))

        train(model.to(device), device, loader, optimizer, 1)

        next_x1, next_x2, next_y = next(iter(loader))
        np.random.seed(0)
        inds = np.random.choice(next_x1.shape[0], 20, replace=False)
        background = [next_x1[inds, :].to(device), next_x2[inds, :].to(device)]
        e = shap.DeepExplainer(model.to(device), background)
        test_x1, test_x2, test_y = next(iter(loader))
        shap_x1, shap_x2 = e.shap_values([test_x1[:1].to(device), test_x2[:1].to(device)])

        model = model.to(device)
        model.eval()
        model.zero_grad()
        with torch.no_grad():
            test_outputs = model(test_x1[:1].to(device), test_x2[:1].to(device))
            next_outputs = model(*[b.to(device) for b in background])
            diff = (test_outputs - next_outputs).detach().cpu().numpy().mean(0)
        sums = np.array([shap_x1[i].sum() + shap_x2[i].sum() for i in range(len(shap_x1))])
        d = np.abs(sums - diff).sum()
        assert d / np.abs(diff).sum() < 0.001, "Sum of SHAP values does not match difference! %f" % (
                d / np.abs(diff).sum())

    _run_pytorch_multiple_inputs_test(disconnected=True, device="cpu")
    if torch.cuda.is_available():
        _run_pytorch_multiple_inputs_test(disconnected=False, device="cuda:0")<|MERGE_RESOLUTION|>--- conflicted
+++ resolved
@@ -4,13 +4,13 @@
 import nose
 import os
 
-<<<<<<< HEAD
+
 from tests.fixtures import set_seed
 
-=======
+# Needed to comment this out to use GPU
 # force us to not use any GPUs since running many tests may cause trouble
-os.environ['CUDA_VISIBLE_DEVICES'] = '-1'
->>>>>>> 5aed55c0
+# s.environ['CUDA_VISIBLE_DEVICES'] = '-1'
+
 
 def _skip_if_no_tensorflow():
     try:
