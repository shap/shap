import time

<<<<<<< HEAD
def load_tokenizer_model(name: str, retries: int) -> tuple:
=======
import pytest


def load_tokenizer_model(
    name: str, retries: int
) -> tuple["transformers.PreTrainedTokenizer", "transformers.PreTrainedModel"]:
>>>>>>> fc3f68da
    AutoTokenizer = pytest.importorskip("transformers").AutoTokenizer
    AutoModelForSeq2SeqLM = pytest.importorskip("transformers").AutoModelForSeq2SeqLM

    max_retries = retries  # Use the parameter value
    for attempt in range(max_retries):
        try:
            tokenizer = AutoTokenizer.from_pretrained(name)
            model = AutoModelForSeq2SeqLM.from_pretrained(name)
            return tokenizer, model
        except OSError:
            time.sleep(2**attempt)  # Exponential backoff
    raise OSError(f"Failed to load model and tokenizer after {max_retries} attempts")


@pytest.fixture(scope="session")
def basic_translation_scenario():
    """Create a basic transformers translation model and tokenizer."""
    # Use a *tiny* tokenizer model, to keep tests running as fast as possible.
    # Nb. At time of writing, this pretrained model requires "protobuf==3.20.3".
    # name = "mesolitica/finetune-translation-t5-super-super-tiny-standard-bahasa-cased"
    # name = "Helsinki-NLP/opus-mt-en-es"
    name = "hf-internal-testing/tiny-random-BartModel"

    tokenizer, model = load_tokenizer_model(name=name, retries=5)

    # define the input sentences we want to translate
    data = [
        "In this picture, there are four persons: my father, my mother, my brother and my sister.",
        "Transformers have rapidly become the model of choice for NLP problems, replacing older recurrent neural network models",
    ]

    return model, tokenizer, data<|MERGE_RESOLUTION|>--- conflicted
+++ resolved
@@ -1,15 +1,8 @@
 import time
 
-<<<<<<< HEAD
-def load_tokenizer_model(name: str, retries: int) -> tuple:
-=======
-import pytest
-
-
 def load_tokenizer_model(
-    name: str, retries: int
-) -> tuple["transformers.PreTrainedTokenizer", "transformers.PreTrainedModel"]:
->>>>>>> fc3f68da
+        name: str, retries: int
+        ) -> tuple:
     AutoTokenizer = pytest.importorskip("transformers").AutoTokenizer
     AutoModelForSeq2SeqLM = pytest.importorskip("transformers").AutoModelForSeq2SeqLM
 
