"""Test tree functions."""
import itertools
import math
import pickle
import sys

import numpy as np
import pandas as pd
import pytest
import sklearn
import sklearn.pipeline
from sklearn.utils import check_array

import shap
from shap.explainers._tree import SingleTree
from shap.utils._exceptions import InvalidModelError


def test_unsupported_model_raises_error():
    """Unsupported model inputs to TreeExplainer should raise an Exception."""

    class CustomEstimator:
        ...

    emsg = "Model type not yet supported by TreeExplainer:"
    with pytest.raises(InvalidModelError, match=emsg):
        _ = shap.TreeExplainer(CustomEstimator())


def test_front_page_xgboost():
    xgboost = pytest.importorskip("xgboost")

    # load JS visualization code to notebook
    shap.initjs()

    # train XGBoost model
    X, y = shap.datasets.california(n_points=500)
    model = xgboost.train(
        {"learning_rate": 0.01, "verbosity": 0}, xgboost.DMatrix(X, label=y), 100
    )

    # explain the model's predictions using SHAP values
    explainer = shap.TreeExplainer(model)
    shap_values = explainer.shap_values(X)

    # visualize the first prediction's explanation
    shap.force_plot(explainer.expected_value, shap_values[0, :], X.iloc[0, :])

    # visualize the training set predictions
    shap.force_plot(explainer.expected_value, shap_values, X)

    # create a SHAP dependence plot to show the effect of a single feature across the whole dataset
    shap.dependence_plot(5, shap_values, X, show=False)
    shap.dependence_plot("Longitude", shap_values, X, show=False)

    # summarize the effects of all the features
    shap.summary_plot(shap_values, X, show=False)


def test_xgboost_predictions():
    from shap.explainers._tree import TreeEnsemble

    xgboost = pytest.importorskip("xgboost")
    X, y = shap.datasets.california(n_points=10)
    model = xgboost.train({"learning_rate": 0.01}, xgboost.DMatrix(X, label=y), 10)
    tree_ensemble = TreeEnsemble(
        model=model,
        data=X,
        data_missing=None,
        model_output="raw",
    )
    y_pred = model.predict(xgboost.DMatrix(X))
    y_pred_tree_ensemble = tree_ensemble.predict(X)
    # this is pretty close but not exactly the same
    assert np.allclose(y_pred, y_pred_tree_ensemble, atol=1e-7)


def test_front_page_sklearn():
    # load JS visualization code to notebook
    shap.initjs()

    # train model
    X, y = shap.datasets.california(n_points=500)
    models = [
        sklearn.ensemble.RandomForestRegressor(n_estimators=10),
        sklearn.ensemble.ExtraTreesRegressor(n_estimators=10),
    ]
    for model in models:
        model.fit(X, y)

        # explain the model's predictions using SHAP values
        explainer = shap.TreeExplainer(model)
        shap_values = explainer.shap_values(X)

        # visualize the first prediction's explanation
        shap.force_plot(explainer.expected_value, shap_values[0, :], X.iloc[0, :])

        # visualize the training set predictions
        shap.force_plot(explainer.expected_value, shap_values, X)

        # create a SHAP dependence plot to show the effect of a single feature across the whole
        # dataset
        shap.dependence_plot(5, shap_values, X, show=False)
        shap.dependence_plot("Longitude", shap_values, X, show=False)

        # summarize the effects of all the features
        shap.summary_plot(shap_values, X, show=False)


def _conditional_expectation(tree, S, x):
    tree_ind = 0

    def R(node_ind):

        f = tree.features[tree_ind, node_ind]
        lc = tree.children_left[tree_ind, node_ind]
        rc = tree.children_right[tree_ind, node_ind]
        if lc < 0:
            return tree.values[tree_ind, node_ind]
        if f in S:
            if x[f] <= tree.thresholds[tree_ind, node_ind]:
                return R(lc)
            return R(rc)
        lw = tree.node_sample_weight[tree_ind, lc]
        rw = tree.node_sample_weight[tree_ind, rc]
        return (R(lc) * lw + R(rc) * rw) / (lw + rw)

    out = 0.0
    j = tree.values.shape[0] if tree.tree_limit is None else tree.tree_limit
    for i in range(j):
        tree_ind = i
        out += R(0)
    return out


def _brute_force_tree_shap(tree, x):
    m = len(x)
    phi = np.zeros(m)
    for p in itertools.permutations(list(range(m))):
        for i in range(m):
            phi[p[i]] += _conditional_expectation(tree, p[:i + 1], x) - _conditional_expectation(
                tree, p[:i], x)
    return phi / math.factorial(m)


def _validate_shap_values(model, x_test):
    # explain the model's predictions using SHAP values
    tree_explainer = shap.TreeExplainer(model)

    explanation = tree_explainer(x_test)
    # check the properties of Explanation object
    assert explanation.values.shape == (*x_test.shape,)
    assert explanation.base_values.shape == (x_test.shape[0],)

    # validate values sum to the margin prediction of the model plus expected_value
    assert np.allclose(
        explanation.values.sum(1) + explanation.base_values,
        model.predict(x_test),
    )


@pytest.mark.parametrize("col_sample", [1.0, 0.9])
def test_ngboost_models_prediction_equal(col_sample):
    from shap.explainers._tree import TreeEnsemble

    ngboost = pytest.importorskip("ngboost")
    X, y = shap.datasets.california(n_points=500)

    model = ngboost.NGBRegressor(n_estimators=2, col_sample=col_sample).fit(X, y)

    tree_ensemble = TreeEnsemble(model=model,
                                data=X,
                                data_missing=None,
                                model_output=0,
                                )
    y_pred = model.predict(X)
    y_pred_tree_ensemble = tree_ensemble.predict(X)
    assert (y_pred == y_pred_tree_ensemble).all()


@pytest.mark.parametrize("col_sample", [1.0, 0.9])
def test_ngboost_sum_of_shap_values(col_sample):
    ngboost = pytest.importorskip("ngboost")

    X, y = shap.datasets.california(n_points=500)
    model = ngboost.NGBRegressor(n_estimators=20, col_sample=col_sample).fit(X, y)
    predicted = model.predict(X)

    # explain the model's predictions using SHAP values
    explainer = shap.TreeExplainer(model, model_output=0)

    explanation = explainer(X)
    # check the properties of Explanation object
    assert explanation.values.shape == (*X.shape,)
    assert explanation.base_values.shape == (len(X),)

    # check that SHAP values sum to model output
    assert (
        np.abs(explanation.values.sum(1) + explanation.base_values - predicted).max()
        < 1e-5
    )


@pytest.fixture
def configure_pyspark_python(monkeypatch):
    monkeypatch.setenv("PYSPARK_PYTHON", sys.executable)
    monkeypatch.setenv("PYSPARK_DRIVER_PYTHON", sys.executable)


def test_pyspark_classifier_decision_tree(configure_pyspark_python):
    pyspark = pytest.importorskip("pyspark")
    pytest.importorskip("pyspark.ml")
    try:
        spark = pyspark.sql.SparkSession.builder.config(
            conf=pyspark.SparkConf().set("spark.master", "local[*]")).getOrCreate()
    except Exception:
        pytest.skip("Could not create pyspark context")

    iris_sk = sklearn.datasets.load_iris()
    iris = pd.DataFrame(data=np.c_[iris_sk['data'], iris_sk['target']],
                        columns=iris_sk['feature_names'] + ['target'])[:100]
    col = ["sepal_length", "sepal_width", "petal_length", "petal_width", "type"]
    iris = spark.createDataFrame(iris, col)
    iris = pyspark.ml.feature.VectorAssembler(inputCols=col[:-1], outputCol="features").transform(
        iris)
    iris = pyspark.ml.feature.StringIndexer(inputCol="type", outputCol="label").fit(iris).transform(
        iris)

    classifiers = [
        pyspark.ml.classification.GBTClassifier(labelCol="label", featuresCol="features"),
        pyspark.ml.classification.RandomForestClassifier(labelCol="label", featuresCol="features"),
        pyspark.ml.classification.DecisionTreeClassifier(labelCol="label", featuresCol="features")]
    for classifier in classifiers:
        model = classifier.fit(iris)
        explainer = shap.TreeExplainer(model)
        # Make sure the model can be serializable to run shap values with spark
        pickle.dumps(explainer)
        X = pd.DataFrame(data=iris_sk.data, columns=iris_sk.feature_names)[:100]

        shap_values = explainer.shap_values(X, check_additivity=False)
        expected_values = explainer.expected_value

        predictions = model.transform(iris).select("rawPrediction").rdd.map(
            lambda x: [float(y) for y in x['rawPrediction']]).toDF(['class0', 'class1']).toPandas()

        if str(type(model)).endswith("GBTClassificationModel'>"):
            diffs = expected_values + shap_values.sum(1) - predictions.class1
            assert np.max(np.abs(diffs)) < 1e-4, "SHAP values don't sum to model output for class0!"
        else:
            normalizedPredictions = (predictions.T / predictions.sum(1)).T
            diffs = expected_values[0] + shap_values[:, :, 0].sum(1) - normalizedPredictions.class0
            assert np.max(
                np.abs(diffs)) < 1e-4, "SHAP values don't sum to model output for class0!" + model
            diffs = expected_values[1] + shap_values[:, :, 1].sum(1) - normalizedPredictions.class1
            assert np.max(
                np.abs(diffs)) < 1e-4, "SHAP values don't sum to model output for class1!" + model
            assert (np.abs(
                expected_values - normalizedPredictions.mean()) < 1e-1).all(), \
                "Bad expected_value!" + model
    spark.stop()


def test_pyspark_regression_decision_tree(configure_pyspark_python):
    pyspark = pytest.importorskip("pyspark")
    pytest.importorskip("pyspark.ml")
    try:
        spark = pyspark.sql.SparkSession.builder.config(
            conf=pyspark.SparkConf().set("spark.master", "local[*]")).getOrCreate()
    except Exception:
        pytest.skip("Could not create pyspark context")

    iris_sk = sklearn.datasets.load_iris()
    iris = pd.DataFrame(data=np.c_[iris_sk['data'], iris_sk['target']],
                        columns=iris_sk['feature_names'] + ['target'])[:100]

    # Simple regressor: try to predict sepal length based on the other features
    col = ["sepal_length", "sepal_width", "petal_length", "petal_width", "type"]
    iris = spark.createDataFrame(iris, col).drop("type")
    iris = pyspark.ml.feature.VectorAssembler(inputCols=col[1:-1], outputCol="features").transform(
        iris)

    regressors = [
        pyspark.ml.regression.GBTRegressor(labelCol="sepal_length", featuresCol="features"),
        pyspark.ml.regression.RandomForestRegressor(labelCol="sepal_length", featuresCol="features"),
        pyspark.ml.regression.DecisionTreeRegressor(labelCol="sepal_length", featuresCol="features")
    ]
    for regressor in regressors:
        model = regressor.fit(iris)
        explainer = shap.TreeExplainer(model)
        X = pd.DataFrame(data=iris_sk.data, columns=iris_sk.feature_names).drop('sepal length (cm)', axis=1)[:100]

        shap_values = explainer.shap_values(X, check_additivity=False)
        expected_values = explainer.expected_value

        # validate values sum to the margin prediction of the model plus expected_value
        predictions = model.transform(iris).select("prediction").toPandas()
        diffs = expected_values + shap_values.sum(1) - predictions["prediction"]
        assert np.max(np.abs(diffs)) < 1e-4, "SHAP values don't sum to model output for class0!"
        assert (np.abs(expected_values - predictions.mean()) < 1e-1).all(), "Bad expected_value!"
    spark.stop()


def create_binary_newsgroups_data():
    categories = ['alt.atheism', 'soc.religion.christian']
    newsgroups_train = sklearn.datasets.fetch_20newsgroups(subset='train', categories=categories)
    newsgroups_test = sklearn.datasets.fetch_20newsgroups(subset='test', categories=categories)
    class_names = ['atheism', 'christian']
    return newsgroups_train, newsgroups_test, class_names


def test_gpboost():
    gpboost = pytest.importorskip("gpboost")
    # train gpboost model
    X, y = shap.datasets.california(n_points=500)
    data_train = gpboost.Dataset(X, y)
    model = gpboost.train(
        params={"objective": "regression_l2", "learning_rate": 0.1, "verbose": 0},
        train_set=data_train,
        num_boost_round=10,
    )
    predicted = model.predict(X, pred_latent=True)

    # explain the model's predictions using SHAP values
    explainer = shap.TreeExplainer(model, feature_perturbation="tree_path_dependent")

    explanation = explainer(X)
    # check the properties of Explanation object
    assert explanation.values.shape == (*X.shape,)
    assert explanation.base_values.shape == (len(X),)

    # check that SHAP values sum to model output
    assert (
        np.abs(explanation.values.sum(1) + explanation.base_values - predicted).max()
        < 1e-4
    )


def test_catboost():
    catboost = pytest.importorskip("catboost")
    # train catboost model
    X, y = shap.datasets.california(n_points=500)
    X["IsOld"] = (X["HouseAge"] > 30).astype(str)
    model = catboost.CatBoostRegressor(iterations=30, learning_rate=0.1, random_seed=123)
    p = catboost.Pool(X, y, cat_features=["IsOld"])
    model.fit(p, verbose=False, plot=False)
    predicted = model.predict(X)

    # explain the model's predictions using SHAP values
    explainer = shap.TreeExplainer(model)

    explanation = explainer(X)
    # check the properties of Explanation object
    assert explanation.values.shape == (*X.shape,)
    assert explanation.base_values.shape == (len(X),)

    # check that SHAP values sum to model output
    assert (
        np.abs(explanation.values.sum(1) + explanation.base_values - predicted).max()
        < 1e-4
    )

    X, y = sklearn.datasets.load_breast_cancer(return_X_y=True)
    model = catboost.CatBoostClassifier(iterations=10, learning_rate=0.5, random_seed=12)
    model.fit(X, y, verbose=False, plot=False)
    predicted = model.predict(X, prediction_type="RawFormulaVal")

    # explain the model's predictions using SHAP values
    explainer = shap.TreeExplainer(model)

    explanation = explainer(X)
    # check the properties of Explanation object
    assert explanation.values.shape == X.shape
    assert explanation.base_values.shape == (len(X),)

    # check that SHAP values sum to model output
    assert np.allclose(
        explanation.values.sum(1) + explanation.base_values, predicted, atol=1e-4
    )


def test_catboost_categorical():
    catboost = pytest.importorskip("catboost")
    X, y = shap.datasets.california(n_points=500)
    X["IsOld"] = (X["HouseAge"] > 30).astype(str)

    model = catboost.CatBoostRegressor(100, cat_features=['IsOld'], verbose=False)
    model.fit(X, y)
    predicted = model.predict(X)

    # explain the model's predictions using SHAP values
    explainer = shap.TreeExplainer(model)

    explanation = explainer(X)
    # check the properties of Explanation object
    assert explanation.values.shape == (*X.shape,)
    assert explanation.base_values.shape == (len(X),)

    # check that SHAP values sum to model output
    assert (
        np.abs(explanation.values.sum(1) + explanation.base_values - predicted).max()
        < 1e-4
    )


def test_catboost_interactions():
    # GH #3324
    catboost = pytest.importorskip("catboost")

    X, y = shap.datasets.adult(n_points=50)

    model = catboost.CatBoostClassifier(depth=1, iterations=10).fit(X, y)
    predicted = model.predict(X, prediction_type="RawFormulaVal")

    ex_cat = shap.TreeExplainer(model)

    # catboost explanations
    explanation = ex_cat(X, interactions=True)
    assert np.allclose(explanation.values.sum(axis=(1, 2)) + explanation.base_values, predicted, atol=1e-4)


def _average_path_length(n_samples_leaf):
    """Vendored from: https://github.com/scikit-learn/scikit-learn/blob/399131c8545cd525724e4bacf553416c512ac82c/sklearn/ensemble/_iforest.py#L531

    For use in isolation forest tests.
    """
    n_samples_leaf = check_array(n_samples_leaf, ensure_2d=False)

    n_samples_leaf_shape = n_samples_leaf.shape
    n_samples_leaf = n_samples_leaf.reshape((1, -1))
    average_path_length = np.zeros(n_samples_leaf.shape)

    mask_1 = n_samples_leaf <= 1
    mask_2 = n_samples_leaf == 2
    not_mask = ~np.logical_or(mask_1, mask_2)

    average_path_length[mask_1] = 0.0
    average_path_length[mask_2] = 1.0
    average_path_length[not_mask] = (
        2.0 * (np.log(n_samples_leaf[not_mask] - 1.0) + np.euler_gamma)
        - 2.0 * (n_samples_leaf[not_mask] - 1.0) / n_samples_leaf[not_mask]
    )

    return average_path_length.reshape(n_samples_leaf_shape)


def test_isolation_forest():
    from sklearn.ensemble import IsolationForest

    X, _ = shap.datasets.california(n_points=500)
    for max_features in [1.0, 0.75]:
        iso = IsolationForest(max_features=max_features)
        iso.fit(X)

        explainer = shap.TreeExplainer(iso)

        explanation = explainer(X)
        # check the properties of Explanation object
        assert explanation.values.shape == (*X.shape,)
        assert explanation.base_values.shape == (len(X),)

        path_length = _average_path_length(np.array([iso.max_samples_]))[0]
        score_from_shap = -2 ** (-(explanation.values.sum(1) + explanation.base_values) / path_length)
        assert np.allclose(iso.score_samples(X), score_from_shap, atol=1e-7)


def test_pyod_isolation_forest():
    pytest.importorskip("pyod.models.iforest")
    from pyod.models.iforest import IForest

    X, _ = shap.datasets.california(n_points=500)
    for max_features in [1.0, 0.75]:
        iso = IForest(max_features=max_features)
        iso.fit(X)

        explainer = shap.TreeExplainer(iso)

        explanation = explainer(X)
        # check the properties of Explanation object
        assert explanation.values.shape == (*X.shape,)
        assert explanation.base_values.shape == (len(X),)

        path_length = _average_path_length(np.array([iso.max_samples_]))[0]
        score_from_shap = -2 ** (-(explanation.values.sum(1) + explanation.base_values) / path_length)
        assert np.allclose(iso.detector_.score_samples(X), score_from_shap, atol=1e-7)


def test_provided_background_tree_path_dependent():
    """Tests xgboost explainer when feature_perturbation is tree_path_dependent and when background
    data is provided.
    """
    xgboost = pytest.importorskip("xgboost")

    X, y = shap.datasets.adult(n_points=100)
    dtrain = xgboost.DMatrix(X, label=y, feature_names=list(X.columns))

    params = {
        "booster": "gbtree",
        "objective": "binary:logistic",
        "max_depth": 2,
        "eta": 0.05,
        "nthread": -1,
        "random_state": 42,
    }
    bst = xgboost.train(params=params, dtrain=dtrain, num_boost_round=10)
    pred_scores = bst.predict(dtrain, output_margin=True)

    explainer = shap.TreeExplainer(bst, data=X, feature_perturbation="tree_path_dependent")
    diffs = explainer.expected_value + explainer.shap_values(X).sum(axis=1) - pred_scores
    assert np.max(np.abs(diffs)) < 1e-4, "SHAP values don't sum to model output!"
    assert np.abs(explainer.expected_value - pred_scores.mean()) < 1e-6, "Bad expected_value!"


def test_provided_background_independent():
    xgboost = pytest.importorskip("xgboost")

    X, y = shap.datasets.iris()
    # Select the first 100 rows, so that the y values contain only 0s and 1s
    X = X[:100]
    y = y[:100]
    train_x, test_x, train_y, _ = sklearn.model_selection.train_test_split(X, y, random_state=1)
    feature_names = ["a", "b", "c", "d"]
    dtrain = xgboost.DMatrix(train_x, label=train_y, feature_names=feature_names)
    dtest = xgboost.DMatrix(test_x, feature_names=feature_names)

    params = {
        'booster': 'gbtree',
        'objective': 'binary:logistic',
        'max_depth': 4,
        'eta': 0.1,
        'nthread': -1,
    }

    bst = xgboost.train(params=params, dtrain=dtrain, num_boost_round=100)

    explainer = shap.TreeExplainer(bst, test_x, feature_perturbation="interventional")
    diffs = explainer.expected_value + \
            explainer.shap_values(test_x).sum(1) - bst.predict(dtest, output_margin=True)
    assert np.max(np.abs(diffs)) < 1e-4, "SHAP values don't sum to model output!"
    assert np.abs(explainer.expected_value - bst.predict(dtest,
                                                         output_margin=True).mean()) < 1e-4, \
        "Bad expected_value!"


def test_provided_background_independent_prob_output():
    xgboost = pytest.importorskip("xgboost")

    X, y = shap.datasets.iris()
    # Select the first 100 rows, so that the y values contain only 0s and 1s
    X = X[:100]
    y = y[:100]
    train_x, test_x, train_y, _ = sklearn.model_selection.train_test_split(X, y, random_state=1)
    feature_names = ["a", "b", "c", "d"]
    dtrain = xgboost.DMatrix(train_x, label=train_y, feature_names=feature_names)
    dtest = xgboost.DMatrix(test_x, feature_names=feature_names)

    for objective in ["reg:logistic", "binary:logistic"]:
        params = {
            'booster': 'gbtree',
            'objective': objective,
            'max_depth': 4,
            'eta': 0.1,
            'nthread': -1,
        }

        bst = xgboost.train(params=params, dtrain=dtrain, num_boost_round=100)

        explainer = shap.TreeExplainer(bst, test_x, feature_perturbation="interventional",
                                       model_output="probability")
        diffs = explainer.expected_value + explainer.shap_values(test_x).sum(1) - bst.predict(dtest)
        assert np.max(np.abs(diffs)) < 1e-4, "SHAP values don't sum to model output!"
        assert np.abs(
            explainer.expected_value - bst.predict(dtest).mean()) < 1e-4, "Bad expected_value!"


def test_single_tree_compare_with_kernel_shap():
    """Compare with Kernel SHAP, which makes the same independence assumptions
    as Independent Tree SHAP.  Namely, they both assume independence between the
    set being conditioned on, and the remainder set.
    """
    xgboost = pytest.importorskip("xgboost")

    # FIXME: this test should ideally pass with any random seed. See #2960
    random_seed = 0
    rs = np.random.RandomState(random_seed)

    n = 100
    X = rs.normal(size=(n, 7))
    y = np.matmul(X, [-2, 1, 3, 5, 2, 20, -5])

    # train a model with single tree
    Xd = xgboost.DMatrix(X, label=y)
    model = xgboost.train({'eta': 1,
                           'max_depth': 6,
                           'base_score': 0,
                           "lambda": 0},
                          Xd, 1)
    ypred = model.predict(Xd)

    # Compare for five random samples
    for _ in range(5):
        x_ind = rs.choice(X.shape[1])
        x = X[x_ind:x_ind + 1, :]

        expl = shap.TreeExplainer(model, X, feature_perturbation="interventional")
        def f(inp):
            return model.predict(xgboost.DMatrix(inp))
        expl_kern = shap.KernelExplainer(f, X)

        itshap = expl.shap_values(x)
        kshap = expl_kern.shap_values(x, nsamples=150)
        assert np.allclose(itshap, kshap), \
            "Kernel SHAP doesn't match Independent Tree SHAP!"
        assert np.allclose(itshap.sum() + expl.expected_value, ypred[x_ind]), \
            "SHAP values don't sum to model output!"


def test_several_trees():
    """Make sure Independent Tree SHAP sums up to the correct value for
    larger models (20 trees).
    """
    # FIXME: this test should ideally pass with any random seed. See #2960
    random_seed = 0
    xgboost = pytest.importorskip("xgboost")
    rs = np.random.RandomState(random_seed)

    n = 1000
    X = rs.normal(size=(n, 7))
    b = np.array([-2, 1, 3, 5, 2, 20, -5])
    y = np.matmul(X, b)
    max_depth = 6

    # train a model with single tree
    Xd = xgboost.DMatrix(X, label=y)
    model = xgboost.train({'eta': 1,
                           'max_depth': max_depth,
                           'base_score': 0,
                           "lambda": 0},
                          Xd, 20)
    ypred = model.predict(Xd)

    # Compare for five random samples
    for _ in range(5):
        x_ind = rs.choice(X.shape[1])
        x = X[x_ind:x_ind + 1, :]
        expl = shap.TreeExplainer(model, X, feature_perturbation="interventional")
        itshap = expl.shap_values(x)
        assert np.allclose(itshap.sum() + expl.expected_value, ypred[x_ind]), \
            "SHAP values don't sum to model output!"


def test_single_tree_nonlinear_transformations():
    """Make sure Independent Tree SHAP single trees with non-linear
    transformations.
    """
    # Supported non-linear transforms
    # def sigmoid(x):
    #     return(1/(1+np.exp(-x)))

    # def log_loss(yt,yp):
    #     return(-(yt*np.log(yp) + (1 - yt)*np.log(1 - yp)))

    # def mse(yt,yp):
    #     return(np.square(yt-yp))

    # FIXME: this test should ideally pass with any random seed. See #2960
    random_seed = 0

    xgboost = pytest.importorskip("xgboost")
    rs = np.random.RandomState(random_seed)

    n = 100
    X = rs.normal(size=(n, 7))
    y = np.matmul(X, [-2, 1, 3, 5, 2, 20, -5])
    y = y + abs(min(y))
    y = rs.binomial(n=1, p=y / max(y))

    # train a model with single tree
    Xd = xgboost.DMatrix(X, label=y)
    model = xgboost.train({'eta': 1,
                           'max_depth': 6,
                           'base_score': y.mean(),
                           "lambda": 0,
                           "objective": "binary:logistic"},
                          Xd, 1)
    pred = model.predict(Xd, output_margin=True)  # In margin space (log odds)
    trans_pred = model.predict(Xd)  # In probability space

    expl = shap.TreeExplainer(model, X, feature_perturbation="interventional")
    def f(inp):
        return model.predict(xgboost.DMatrix(inp), output_margin=True)
    expl_kern = shap.KernelExplainer(f, X)

    x_ind = 0
    x = X[x_ind:x_ind + 1, :]
    itshap = expl.shap_values(x)
    kshap = expl_kern.shap_values(x, nsamples=300)
    assert np.allclose(itshap.sum() + expl.expected_value, pred[x_ind]), \
        "SHAP values don't sum to model output on explaining margin!"
    assert np.allclose(itshap, kshap), \
        "Independent Tree SHAP doesn't match Kernel SHAP on explaining margin!"

    model.set_attr(objective="binary:logistic")
    expl = shap.TreeExplainer(model, X, feature_perturbation="interventional",
                              model_output="probability")
    itshap = expl.shap_values(x)
    assert np.allclose(itshap.sum() + expl.expected_value, trans_pred[x_ind]), \
        "SHAP values don't sum to model output on explaining logistic!"

    # expl = shap.TreeExplainer(model, X, feature_perturbation="interventional",
    # model_output="logloss")
    # itshap = expl.shap_values(x,y=y[x_ind])
    # margin_pred = model.predict(xgb.DMatrix(x),output_margin=True)
    # currpred = log_loss(y[x_ind],sigmoid(margin_pred))
    # assert np.allclose(itshap.sum(), currpred - expl.expected_value), \
    # "SHAP values don't sum to model output on explaining logloss!"


def test_skopt_rf_et():
    skopt = pytest.importorskip("skopt")

    # Define an objective function for skopt to optimise.
    def objective_function(x):
        return x[0] ** 2 - x[1] ** 2 + x[1] * x[0]

    # Uneven bounds to prevent "objective has been evaluated" warnings.
    problem_bounds = [(-1e6, 3e6), (-1e6, 3e6)]

    # Don't worry about "objective has been evaluated" warnings.
    result_et = skopt.forest_minimize(objective_function, problem_bounds, n_calls=100,
                                      base_estimator="ET")
    result_rf = skopt.forest_minimize(objective_function, problem_bounds, n_calls=100,
                                      base_estimator="RF")

    et_df = pd.DataFrame(result_et.x_iters, columns=["X0", "X1"])

    # Explain the model's predictions.
    explainer_et = shap.TreeExplainer(result_et.models[-1], et_df)
    shap_values_et = explainer_et.shap_values(et_df)

    rf_df = pd.DataFrame(result_rf.x_iters, columns=["X0", "X1"])

    # Explain the model's predictions (Random forest).
    explainer_rf = shap.TreeExplainer(result_rf.models[-1], rf_df)
    shap_values_rf = explainer_rf.shap_values(rf_df)

    assert np.allclose(shap_values_et.sum(1) + explainer_et.expected_value,
                       result_et.models[-1].predict(et_df))
    assert np.allclose(shap_values_rf.sum(1) + explainer_rf.expected_value,
                       result_rf.models[-1].predict(rf_df))


class TestSingleTree:
    """Tests for the SingleTree class."""

    def test_singletree_lightgbm_basic(self):
        """A basic test for checking that a LightGBM `dump_model()["tree_info"]`
        dictionary is parsed properly into a `SingleTree` object.
        """
        # Stump (only root node) tree
        sample_tree = {
            "tree_index": 256,
            "num_leaves": 1,
            "num_cat": 0,
            "shrinkage": 1,
            "tree_structure": {
                "leaf_value": 0,
                # "leaf_count": 123,  # FIXME(upstream): microsoft/LightGBM#5962
            },
        }
        stree = SingleTree(sample_tree)
        # just ensure that this does not error out
        assert stree.children_left[0] == -1
        # assert stree.node_sample_weight[0] == 123
        assert hasattr(stree, "values")

        # Depth=1 tree
        sample_tree = {
            "tree_index": 0,
            "num_leaves": 2,
            "num_cat": 0,
            "shrinkage": 0.1,
            "tree_structure": {
                "split_index": 0,
                "split_feature": 1,
                "split_gain": 0.001471,
                "threshold": 0,
                "decision_type": "<=",
                "default_left": True,
                "missing_type": "None",
                "internal_value": 0,
                "internal_weight": 0,
                "internal_count": 100,
                "left_child": {"leaf_index": 0, "leaf_value": 0.0667, "leaf_weight": 0.00157, "leaf_count": 33},
                "right_child": {"leaf_index": 1, "leaf_value": -0.0667, "leaf_weight": 0.00175, "leaf_count": 67},
            },
        }

        stree = SingleTree(sample_tree)
        # just ensure that the tree is parsed correctly
        assert stree.node_sample_weight[0] == 100
        assert hasattr(stree, "values")


class TestExplainerSklearn:
    """Tests for the TreeExplainer when the model passed in from scikit-learn (core).

    Included models:
        * tree.DecisionTreeClassifier
        * ensemble.RandomForestClassifier
        * ensemble.RandomForestRegressor
        * ensemble.ExtraTreesRegressor
        * ensemble.GradientBoostingClassifier
        * ensemble.GradientBoostingRegressor
        * ensemble.HistGradientBoostingClassifier
        * ensemble.HistGradientBoostingRegressor
    """

    def test_sklearn_decision_tree_multiclass(self):
        X, y = shap.datasets.iris()
        y[y == 2] = 1
        model = sklearn.tree.DecisionTreeClassifier(
            max_depth=None, min_samples_split=2, random_state=0
        )
        model.fit(X, y)

        explainer = shap.TreeExplainer(model)
        shap_values = explainer.shap_values(X)
        assert np.abs(shap_values[0][0, 0] - 0.05) < 1e-1
        assert np.abs(shap_values[1][0, 0] + 0.05) < 1e-1

    def test_sum_match_random_forest_classifier(self):
        X_train, X_test, Y_train, _ = sklearn.model_selection.train_test_split(
            *shap.datasets.adult(), test_size=0.2, random_state=0
        )
        clf = sklearn.ensemble.RandomForestClassifier(
            random_state=202, n_estimators=10, max_depth=10
        )
        clf.fit(X_train, Y_train)
        predicted = clf.predict_proba(X_test)
        explainer = shap.TreeExplainer(clf)

        explanation = explainer(X_test)
        # check the properties of Explanation object
        num_classes = 2
        assert explanation.values.shape == (*X_test.shape, num_classes)
        assert explanation.base_values.shape == (len(X_test), num_classes)

        # check that SHAP values sum to model output
        class0_exp = explanation[..., 0]
        assert (
            np.abs(class0_exp.values.sum(1) + class0_exp.base_values - predicted[:, 0]).max()
            < 1e-4
        )

    def test_sklearn_random_forest_multiclass(self):
        X, y = shap.datasets.iris()
        y[y == 2] = 1
        model = sklearn.ensemble.RandomForestClassifier(
            n_estimators=100,
            max_depth=None,
            min_samples_split=2,
            random_state=0,
        )
        model.fit(X, y)

        explainer = shap.TreeExplainer(model)
        shap_values = explainer.shap_values(X)

        assert np.abs(shap_values[0, 0, 0] - 0.05) < 1e-3
        assert np.abs(shap_values[0, 0, 1] + 0.05) < 1e-3


    def test_sklearn_interaction_values(self):
        X, _ = shap.datasets.iris()
        X_train, _, Y_train, _ = sklearn.model_selection.train_test_split(
            *shap.datasets.iris(), test_size=0.2, random_state=0
        )
        rforest = sklearn.ensemble.RandomForestClassifier(
            n_estimators=10,
            max_depth=None,
            min_samples_split=2,
            random_state=0,
        )
        model = rforest.fit(X_train, Y_train)

        # verify symmetry of the interaction values (this typically breaks if anything is wrong)
        explainer = shap.TreeExplainer(model)
        interaction_vals = explainer.shap_interaction_values(X)
        assert np.allclose(interaction_vals, np.swapaxes(interaction_vals, 1, 2))

        # ensure the interaction plot works
        shap.summary_plot(interaction_vals[:, :, :, 0], X, show=False)

        # text interaction call from TreeExplainer
        X, y = shap.datasets.adult(n_points=50)

        rfc = sklearn.ensemble.RandomForestClassifier(max_depth=1).fit(X, y)
        predicted = rfc.predict_proba(X)
        ex_rfc = shap.TreeExplainer(rfc)
        explanation = ex_rfc(X, interactions=True)
        assert np.allclose(explanation.values.sum(axis=(1, 2)) + explanation.base_values, predicted)
        assert np.allclose(explanation.values.sum(axis=(1, 2)) + explanation.base_values, predicted)

    def _create_vectorizer_for_randomforestclassifier(self):
        """Helper setup function"""
        vectorizer = sklearn.feature_extraction.text.CountVectorizer(
            lowercase=False, min_df=0.0, binary=True
        )

        class DenseTransformer(sklearn.base.TransformerMixin):
            def fit(self, X, y=None, **fit_params):
                return self

            def transform(self, X, y=None, **fit_params):
                return X.toarray()

        rf = sklearn.ensemble.RandomForestClassifier(n_estimators=10, random_state=777)
        return sklearn.pipeline.Pipeline(
            [('vectorizer', vectorizer), ('to_dense', DenseTransformer()), ('rf', rf)]
        )

    def test_sklearn_random_forest_newsgroups(self):
        """note: this test used to fail in native TreeExplainer code due to memory corruption"""
        newsgroups_train, newsgroups_test, _ = create_binary_newsgroups_data()
        pipeline = self._create_vectorizer_for_randomforestclassifier()
        pipeline.fit(newsgroups_train.data, newsgroups_train.target)
        rf = pipeline.named_steps['rf']
        vectorizer = pipeline.named_steps["vectorizer"]
        densifier = pipeline.named_steps["to_dense"]

        dense_bg = densifier.transform(vectorizer.transform(newsgroups_test.data[0:20]))

        test_row = newsgroups_test.data[83:84]
        explainer = shap.TreeExplainer(rf, dense_bg, feature_perturbation="interventional")
        vec_row = vectorizer.transform(test_row)
        dense_row = densifier.transform(vec_row)
        explainer.shap_values(dense_row)

    def test_multi_target_random_forest_regressor(self):
        X_train, X_test, Y_train, _ = sklearn.model_selection.train_test_split(
            *shap.datasets.linnerud(),
            test_size=0.2,
            random_state=0,
        )
        est = sklearn.ensemble.RandomForestRegressor(
            random_state=202, n_estimators=10, max_depth=10
        )
        est.fit(X_train, Y_train)
        predicted = est.predict(X_test)

        explainer = shap.TreeExplainer(est)
        expected_values = np.asarray(explainer.expected_value)
        assert (
            len(expected_values) == est.n_outputs_
        ), "Length of expected_values doesn't match n_outputs_"

        explanation = explainer(X_test)
        # check the properties of Explanation object
        assert explanation.values.shape == (*X_test.shape, est.n_outputs_)
        assert explanation.base_values.shape == (len(X_test), est.n_outputs_)

        # check that SHAP values sum to model output for all multioutputs
        assert (
            np.abs(explanation.values.sum(1) + explanation.base_values - predicted).max()
            < 1e-4
        )

    def test_sum_match_extra_trees(self):
        X_train, X_test, Y_train, _ = sklearn.model_selection.train_test_split(
            *shap.datasets.adult(), test_size=0.2, random_state=0
        )
        clf = sklearn.ensemble.ExtraTreesRegressor(
            random_state=202, n_estimators=10, max_depth=10
        )
        clf.fit(X_train, Y_train)
        predicted = clf.predict(X_test)
        ex = shap.TreeExplainer(clf)
        shap_values = ex.shap_values(X_test)

        # check that SHAP values sum to model output
        assert np.abs(shap_values.sum(1) + ex.expected_value - predicted).max() < 1e-4

    # TODO: this has sometimes failed with strange answers, should run memcheck on this for any
    #  memory issues at some point...
    def test_multi_target_extra_trees(self):
        X_train, X_test, Y_train, _ = sklearn.model_selection.train_test_split(
            *shap.datasets.linnerud(),
            test_size=0.2,
            random_state=0,
        )
        est = sklearn.ensemble.ExtraTreesRegressor(
            random_state=202, n_estimators=10, max_depth=10
        )
        est.fit(X_train, Y_train)
        predicted = est.predict(X_test)

        explainer = shap.TreeExplainer(est)
        expected_values = np.asarray(explainer.expected_value)
        assert (
            len(expected_values) == est.n_outputs_
        ), "Length of expected_values doesn't match n_outputs_"

        explanation = explainer(X_test)
        # check the properties of Explanation object
        assert explanation.values.shape == (*X_test.shape, est.n_outputs_)
        assert explanation.base_values.shape == (len(X_test), est.n_outputs_)

        # check that SHAP values sum to model output for all multioutputs
        assert (
            np.abs(explanation.values.sum(1) + explanation.base_values - predicted).max()
            < 1e-4
        )

    def test_gradient_boosting_classifier_invalid_init_estimator(self):
        """Currently only the logodds estimators are supported, so this test checks that
        an appropriate error is thrown when other estimator types are passed in.

        Remove/modify this test if we support other init estimator types in the future.
        """
        clf = sklearn.ensemble.GradientBoostingClassifier(
            n_estimators=10, init="zero",
        )
        clf.fit(*shap.datasets.adult())
        with pytest.raises(InvalidModelError):
            shap.TreeExplainer(clf)

    def test_single_row_gradient_boosting_classifier(self):
        X_train, X_test, Y_train, _ = sklearn.model_selection.train_test_split(
            *shap.datasets.adult(),
            test_size=0.2,
            random_state=0,
        )
        clf = sklearn.ensemble.GradientBoostingClassifier(
            random_state=202,
            n_estimators=10,
            max_depth=10,
        )
        clf.fit(X_train, Y_train)
        predicted = clf.decision_function(X_test)
        ex = shap.TreeExplainer(clf)
        shap_values = ex.shap_values(X_test.iloc[0, :])

        # check that SHAP values sum to model output
        assert np.abs(shap_values.sum() + ex.expected_value - predicted[0]) < 1e-4

    def test_sum_match_gradient_boosting_classifier(self):
        X_train, X_test, Y_train, _ = sklearn.model_selection.train_test_split(
            *shap.datasets.adult(),
            test_size=0.2,
            random_state=0,
        )
        clf = sklearn.ensemble.GradientBoostingClassifier(
            random_state=202,
            n_estimators=10,
            max_depth=10,
        )
        clf.fit(X_train, Y_train)

        # Use decision function to get prediction before it is mapped to a probability
        predicted = clf.decision_function(X_test)

        explainer = shap.TreeExplainer(clf)
        initial_ex_value = explainer.expected_value

        explanation = explainer(X_test)
        # check the properties of Explanation object
        assert explanation.values.shape == (*X_test.shape,)
        assert explanation.base_values.shape == (len(X_test),)

        # check that SHAP values sum to model output
        assert np.allclose(explanation.values.sum(1) + explanation.base_values, predicted, atol=1e-4)

        # check initial expected value
        assert np.allclose(initial_ex_value, explainer.expected_value, atol=1e-4), "Initial expected value is wrong!"

        # check SHAP interaction values sum to model output
        shap_interaction_values = explainer.shap_interaction_values(X_test.iloc[:10, :])
        assert np.allclose(
            shap_interaction_values.sum(axis=(1, 2)) + explainer.expected_value, predicted[:10], atol=1e-4
        )

    def test_single_row_gradient_boosting_regressor(self):
        X_train, X_test, Y_train, _ = sklearn.model_selection.train_test_split(
            *shap.datasets.adult(),
            test_size=0.2,
            random_state=0,
        )
        clf = sklearn.ensemble.GradientBoostingRegressor(
            random_state=202, n_estimators=10, max_depth=10
        )
        clf.fit(X_train, Y_train)

        predicted = clf.predict(X_test)
        ex = shap.TreeExplainer(clf)
        shap_values = ex.shap_values(X_test.iloc[0, :])

        # check that SHAP values sum to model output
        assert np.abs(shap_values.sum() + ex.expected_value - predicted[0]) < 1e-4

    def test_sum_match_gradient_boosting_regressor(self):
        X_train, X_test, Y_train, _ = sklearn.model_selection.train_test_split(
            *shap.datasets.adult(),
            test_size=0.2,
            random_state=0,
        )
        clf = sklearn.ensemble.GradientBoostingRegressor(
            random_state=202, n_estimators=10, max_depth=10
        )
        clf.fit(X_train, Y_train)

        predicted = clf.predict(X_test)
        explainer = shap.TreeExplainer(clf)

        explanation = explainer(X_test)
        # check the properties of Explanation object
        assert explanation.values.shape == (*X_test.shape,)
        assert explanation.base_values.shape == (len(X_test),)

        # check that SHAP values sum to model output
        assert (
            np.abs(explanation.values.sum(1) + explanation.base_values - predicted).max()
            < 1e-4
        )

    def test_HistGradientBoostingClassifier_proba(self):
        X, y = shap.datasets.adult()
        model = sklearn.ensemble.HistGradientBoostingClassifier(
            max_iter=10, max_depth=6
        ).fit(X, y)
        predicted = model.predict_proba(X)
        explainer = shap.TreeExplainer(
            model, shap.sample(X, 10), model_output="predict_proba"
        )

        explanation = explainer(X)
        # check the properties of Explanation object
        num_classes = 2
        assert explanation.values.shape == (*X.shape, num_classes)
        assert explanation.base_values.shape == (len(X), num_classes)

        # check that SHAP values sum to model output
        assert (
            np.abs(explanation.values.sum(1) + explanation.base_values - predicted).max()
            < 1e-4
        )

    def test_HistGradientBoostingClassifier_multidim(self, random_seed):
        X, y = shap.datasets.adult(n_points=400)
        rs = np.random.RandomState(random_seed)
        y = rs.randint(0, 3, len(y))
        model = sklearn.ensemble.HistGradientBoostingClassifier(
            max_iter=10, max_depth=6
        ).fit(X, y)
        predicted = model.decision_function(X)
        explainer = shap.TreeExplainer(model, shap.sample(X, 10), model_output="raw")

        explanation = explainer(X)
        # check the properties of Explanation object
        num_classes = 3
        assert explanation.values.shape == (*X.shape, num_classes)
        assert explanation.base_values.shape == (len(X), num_classes)

        # check that SHAP values sum to model output
        assert (
            np.abs(explanation.values.sum(1) + explanation.base_values - predicted).max()
            < 1e-4
        )

    def test_HistGradientBoostingRegressor(self):
        X, y = shap.datasets.diabetes()
        model = sklearn.ensemble.HistGradientBoostingRegressor(
            max_iter=500, max_depth=6
        ).fit(X, y)
        predicted = model.predict(X)
        explainer = shap.TreeExplainer(model)

        explanation = explainer(X)
        # check the properties of Explanation object
        assert explanation.values.shape == (*X.shape,)
        assert explanation.base_values.shape == (len(X),)

        # check that SHAP values sum to model output
        assert (
            np.abs(explanation.values.sum(1) + explanation.base_values - predicted).max()
            < 1e-4
        )


class TestExplainerXGBoost:
    """Tests for the TreeExplainer with XGBoost models.

    Included models:
        * XGBRegressor
        * XGBClassifier
        * XGBRFRegressor
        * XGBRFClassifier
        * XGBRanker
    """

    xgboost = pytest.importorskip("xgboost")

    regressors =  [xgboost.XGBRegressor, xgboost.XGBRFRegressor]
    classifiers = [xgboost.XGBClassifier, xgboost.XGBRFClassifier]

    @pytest.mark.parametrize("Reg", regressors)
    def test_xgboost_regression(self, Reg):

        # train xgboost model
        X, y = shap.datasets.california(n_points=500)
        model = Reg().fit(X, y)
        predicted = model.predict(X)

        # explain the model's predictions using SHAP values
        explainer = shap.TreeExplainer(model)
        explanation = explainer(X)
        # check the properties of Explanation object
        assert explanation.values.shape == (*X.shape,)
        assert explanation.base_values.shape == (len(X),)

        # check that SHAP values sum to model output
        expected_diff = np.abs(explanation.values.sum(1) + explanation.base_values - predicted).max()
        assert expected_diff < 1e-4, "SHAP values don't sum to model output!"

    @pytest.mark.parametrize("Clf", classifiers)
    def test_xgboost_dmatrix_propagation(self, Clf):
        """Test that xgboost sklearn attributues are properly passed to the DMatrix
        initiated during shap value calculation. see GH #3313
        """
        X, y = shap.datasets.adult(n_points=100)

        # Randomly add missing data to the input where missing data is encoded as 1e-8
        X_nan = X.copy()
        X_nan.loc[
            X_nan.sample(frac=0.3, random_state=42).index,
            X_nan.columns.to_series().sample(frac=0.5, random_state=42),
        ] = 1e-8

        clf = Clf(missing=1e-8, random_state=42)
        clf.fit(X_nan, y)
        margin = clf.predict(X_nan, output_margin=True)
        explainer = shap.TreeExplainer(clf)
        shap_values = explainer.shap_values(X_nan)
        # check that SHAP values sum to model output
        assert np.allclose(margin, explainer.expected_value + shap_values.sum(axis=1))

    @pytest.mark.parametrize("Reg", regressors)
    def test_xgboost_direct(self, Reg):

        random_seed = 0
        rs = np.random.RandomState(random_seed)
        N = 100
        M = 4
        X = rs.standard_normal(size=(N, M))
        y = rs.standard_normal(size=N)

        model = Reg(random_state=rs)
        model.fit(X, y)

        explainer = shap.TreeExplainer(model)
        shap_values = explainer.shap_values(X)

        assert np.allclose(shap_values[0, :], _brute_force_tree_shap(explainer.model, X[0, :]))

    # TODO: test against multiclass XGBRFClassifier
    def test_xgboost_multiclass(self):
        # train XGBoost model
        X, y = shap.datasets.iris()
        model = self.xgboost.XGBClassifier(n_estimators=10, max_depth=4)
        model.fit(X, y)
        predicted = model.predict(X, output_margin=True)

        # explain the model's predictions using SHAP values
        explainer = shap.TreeExplainer(model)

        assert np.allclose(explainer.model.predict(X), predicted)

        explanation = explainer(X)
        # check the properties of Explanation object
        num_classes = 3
        assert explanation.values.shape == (*X.shape, num_classes)
        assert explanation.base_values.shape == (len(X), num_classes)

        # check that SHAP values sum to model output
        np.testing.assert_allclose(
            explanation.values.sum(1) + explanation.base_values,
            predicted, atol=1e-4
        )

        int_explanation = explainer(X, interactions=True)
        np.testing.assert_allclose(
            int_explanation.values.sum((1, 2)) + explanation.base_values,
            predicted, atol=1e-4
        )

        # ensure plot works for first class
        shap.dependence_plot(0, explanation[..., 0].values, X, show=False)

        with pytest.raises(NotImplementedError, match="random forest"):
            clf = self.xgboost.XGBRFClassifier(n_estimators=2)
            clf.fit(X, y)
            shap.TreeExplainer(clf).model.predict(X)

        with pytest.raises(NotImplementedError, match="random forest"):
            clf = self.xgboost.XGBClassifier(n_estimators=2, num_parallel_tree=3)
            clf.fit(X, y)
            shap.TreeExplainer(clf).model.predict(X)

    def test_xgboost_ranking(self):
        xgboost = pytest.importorskip("xgboost")

        # train xgboost ranker model
        x_train, y_train, x_test, _, q_train, _ = shap.datasets.rank()
        params = {
            "objective": "rank:pairwise",
            "learning_rate": 0.1,
            "gamma": 1.0,
            "min_child_weight": 0.1,
            "max_depth": 5,
            "n_estimators": 4,
        }
        model = xgboost.sklearn.XGBRanker(**params)
        model.fit(x_train, y_train, group=q_train.astype(int))
        _validate_shap_values(model, x_test)

    def test_xgboost_mixed_types(self):
        xgboost = pytest.importorskip("xgboost")

        X, y = shap.datasets.california(n_points=500)
        X["HouseAge"] = X["HouseAge"].astype(np.int64)
        X['IsOld'] = (X['HouseAge'] > 30)
        bst = xgboost.train({"learning_rate": 0.01}, xgboost.DMatrix(X, label=y), 1000)
        shap_values = shap.TreeExplainer(bst).shap_values(X)
        shap.dependence_plot(0, shap_values, X, show=False)

    def test_xgboost_classifier_independent_margin(self):
        # FIXME: this test should ideally pass with any random seed. See #2960
        random_seed = 0

        # train XGBoost model
        rs = np.random.RandomState(random_seed)
        n = 1000
        X = rs.normal(size=(n, 7))
        y = np.matmul(X, [-2, 1, 3, 5, 2, 20, -5])
        y = y + abs(min(y))
        y = rs.binomial(n=1, p=y / max(y))

        model = self.xgboost.XGBClassifier(
            n_estimators=10, max_depth=5, random_state=random_seed, tree_method="exact"
        )
        model.fit(X, y)
        predicted = model.predict(X, output_margin=True)

        # explain the model's predictions using SHAP values
        explainer = shap.TreeExplainer(
            model,
            X,
            feature_perturbation="interventional",
            model_output="raw",
        )
        explanation = explainer(X)
        # check the properties of Explanation object
        assert explanation.values.shape == (*X.shape,)
        assert explanation.base_values.shape == (len(X),)

        # check that SHAP values sum to model output
        assert np.allclose(
            explanation.values.sum(1) + explanation.base_values,
            predicted,
            atol=1e-7,
        )

    def test_xgboost_classifier_independent_probability(self, random_seed):
        # train XGBoost model
        rs = np.random.RandomState(random_seed)
        n = 1000
        X = rs.normal(size=(n, 7))
        b = np.array([-2, 1, 3, 5, 2, 20, -5])
        y = np.matmul(X, b)
        y = y + abs(min(y))
        y = rs.binomial(n=1, p=y / max(y))

        model = self.xgboost.XGBClassifier(
            n_estimators=10, max_depth=5, random_state=random_seed
        )
        model.fit(X, y)
        predicted = model.predict_proba(X)

        # explain the model's predictions using SHAP values
        explainer = shap.TreeExplainer(
            model,
            X,
            feature_perturbation="interventional",
            model_output="probability",
        )
        explanation = explainer(X)
        # check the properties of Explanation object
        assert explanation.values.shape == (*X.shape,)
        assert explanation.base_values.shape == (len(X),)

        # check that SHAP values sum to model output
        assert np.allclose(
            explanation.values.sum(1) + explanation.base_values,
            predicted[:, 1],
        )

    # def test_front_page_xgboost_global_path_dependent():
    #     try:
    #         xgboost = pytest.importorskip("xgboost")
    #     except Exception:
    #         print("Skipping test_front_page_xgboost!")
    #         return
    #
    #     # train XGBoost model
    #     X, y = shap.datasets.california(n_points=500)
    #     model = xgboost.XGBRegressor()
    #     model.fit(X, y)

    #     # explain the model's predictions using SHAP values
    #     explainer = shap.TreeExplainer(model, X, feature_perturbation="global_path_dependent")
    #     shap_values = explainer.shap_values(X)

    #     assert np.allclose(shap_values.sum(1) + explainer.expected_value, model.predict(X))

    def test_explanation_data_not_dmatrix(self, random_seed):
        """Checks that DMatrix is not stored in Explanation.data after TreeExplainer.__call__,
        since it is not supported by our plotting functions.

        See GH #3357 for more information.
        """
        xgboost = pytest.importorskip("xgboost")

        rs = np.random.RandomState(random_seed)
        X = rs.normal(size=(100, 7))
        y = np.matmul(X, [-2, 1, 3, 5, 2, 20, -5])

        # train a model with single tree
        Xd = xgboost.DMatrix(X, label=y)
        model = xgboost.train({"eta": 1, "max_depth": 6, "base_score": 0, "lambda": 0}, Xd, 1)

        explainer = shap.TreeExplainer(model)
        explanation = explainer(Xd)

        assert not isinstance(explanation.data, xgboost.core.DMatrix)
        assert hasattr(explanation.data, "shape")

    def test_tree_limit(self) -> None:
        xgboost = pytest.importorskip("xgboost")
        from sklearn.datasets import load_digits, load_iris
        from sklearn.model_selection import train_test_split

        # Load regression data
        X, y = shap.datasets.california(n_points=500)
        X_train, X_test, y_train, y_test = train_test_split(X, y, random_state=3)

        # Test Booster
        model = xgboost.train(
            {"learning_rate": 0.01, "verbosity": 0},
            xgboost.DMatrix(X_train, label=y_train),
            num_boost_round=10,
            evals=[(xgboost.DMatrix(X_test, y_test), "Valid")],
            early_stopping_rounds=1,
        )

        explainer = shap.TreeExplainer(model)
        assert explainer.model.tree_limit == model.num_boosted_rounds()

        # Test regressor
        reg = xgboost.XGBRegressor(n_estimators=10)
        reg.fit(X, y)

        explainer = shap.TreeExplainer(reg)
        assert explainer.model.tree_limit == reg.n_estimators

        # Test classifier
        X, y = load_iris(return_X_y=True)
        X_train, X_test, y_train, y_test = train_test_split(X, y, random_state=3)

        # - multiclass
        clf = xgboost.XGBClassifier(n_estimators=10)
        clf.fit(X, y)

        explainer = shap.TreeExplainer(clf)
        assert explainer.model.tree_limit == clf.n_estimators * len(np.unique(y))

        # - multiclass, forest
        clf = xgboost.XGBClassifier(n_estimators=10, num_parallel_tree=3)
        clf.fit(X, y)

        explainer = shap.TreeExplainer(clf)
        assert explainer.model.tree_limit == clf.n_estimators * len(np.unique(y)) * 3

        # - multiclass, forest, early stop
        clf = xgboost.XGBClassifier(
            n_estimators=1000, num_parallel_tree=3, early_stopping_rounds=1
        )
        clf.fit(X_train, y_train, eval_set=[(X_test, y_test)])
        # make sure we don't waste too much time on this test
        assert clf.best_iteration < 15

        explainer = shap.TreeExplainer(clf)
        assert (
            explainer.model.tree_limit == (clf.best_iteration + 1) * len(np.unique(y)) * 3
        )

        # - binary classification, forest
        X, y = load_digits(return_X_y=True, n_class=2)
        clf = xgboost.XGBClassifier(n_estimators=10, num_parallel_tree=3)
        clf.fit(X, y)
        explainer = shap.TreeExplainer(clf)
        assert explainer.model.tree_limit == clf.n_estimators * clf.num_parallel_tree

        # Test ranker
        ltr = xgboost.XGBRanker(n_estimators=5, num_parallel_tree=3)
        qid = np.zeros(X_train.shape[0])
        qid[qid.shape[0] // 2 :] = 1
        ltr.fit(X_train, y_train, qid=qid)

        explainer = shap.TreeExplainer(ltr)
        assert explainer.model.tree_limit == ltr.n_estimators * 3


class TestExplainerLightGBM:
    """Tests for the TreeExplainer when the model passed in is a LightGBM instance.

    Included models:
        * LGBMRegressor
        * LGBMClassifier
    """

    def test_lightgbm(self):
        """Test the basic `shap_values` calculation."""
        lightgbm = pytest.importorskip("lightgbm")

        # train lightgbm model
        X, y = shap.datasets.california(n_points=500)
        dataset = lightgbm.Dataset(data=X, label=y, categorical_feature=[8])
        model = lightgbm.train(
            {
                "objective": "regression",
                "verbosity": -1,
                "num_threads": 1,
            },
            train_set=dataset,
            num_boost_round=1_000,
        )
        predicted = model.predict(X, raw_score=True)

        # explain the model's predictions using SHAP values
        explainer = shap.TreeExplainer(model)

        explanation = explainer(X)
        # check the properties of Explanation object
        assert explanation.values.shape == (*X.shape,)
        assert explanation.base_values.shape == (len(X),)

        # check that SHAP values sum to model output
        assert (
            np.abs(explanation.values.sum(1) + explanation.base_values - predicted).max()
            < 1e-4
        )

    def test_lightgbm_constant_prediction(self):
        # note: this test used to fail with lightgbm 2.2.1 with error:
        # ValueError: zero-size array to reduction operation maximum which has no identity
        # on TreeExplainer when trying to compute max nodes:
        # max_nodes = np.max([len(t.values) for t in self.trees])
        # The test does not fail with latest lightgbm 2.2.3 however
        lightgbm = pytest.importorskip("lightgbm")

        # train lightgbm model with a constant value for y
        X, y = shap.datasets.california(n_points=500)
        # use the mean for all values
        y.fill(np.mean(y))
        dataset = lightgbm.Dataset(data=X, label=y, categorical_feature=[8])
        model = lightgbm.train({"objective": "regression", "verbosity": -1,
                                "num_threads": 1},
                               train_set=dataset, num_boost_round=1000)

        # explain the model's predictions using SHAP values
        shap.TreeExplainer(model).shap_values(X)

    def test_lightgbm_binary(self):
        lightgbm = pytest.importorskip("lightgbm")

        # train lightgbm model
        X_train, X_test, Y_train, _ = sklearn.model_selection.train_test_split(
            *shap.datasets.adult(n_points=500),
            test_size=0.2,
            random_state=0,
        )
        dataset = lightgbm.Dataset(data=X_train, label=Y_train)
        model = lightgbm.train(
            {
                "objective": "binary",
                "verbosity": -1,
                "num_threads": 1,
            },
            train_set=dataset,
            num_boost_round=1_000,
        )
        predicted = model.predict(X_test, raw_score=True)

        # explain the model's predictions using SHAP values
        explainer = shap.TreeExplainer(model)

        shap_values = explainer.shap_values(X_test)
        # validate structure of shap values, must be a list of ndarray for both classes
        assert isinstance(shap_values, np.ndarray)
        assert shap_values.shape == X_test.shape

        explanation = explainer(X_test)
        # check the properties of Explanation object
        assert explanation.values.shape == X_test.shape
        assert explanation.base_values.shape == (len(X_test),)

        # check that SHAP values sum to model output
        np.allclose(explanation.values.sum(1) + explanation.base_values, predicted, atol=1e-4)

        # ensure plot works for first class
        shap.dependence_plot(0, shap_values, X_test, show=False)

    def test_lightgbm_constant_multiclass(self):
        # note: this test used to fail with lightgbm 2.2.1 with error:
        # ValueError: zero-size array to reduction operation maximum which has no identity
        # on TreeExplainer when trying to compute max nodes:
        # max_nodes = np.max([len(t.values) for t in self.trees])
        # The test does not fail with latest lightgbm 2.2.3 however
        lightgbm = pytest.importorskip("lightgbm")

        # train lightgbm model
        X, Y = shap.datasets.iris()
        Y.fill(1)
        model = lightgbm.LGBMClassifier(
            n_estimators=50,
            num_classes=3,
            objective="multiclass",
            n_jobs=1,
        )
        model.fit(X, Y)

        # explain the model's predictions using SHAP values
        shap.TreeExplainer(model).shap_values(X)

    def test_lightgbm_multiclass(self):
        lightgbm = pytest.importorskip("lightgbm")

        # train lightgbm model
        X, Y = shap.datasets.iris()
        model = lightgbm.LGBMClassifier(n_jobs=1)
        model.fit(X, Y)
        predicted = model.predict(X, raw_score=True)

        # explain the model's predictions using SHAP values
        explainer = shap.TreeExplainer(model)

        explanation = explainer(X)
        # check the properties of Explanation object
        num_classes = 3
        assert explanation.values.shape == (*X.shape, num_classes)
        assert explanation.base_values.shape == (len(X), num_classes)

        # check that SHAP values sum to model output
        assert (
            np.abs(explanation.values.sum(1) + explanation.base_values - predicted).max()
            < 1e-4
        )

    # def test_lightgbm_ranking(self):
    #     try:
    #         import lightgbm
    #     except Exception:
    #         print("Skipping test_lightgbm_ranking!")
    #         return
    #
    #     # train lightgbm ranker model
    #     x_train, y_train, x_test, y_test, q_train, q_test = shap.datasets.rank()
    #     model = lightgbm.LGBMRanker()
    #     model.fit(
    #         x_train, y_train, group=q_train,
    #         eval_set=[(x_test, y_test)],
    #         eval_group=[q_test],
    #         eval_at=[1, 3],
    #         early_stopping_rounds=5,
    #         verbose=False,
    #         callbacks=[lightgbm.reset_parameter(learning_rate=lambda x: 0.95 ** x * 0.1)],
    #     )
    #     _validate_shap_values(model, x_test)

    def test_lightgbm_interaction(self):
        lightgbm = pytest.importorskip("lightgbm")

        # train LightGBM model
        X, y = shap.datasets.california(n_points=50)
        model = lightgbm.LGBMRegressor(n_estimators=20, n_jobs=1)
        model.fit(X, y)

        # verify symmetry of the interaction values (this typically breaks if anything is wrong)
        interaction_vals = shap.TreeExplainer(model).shap_interaction_values(X)
        interaction_vals_swapped = np.swapaxes(np.copy(interaction_vals), 1, 2)
        assert np.allclose(interaction_vals, interaction_vals_swapped, atol=1e-4)

        # verify output matches shap values for a single observation
        ex = shap.TreeExplainer(model)

        interaction_vals = ex(X.iloc[0, :], interactions=True)
        prediction = model.predict(X.iloc[[0], :], raw_score=True)
        np.testing.assert_allclose(interaction_vals.values.sum((0, 1)) + interaction_vals.base_values[0], prediction[0], atol=1e-4)

    def test_lightgbm_call_explanation(self):
        """Checks that __call__ runs without error and returns a valid Explanation object.

        Related to GH dsgibbons#66.
        """
        lightgbm = pytest.importorskip("lightgbm")

        # NOTE: the categorical column is necessary for testing GH dsgibbons#66.
        X, y = shap.datasets.adult(n_points=300)
        X["categ"] = pd.Categorical(
            [p for p in ("M", "F") for _ in range(150)],
            ordered=False,
        )
        model = lightgbm.LGBMClassifier(n_estimators=7, n_jobs=1)
        model.fit(X, y)

        explainer = shap.TreeExplainer(model)
        explanation = explainer(X)

        shap_values: list[np.ndarray] = explainer.shap_values(X)

        # checks that the call returns a valid Explanation object
        assert len(explanation.base_values) == len(y)
        assert isinstance(explanation.values, np.ndarray)
        assert isinstance(shap_values, np.ndarray)
        assert (explanation.values == shap_values).all()


<<<<<<< HEAD
class TestCausalmlCausalTrees:
    """Tests for the TreeExplainer when the model passed in is a causalml causal tree instance.

    Included models:
        * CausalTreeRegressor
        * CausalRandomForestRegressor
    """

    data_mode = 1
    n_features = 8
    sigma = 0.1
    data_size = 100
    n_outcomes = 2
    random_seed = 42
    n_estimators = 5

    def prepare_data(self, generate_data: callable) -> tuple:
        data = generate_data(mode=self.data_mode, n=self.data_size, p=self.n_features, sigma=self.sigma)
        y, X, treatment, tau, b, e = data
        return X, y, treatment

    def test_causal_tree_explanation(self):

        from causalml.dataset import synthetic_data
        from causalml.inference.tree import CausalTreeRegressor

        X, y, treatment = self.prepare_data(synthetic_data)
        ctree = CausalTreeRegressor(random_state=self.random_seed)
        ctree.fit(X=X, treatment=treatment, y=y)
        ctree_explainer = shap.TreeExplainer(ctree)
        explanation = ctree_explainer(X)

        shap_values_raw: list[np.ndarray] = ctree_explainer.shap_values(X)
        shap_values: np.ndarray = np.stack(shap_values_raw, axis=-1)

        assert shap_values.shape == (self.data_size, self.n_features, self.n_outcomes)
        assert len(explanation.base_values) == len(y)
        assert isinstance(explanation.values, np.ndarray)
        assert isinstance(shap_values, np.ndarray)
        assert (explanation.values == shap_values).all()

    def test_causal_random_forest_explanation(self):

        from causalml.dataset import synthetic_data
        from causalml.inference.tree import CausalRandomForestRegressor

        X, y, treatment = self.prepare_data(synthetic_data)
        cforest = CausalRandomForestRegressor(n_estimators=self.n_estimators, random_state=self.random_seed)
        cforest.fit(X=X, treatment=treatment, y=y)
        cforest_explainer = shap.TreeExplainer(cforest)
        explanation = cforest_explainer(X)

        shap_values_raw: list[np.ndarray] = cforest_explainer.shap_values(X)
        shap_values: np.ndarray = np.stack(shap_values_raw, axis=-1)

        assert shap_values.shape == (self.data_size, self.n_features, self.n_outcomes)
        assert len(explanation.base_values) == len(y)
        assert isinstance(explanation.values, np.ndarray)
        assert isinstance(shap_values, np.ndarray)
        assert (explanation.values == shap_values).all()
=======
def test_check_consistent_outputs_binary_classification():
    # GH 3187
    lightgbm = pytest.importorskip("lightgbm")
    catboost = pytest.importorskip("catboost")
    xgboost = pytest.importorskip("xgboost")

    X, y = shap.datasets.adult(n_points=50)

    lgbm = lightgbm.LGBMClassifier(max_depth=1).fit(X, y)
    xgb = xgboost.XGBClassifier(max_depth=1).fit(X, y)
    cat = catboost.CatBoostClassifier(depth=1, iterations=10).fit(X, y)
    rfc = sklearn.ensemble.RandomForestClassifier(n_estimators=10).fit(X, y)

    ex_lgbm = shap.TreeExplainer(lgbm)
    ex_xgb = shap.TreeExplainer(xgb)
    ex_cat = shap.TreeExplainer(cat)
    ex_rfc = shap.TreeExplainer(rfc)

    # random forest explanations
    e_rfc_bin = ex_rfc(X, interactions=False)
    e_rfc = ex_rfc(X, interactions=True)
    # we use here predict proba since it is the only way to get the probabilities
    rfc_pred = rfc.predict_proba(X)

    # lightgbm explanations
    e_lgbm_bin = ex_lgbm(X, interactions=False)
    e_lgbm = ex_lgbm(X, interactions=True)
    lgbm_pred = lgbm.predict_proba(X, raw_score=True)

    # xgboost explanations
    e_xgb_bin = ex_xgb(X, interactions=False)
    e_xgb = ex_xgb(X, interactions=True)
    xgb_pred = xgb.predict(X, output_margin=True)

    # catboost explanations
    e_cat_bin = ex_cat(X, interactions=False)
    e_cat = ex_cat(X, interactions=True)
    cat_pred = cat.predict(X, prediction_type="RawFormulaVal")


    for output in [e_lgbm_bin, e_xgb_bin, e_cat_bin]:
        assert output.shape == X.shape
    # Since random forest classifiers have one dimension for each class, we have one output dimension per class
    assert e_rfc_bin.shape == (X.shape[0], X.shape[1], ex_rfc.model.num_outputs)  # shape: examples x features x classes

    for output in [e_lgbm, e_xgb, e_cat]:
        assert output.shape == (X.shape[0], X.shape[1], X.shape[1])

    assert e_rfc.shape == (X.shape[0], X.shape[1], X.shape[1], ex_rfc.model.num_outputs)

    # Sum interaction values
    for explanation, predicted in [(e_xgb, xgb_pred), (e_cat, cat_pred), (e_rfc, rfc_pred), (e_lgbm, lgbm_pred)]:
        assert np.allclose(explanation.values.sum(axis=(1, 2)) + explanation.base_values, predicted, atol=1e-4)

    # Sum binary values
    for explanation, predicted in [(e_xgb_bin, xgb_pred), (e_cat_bin, cat_pred), (e_rfc_bin, rfc_pred), (e_lgbm_bin, lgbm_pred)]:
        assert np.allclose(explanation.values.sum(1) + explanation.base_values, predicted, atol=1e-4)

# todo: multi class classification + multi class regression tests
# todo: test binary classification with model_output="predict_proba"

def test_check_consistent_outputs_for_regression():
    lightgbm = pytest.importorskip("lightgbm")
    catboost = pytest.importorskip("catboost")
    xgboost = pytest.importorskip("xgboost")

    X, y = shap.datasets.california(n_points=50)

    lgbm = lightgbm.LGBMRegressor(max_depth=1).fit(X, y)
    xgb = xgboost.XGBRegressor(max_depth=1).fit(X, y)
    cat = catboost.CatBoostRegressor(depth=1, iterations=10).fit(X, y)
    rfc = sklearn.ensemble.RandomForestRegressor(n_estimators=10).fit(X, y)

    ex_lgbm = shap.TreeExplainer(lgbm)
    ex_xgb = shap.TreeExplainer(xgb)
    ex_cat = shap.TreeExplainer(cat)
    ex_rfc = shap.TreeExplainer(rfc)

    # lightgbm explanations
    e_lgbm_bin = ex_lgbm(X, interactions=False)
    e_lgbm = ex_lgbm(X, interactions=True)
    lgbm_pred = lgbm.predict(X, raw_score=True)

    # xgboost explanations
    e_xgb_bin = ex_xgb(X, interactions=False)
    e_xgb = ex_xgb(X, interactions=True)
    xgb_pred = xgb.predict(X)

    # random forest explanations
    e_rfc_bin = ex_rfc(X, interactions=False)
    e_rfc = ex_rfc(X, interactions=True)
    rfc_pred = rfc.predict(X)

    # catboost
    e_cat_bin = ex_cat(X, interactions=False)
    e_cat = ex_cat(X, interactions=True)
    cat_pred = cat.predict(X, prediction_type="RawFormulaVal")

    assert (50, 8) == e_lgbm_bin.shape == e_xgb_bin.shape == e_rfc_bin.shape, \
        f"LightGBM: {e_lgbm_bin.shape}, XGBoost: {e_xgb_bin.shape}, RandomForest: {e_rfc_bin.shape}"
    assert (50, 8, 8) == e_lgbm.shape == e_xgb.shape == e_rfc.shape, \
        f"Interactions LightGBM: {e_lgbm.shape}, XGBoost: {e_xgb.shape}, RandomForest: {e_rfc.shape}"
    for outputs, pred in [(e_lgbm_bin, lgbm_pred), (e_xgb_bin, xgb_pred), (e_rfc_bin, rfc_pred), (e_cat_bin, cat_pred)]:
        assert np.allclose(outputs.values.sum(1) + outputs.base_values, pred, atol=1e-4)
    for outputs, pred in [(e_lgbm, lgbm_pred), (e_xgb, xgb_pred), (e_rfc, rfc_pred), (e_cat, cat_pred)]:
        assert np.allclose(outputs.values.sum((1, 2)) + outputs.base_values, pred, atol=1e-4)


def test_catboost_regression_interactions():
    catboost = pytest.importorskip("catboost")

    X, y = shap.datasets.california(n_points=50)
    model = catboost.CatBoostRegressor(depth=1, iterations=10).fit(X, y)
    ex_cat = shap.TreeExplainer(model)
    predicted = model.predict(X, prediction_type="RawFormulaVal")
    explanation = ex_cat(X, interactions=False)
    assert np.allclose(explanation.values.sum(1) + explanation.base_values, predicted)

    explanation = ex_cat(X, interactions=True)
    assert np.allclose(explanation.values.sum(axis=(1, 2)) + explanation.base_values, predicted)


def test_lightgbm_interactions():
    lightgbm = pytest.importorskip("lightgbm")

    X, y = sklearn.datasets.load_digits(return_X_y=True)

    model = lightgbm.LGBMClassifier(n_estimators=10, max_depth=3).fit(X, y)
    explainer = shap.TreeExplainer(model)
    predicted = model.predict(X, raw_score=True)
    explanation = explainer(X, interactions=False)
    np.testing.assert_allclose(explanation.values.sum(axis=(1)) + explanation.base_values, predicted)

    explanation = explainer(X, interactions=True)
    np.testing.assert_allclose(explanation.values.sum(axis=(1, 2)) + explanation.base_values, predicted)

    # test flat input
    explanation_flat = explainer(X[0, :], interactions=True)
    predicted_flat = model.predict(X[[0], :], raw_score=True)

    np.testing.assert_allclose(explanation_flat.values.sum((0, 1)) + explanation_flat.base_values[0], predicted_flat[0], atol=1e-4)



def test_catboost_column_names_with_special_characters():
    # GH #3475
    catboost = pytest.importorskip("catboost")
    # Seed
    np.random.seed(42)

    # Simulate a dataset
    x_train = pd.DataFrame({
            'x5=ROMÁNIA': np.random.choice([0, 1], size=10),
        })

    y_train =np.random.choice([0, 1], size=10)
    # Fit a CatBoostClassifier
    cb_best = catboost.CatBoostClassifier(random_state=42, allow_writing_files=False, iterations=3, depth=1)
    cb_best.fit(x_train, y_train)

    # Create a SHAP TreeExplainer
    explainer = shap.TreeExplainer(
            cb_best,
            data=x_train,
            model_output='probability',
            feature_perturbation='interventional'
        )
    shap_values = explainer.shap_values(x_train)
    assert np.allclose(shap_values.sum(1) + explainer.expected_value, cb_best.predict_proba(x_train)[:, 1])
>>>>>>> dffc346f
<|MERGE_RESOLUTION|>--- conflicted
+++ resolved
@@ -1734,68 +1734,6 @@
         assert (explanation.values == shap_values).all()
 
 
-<<<<<<< HEAD
-class TestCausalmlCausalTrees:
-    """Tests for the TreeExplainer when the model passed in is a causalml causal tree instance.
-
-    Included models:
-        * CausalTreeRegressor
-        * CausalRandomForestRegressor
-    """
-
-    data_mode = 1
-    n_features = 8
-    sigma = 0.1
-    data_size = 100
-    n_outcomes = 2
-    random_seed = 42
-    n_estimators = 5
-
-    def prepare_data(self, generate_data: callable) -> tuple:
-        data = generate_data(mode=self.data_mode, n=self.data_size, p=self.n_features, sigma=self.sigma)
-        y, X, treatment, tau, b, e = data
-        return X, y, treatment
-
-    def test_causal_tree_explanation(self):
-
-        from causalml.dataset import synthetic_data
-        from causalml.inference.tree import CausalTreeRegressor
-
-        X, y, treatment = self.prepare_data(synthetic_data)
-        ctree = CausalTreeRegressor(random_state=self.random_seed)
-        ctree.fit(X=X, treatment=treatment, y=y)
-        ctree_explainer = shap.TreeExplainer(ctree)
-        explanation = ctree_explainer(X)
-
-        shap_values_raw: list[np.ndarray] = ctree_explainer.shap_values(X)
-        shap_values: np.ndarray = np.stack(shap_values_raw, axis=-1)
-
-        assert shap_values.shape == (self.data_size, self.n_features, self.n_outcomes)
-        assert len(explanation.base_values) == len(y)
-        assert isinstance(explanation.values, np.ndarray)
-        assert isinstance(shap_values, np.ndarray)
-        assert (explanation.values == shap_values).all()
-
-    def test_causal_random_forest_explanation(self):
-
-        from causalml.dataset import synthetic_data
-        from causalml.inference.tree import CausalRandomForestRegressor
-
-        X, y, treatment = self.prepare_data(synthetic_data)
-        cforest = CausalRandomForestRegressor(n_estimators=self.n_estimators, random_state=self.random_seed)
-        cforest.fit(X=X, treatment=treatment, y=y)
-        cforest_explainer = shap.TreeExplainer(cforest)
-        explanation = cforest_explainer(X)
-
-        shap_values_raw: list[np.ndarray] = cforest_explainer.shap_values(X)
-        shap_values: np.ndarray = np.stack(shap_values_raw, axis=-1)
-
-        assert shap_values.shape == (self.data_size, self.n_features, self.n_outcomes)
-        assert len(explanation.base_values) == len(y)
-        assert isinstance(explanation.values, np.ndarray)
-        assert isinstance(shap_values, np.ndarray)
-        assert (explanation.values == shap_values).all()
-=======
 def test_check_consistent_outputs_binary_classification():
     # GH 3187
     lightgbm = pytest.importorskip("lightgbm")
@@ -1964,5 +1902,4 @@
             feature_perturbation='interventional'
         )
     shap_values = explainer.shap_values(x_train)
-    assert np.allclose(shap_values.sum(1) + explainer.expected_value, cb_best.predict_proba(x_train)[:, 1])
->>>>>>> dffc346f
+    assert np.allclose(shap_values.sum(1) + explainer.expected_value, cb_best.predict_proba(x_train)[:, 1])