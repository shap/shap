"""Test tree functions."""

import itertools
import math
import pickle
import sys

import numpy as np
import pandas as pd
import pytest
import sklearn
import sklearn.pipeline
from sklearn.utils import check_array

import shap
from shap.explainers._explainer import Explanation
from shap.explainers._tree import SingleTree
from shap.utils._exceptions import InvalidModelError


def test_unsupported_model_raises_error():
    """Unsupported model inputs to TreeExplainer should raise an Exception."""

    class CustomEstimator: ...

    emsg = "Model type not yet supported by TreeExplainer:"
    with pytest.raises(InvalidModelError, match=emsg):
        _ = shap.TreeExplainer(CustomEstimator())


def test_front_page_xgboost():
    xgboost = pytest.importorskip("xgboost")

    # load JS visualization code to notebook
    shap.initjs()

    # train XGBoost model
    X, y = shap.datasets.california(n_points=500)
    model = xgboost.train({"learning_rate": 0.01, "verbosity": 0}, xgboost.DMatrix(X, label=y), 100)

    # explain the model's predictions using SHAP values
    explainer = shap.TreeExplainer(model)
    shap_values = explainer.shap_values(X)

    # visualize the first prediction's explanation
    shap.force_plot(explainer.expected_value, shap_values[0, :], X.iloc[0, :])

    # visualize the training set predictions
    shap.force_plot(explainer.expected_value, shap_values, X)

    # create a SHAP dependence plot to show the effect of a single feature across the whole dataset
    shap.dependence_plot(5, shap_values, X, show=False)
    shap.dependence_plot("Longitude", shap_values, X, show=False)

    # summarize the effects of all the features
    shap.summary_plot(shap_values, X, show=False)


def test_xgboost_predictions():
    from shap.explainers._tree import TreeEnsemble

    xgboost = pytest.importorskip("xgboost")
    X, y = shap.datasets.california(n_points=10)
    model = xgboost.train({"learning_rate": 0.01}, xgboost.DMatrix(X, label=y), 10)
    tree_ensemble = TreeEnsemble(
        model=model,
        data=X,
        data_missing=None,
        model_output="raw",
    )
    y_pred = model.predict(xgboost.DMatrix(X))
    y_pred_tree_ensemble = tree_ensemble.predict(X)
    # this is pretty close but not exactly the same
    assert np.allclose(y_pred, y_pred_tree_ensemble, atol=1e-7)


def test_front_page_sklearn():
    # load JS visualization code to notebook
    shap.initjs()

    # train model
    X, y = shap.datasets.california(n_points=500)
    models = [
        sklearn.ensemble.RandomForestRegressor(n_estimators=10),
        sklearn.ensemble.ExtraTreesRegressor(n_estimators=10),
    ]
    for model in models:
        model.fit(X, y)

        # explain the model's predictions using SHAP values
        explainer = shap.TreeExplainer(model)
        shap_values = explainer.shap_values(X)

        # visualize the first prediction's explanation
        shap.force_plot(explainer.expected_value, shap_values[0, :], X.iloc[0, :])

        # visualize the training set predictions
        shap.force_plot(explainer.expected_value, shap_values, X)

        # create a SHAP dependence plot to show the effect of a single feature across the whole
        # dataset
        shap.dependence_plot(5, shap_values, X, show=False)
        shap.dependence_plot("Longitude", shap_values, X, show=False)

        # summarize the effects of all the features
        shap.summary_plot(shap_values, X, show=False)


def _conditional_expectation(tree, S, x):
    tree_ind = 0

    def R(node_ind):
        f = tree.features[tree_ind, node_ind]
        lc = tree.children_left[tree_ind, node_ind]
        rc = tree.children_right[tree_ind, node_ind]
        if lc < 0:
            result = tree.values[tree_ind, node_ind]
            # Previously the result was an array of one element, which was then implicity converted to a float
            # Make this conversion explicit:
            assert len(result) == 1
            return result[0]
        if f in S:
            if x[f] <= tree.thresholds[tree_ind, node_ind]:
                return R(lc)
            return R(rc)
        lw = tree.node_sample_weight[tree_ind, lc]
        rw = tree.node_sample_weight[tree_ind, rc]
        return (R(lc) * lw + R(rc) * rw) / (lw + rw)

    out = 0.0
    j = tree.values.shape[0] if tree.tree_limit is None else tree.tree_limit
    for i in range(j):
        tree_ind = i
        out += R(0)
    return out


def _brute_force_tree_shap(tree, x):
    m = len(x)
    phi = np.zeros(m)
    for p in itertools.permutations(range(m)):
        for i in range(m):
            phi[p[i]] += _conditional_expectation(tree, p[: i + 1], x) - _conditional_expectation(tree, p[:i], x)
    return phi / math.factorial(m)


def _validate_shap_values(model, x_test):
    # explain the model's predictions using SHAP values
    tree_explainer = shap.TreeExplainer(model)

    explanation = tree_explainer(x_test)
    # check the properties of Explanation object
    assert explanation.values.shape == (*x_test.shape,)
    assert explanation.base_values.shape == (x_test.shape[0],)

    # validate values sum to the margin prediction of the model plus expected_value
    assert np.allclose(
        explanation.values.sum(1) + explanation.base_values,
        model.predict(x_test),
    )


@pytest.mark.parametrize("col_sample", [1.0, 0.9])
def test_ngboost_models_prediction_equal(col_sample):
    from shap.explainers._tree import TreeEnsemble

    ngboost = pytest.importorskip("ngboost")
    X, y = shap.datasets.california(n_points=500)

    model = ngboost.NGBRegressor(n_estimators=2, col_sample=col_sample).fit(X, y)

    tree_ensemble = TreeEnsemble(
        model=model,
        data=X,
        data_missing=None,
        model_output=0,
    )
    y_pred = model.predict(X)
    y_pred_tree_ensemble = tree_ensemble.predict(X)
    assert (y_pred == y_pred_tree_ensemble).all()


@pytest.mark.parametrize("col_sample", [1.0, 0.9])
def test_ngboost_sum_of_shap_values(col_sample):
    ngboost = pytest.importorskip("ngboost")

    X, y = shap.datasets.california(n_points=500)
    model = ngboost.NGBRegressor(n_estimators=20, col_sample=col_sample).fit(X, y)
    predicted = model.predict(X)

    # explain the model's predictions using SHAP values
    explainer = shap.TreeExplainer(model, model_output=0)

    explanation = explainer(X)
    # check the properties of Explanation object
    assert explanation.values.shape == (*X.shape,)
    assert explanation.base_values.shape == (len(X),)

    # check that SHAP values sum to model output
    assert np.abs(explanation.values.sum(1) + explanation.base_values - predicted).max() < 1e-5


@pytest.fixture
def configure_pyspark_python(monkeypatch):
    monkeypatch.setenv("PYSPARK_PYTHON", sys.executable)
    monkeypatch.setenv("PYSPARK_DRIVER_PYTHON", sys.executable)


@pytest.mark.skipif(sys.platform == "win32", reason="fails due to OOM errors, see #4021")
def test_pyspark_classifier_decision_tree(configure_pyspark_python):
    pyspark = pytest.importorskip("pyspark")
    pytest.importorskip("pyspark.ml")
    try:
        spark = pyspark.sql.SparkSession.builder.config(
            conf=pyspark.SparkConf().set("spark.master", "local[*]")
        ).getOrCreate()
    except Exception:
        pytest.skip("Could not create pyspark context")

    iris_sk = sklearn.datasets.load_iris()
    iris = pd.DataFrame(data=np.c_[iris_sk["data"], iris_sk["target"]], columns=iris_sk["feature_names"] + ["target"])[
        :100
    ]
    col = ["sepal_length", "sepal_width", "petal_length", "petal_width", "type"]
    iris = spark.createDataFrame(iris, col)
    iris = pyspark.ml.feature.VectorAssembler(inputCols=col[:-1], outputCol="features").transform(iris)
    iris = pyspark.ml.feature.StringIndexer(inputCol="type", outputCol="label").fit(iris).transform(iris)

    classifiers = [
        pyspark.ml.classification.GBTClassifier(labelCol="label", featuresCol="features"),
        pyspark.ml.classification.RandomForestClassifier(labelCol="label", featuresCol="features"),
        pyspark.ml.classification.DecisionTreeClassifier(labelCol="label", featuresCol="features"),
    ]
    for classifier in classifiers:
        model = classifier.fit(iris)
        explainer = shap.TreeExplainer(model)
        # Make sure the model can be serializable to run shap values with spark
        pickle.dumps(explainer)
        X = pd.DataFrame(data=iris_sk.data, columns=iris_sk.feature_names)[:100]

        shap_values = explainer.shap_values(X, check_additivity=False)
        expected_values = explainer.expected_value

        predictions = (
            model.transform(iris)
            .select("rawPrediction")
            .rdd.map(lambda x: [float(y) for y in x["rawPrediction"]])
            .toDF(["class0", "class1"])
            .toPandas()
        )

        if str(type(model)).endswith("GBTClassificationModel'>"):
            diffs = expected_values + shap_values.sum(1) - predictions.class1
            assert np.max(np.abs(diffs)) < 1e-4, "SHAP values don't sum to model output for class0!"
        else:
            normalizedPredictions = (predictions.T / predictions.sum(1)).T
            diffs = expected_values[0] + shap_values[:, :, 0].sum(1) - normalizedPredictions.class0
            assert np.max(np.abs(diffs)) < 1e-4, "SHAP values don't sum to model output for class0!" + model
            diffs = expected_values[1] + shap_values[:, :, 1].sum(1) - normalizedPredictions.class1
            assert np.max(np.abs(diffs)) < 1e-4, "SHAP values don't sum to model output for class1!" + model
            assert (np.abs(expected_values - normalizedPredictions.mean()) < 1e-1).all(), "Bad expected_value!" + model
    spark.stop()


@pytest.mark.skipif(sys.platform == "win32", reason="fails due to OOM errors, see #4021")
def test_pyspark_regression_decision_tree(configure_pyspark_python):
    pyspark = pytest.importorskip("pyspark")
    pytest.importorskip("pyspark.ml")
    try:
        spark = pyspark.sql.SparkSession.builder.config(
            conf=pyspark.SparkConf().set("spark.master", "local[*]")
        ).getOrCreate()
    except Exception:
        pytest.skip("Could not create pyspark context")

    iris_sk = sklearn.datasets.load_iris()
    iris = pd.DataFrame(data=np.c_[iris_sk["data"], iris_sk["target"]], columns=iris_sk["feature_names"] + ["target"])[
        :100
    ]

    # Simple regressor: try to predict sepal length based on the other features
    col = ["sepal_length", "sepal_width", "petal_length", "petal_width", "type"]
    iris = spark.createDataFrame(iris, col).drop("type")
    iris = pyspark.ml.feature.VectorAssembler(inputCols=col[1:-1], outputCol="features").transform(iris)

    regressors = [
        pyspark.ml.regression.GBTRegressor(labelCol="sepal_length", featuresCol="features"),
        pyspark.ml.regression.RandomForestRegressor(labelCol="sepal_length", featuresCol="features"),
        pyspark.ml.regression.DecisionTreeRegressor(labelCol="sepal_length", featuresCol="features"),
    ]
    for regressor in regressors:
        model = regressor.fit(iris)
        explainer = shap.TreeExplainer(model)
        X = pd.DataFrame(data=iris_sk.data, columns=iris_sk.feature_names).drop("sepal length (cm)", axis=1)[:100]

        shap_values = explainer.shap_values(X, check_additivity=False)
        expected_values = explainer.expected_value

        # validate values sum to the margin prediction of the model plus expected_value
        predictions = model.transform(iris).select("prediction").toPandas()
        diffs = expected_values + shap_values.sum(1) - predictions["prediction"]
        assert np.max(np.abs(diffs)) < 1e-4, "SHAP values don't sum to model output for class0!"
        assert (np.abs(expected_values - predictions.mean()) < 1e-1).all(), "Bad expected_value!"
    spark.stop()


def create_binary_newsgroups_data():
    categories = ["alt.atheism", "soc.religion.christian"]
    newsgroups_train = sklearn.datasets.fetch_20newsgroups(subset="train", categories=categories)
    newsgroups_test = sklearn.datasets.fetch_20newsgroups(subset="test", categories=categories)
    class_names = ["atheism", "christian"]
    return newsgroups_train, newsgroups_test, class_names


<<<<<<< HEAD
def _common_lightgbm_regressor_test(create_model):
    import shap
    import numpy as np

    # train lightgbm model on boston housing price regression dataset
    X, y = shap.datasets.boston()
    model = create_model()
    model.fit(X, y)
=======
def test_gpboost():
    gpboost = pytest.importorskip("gpboost")
    # train gpboost model
    X, y = shap.datasets.california(n_points=500)
    data_train = gpboost.Dataset(X, y)
    model = gpboost.train(
        params={"objective": "regression_l2", "learning_rate": 0.1, "verbose": 0},
        train_set=data_train,
        num_boost_round=10,
    )
    predicted = model.predict(X, pred_latent=True)
>>>>>>> 11af84a8

    # explain the model's predictions using SHAP values
    explainer = shap.TreeExplainer(model, feature_perturbation="tree_path_dependent")

    explanation = explainer(X)
    # check the properties of Explanation object
    assert explanation.values.shape == (*X.shape,)
    assert explanation.base_values.shape == (len(X),)

    # check that SHAP values sum to model output
    assert np.abs(explanation.values.sum(1) + explanation.base_values - predicted).max() < 1e-4

<<<<<<< HEAD
def test_lightgbm():
    try:
        import lightgbm
    except:
        print("Skipping test_lightgbm!")
        return
    def create_model():
        return lightgbm.sklearn.LGBMRegressor(categorical_feature=[8])

    _common_lightgbm_regressor_test(create_model)

def test_lightgbm_mse_regressor():
    try:
        import lightgbm
    except:
        print("Skipping test_lightgbm_mse_regressor!")
        return
    # train the lightgbm model on a dataset with MSE objective
    def create_model():
        return lightgbm.sklearn.LGBMRegressor(categorical_feature=[8], objective='mean_squared_error')

    _common_lightgbm_regressor_test(create_model)

def _common_lightgbm_nonsklearn_api(dataset, params, validation):
    import shap
    import lightgbm
    import numpy as np
    from sklearn.model_selection import train_test_split
    # train the lightgbm model using non-sklearn API with binary classification dataset
    X_train, X_test, y_train, y_test = train_test_split(*dataset, test_size=0.2, random_state=0)
    lgb_train = lightgbm.Dataset(X_train, y_train)
    lgb_test = lightgbm.Dataset(X_test, y_test, reference=lgb_train)

    booster = lightgbm.train(params, lgb_train, valid_sets=[lgb_train, lgb_test], evals_result={},
                             verbose_eval=30)
    # explain the model's predictions using SHAP values
    ex = shap.TreeExplainer(booster)
    shap_values = ex.shap_values(X_test)

    predicted = booster.predict(X_test, raw_score=True)

    validation(shap_values, ex.expected_value, predicted)

def test_lightgbm_nonsklearn_api_binary():
    import shap
    import numpy as np
    try:
        import lightgbm
    except:
        print("Skipping test_lightgbm_nonsklearn_api_binary!")
        return
    # train the lightgbm model using non-sklearn API with binary classification dataset
    params = {
        'objective': 'binary',
        'num_threads': 4,
        'n_estimators': 8000,
        'early_stopping_round':50,
        'metric': ['binary_error'],
        'random_state': 7,
        'verbose': 1,
    }

    def validation(shap_values, expected_value, predicted):
        assert np.abs(shap_values[1].sum(1) + expected_value[1] - predicted).max() < 1e-4, \
            "SHAP values don't sum to model output!"

    _common_lightgbm_nonsklearn_api(dataset=shap.datasets.iris(), params=params, validation=validation)

def test_lightgbm_nonsklearn_api_regressor():
    import shap
    import numpy as np
    try:
        import lightgbm
    except:
        print("Skipping test_lightgbm_nonsklearn_api_regressor!")
        return
    from sklearn.model_selection import train_test_split
    # train the lightgbm model using non-sklearn API with regression dataset
    params = {
        'num_threads': 4,
        'n_estimators': 8000,
        'early_stopping_round':50,
        'metric': ['rmse'],
        'random_state': 7,
        'verbose': 1,
    }

    def validation(shap_values, expected_value, predicted):
        assert np.abs(shap_values.sum(1) + expected_value - predicted).max() < 1e-4, \
            "SHAP values don't sum to model output!"

    _common_lightgbm_nonsklearn_api(dataset=shap.datasets.adult(), params=params, validation=validation)

def test_gpboost():
    try:
        import gpboost
    except:
        print("Skipping test_gpboost!")
        return
    import shap
=======
>>>>>>> 11af84a8

def test_catboost():
    catboost = pytest.importorskip("catboost")
    # train catboost model
    X, y = shap.datasets.california(n_points=500)
    X["IsOld"] = (X["HouseAge"] > 30).astype(str)
    model = catboost.CatBoostRegressor(iterations=30, learning_rate=0.1, random_seed=123)
    p = catboost.Pool(X, y, cat_features=["IsOld"])
    model.fit(p, verbose=False, plot=False)
    predicted = model.predict(X)

    # explain the model's predictions using SHAP values
    explainer = shap.TreeExplainer(model)

    explanation = explainer(X)
    # check the properties of Explanation object
    assert explanation.values.shape == (*X.shape,)
    assert explanation.base_values.shape == (len(X),)

    # check that SHAP values sum to model output
    assert np.abs(explanation.values.sum(1) + explanation.base_values - predicted).max() < 1e-4

    X, y = sklearn.datasets.load_breast_cancer(return_X_y=True)
    model = catboost.CatBoostClassifier(iterations=10, learning_rate=0.5, random_seed=12)
    model.fit(X, y, verbose=False, plot=False)
    predicted = model.predict(X, prediction_type="RawFormulaVal")

    # explain the model's predictions using SHAP values
    explainer = shap.TreeExplainer(model)

    explanation = explainer(X)
    # check the properties of Explanation object
    assert explanation.values.shape == X.shape
    assert explanation.base_values.shape == (len(X),)

    # check that SHAP values sum to model output
    assert np.allclose(explanation.values.sum(1) + explanation.base_values, predicted, atol=1e-4)


def test_catboost_categorical():
    catboost = pytest.importorskip("catboost")
    X, y = shap.datasets.california(n_points=500)
    X["IsOld"] = (X["HouseAge"] > 30).astype(str)

    model = catboost.CatBoostRegressor(100, cat_features=["IsOld"], verbose=False)
    model.fit(X, y)
    predicted = model.predict(X)

    # explain the model's predictions using SHAP values
    explainer = shap.TreeExplainer(model)

    explanation = explainer(X)
    # check the properties of Explanation object
    assert explanation.values.shape == (*X.shape,)
    assert explanation.base_values.shape == (len(X),)

    # check that SHAP values sum to model output
    assert np.abs(explanation.values.sum(1) + explanation.base_values - predicted).max() < 1e-4


def test_catboost_interactions():
    # GH #3324
    catboost = pytest.importorskip("catboost")

    X, y = shap.datasets.adult(n_points=50)

    model = catboost.CatBoostClassifier(depth=1, iterations=10).fit(X, y)
    predicted = model.predict(X, prediction_type="RawFormulaVal")

    ex_cat = shap.TreeExplainer(model)

    # catboost explanations
    explanation = ex_cat(X, interactions=True)
    assert np.allclose(explanation.values.sum(axis=(1, 2)) + explanation.base_values, predicted, atol=1e-4)


def _average_path_length(n_samples_leaf):
    """Vendored from: https://github.com/scikit-learn/scikit-learn/blob/399131c8545cd525724e4bacf553416c512ac82c/sklearn/ensemble/_iforest.py#L531

    For use in isolation forest tests.
    """
    n_samples_leaf = check_array(n_samples_leaf, ensure_2d=False)

    n_samples_leaf_shape = n_samples_leaf.shape
    n_samples_leaf = n_samples_leaf.reshape((1, -1))
    average_path_length = np.zeros(n_samples_leaf.shape)

    mask_1 = n_samples_leaf <= 1
    mask_2 = n_samples_leaf == 2
    not_mask = ~np.logical_or(mask_1, mask_2)

    average_path_length[mask_1] = 0.0
    average_path_length[mask_2] = 1.0
    average_path_length[not_mask] = (
        2.0 * (np.log(n_samples_leaf[not_mask] - 1.0) + np.euler_gamma)
        - 2.0 * (n_samples_leaf[not_mask] - 1.0) / n_samples_leaf[not_mask]
    )

    return average_path_length.reshape(n_samples_leaf_shape)


def test_isolation_forest():
    from sklearn.ensemble import IsolationForest

    X, _ = shap.datasets.california(n_points=500)
    for max_features in [1.0, 0.75]:
        iso = IsolationForest(max_features=max_features)
        iso.fit(X)

        explainer = shap.TreeExplainer(iso)

        explanation = explainer(X)
        # check the properties of Explanation object
        assert explanation.values.shape == (*X.shape,)
        assert explanation.base_values.shape == (len(X),)

        path_length = _average_path_length(np.array([iso.max_samples_]))[0]
        score_from_shap = -(2 ** (-(explanation.values.sum(1) + explanation.base_values) / path_length))
        assert np.allclose(iso.score_samples(X), score_from_shap, atol=1e-7)


def test_pyod_isolation_forest():
    pytest.importorskip("pyod.models.iforest")
    from pyod.models.iforest import IForest

    X, _ = shap.datasets.california(n_points=500)
    X = sklearn.utils.check_array(X)
    for max_features in [1.0, 0.75]:
        iso = IForest(max_features=max_features)
        iso.fit(X)

        explainer = shap.TreeExplainer(iso)

        explanation = explainer(X)
        # check the properties of Explanation object
        assert explanation.values.shape == (*X.shape,)
        assert explanation.base_values.shape == (len(X),)

        path_length = _average_path_length(np.array([iso.max_samples_]))[0]
        score_from_shap = -(2 ** (-(explanation.values.sum(1) + explanation.base_values) / path_length))
        assert np.allclose(iso.detector_.score_samples(X), score_from_shap, atol=1e-7)


def test_provided_background_tree_path_dependent():
    """Tests xgboost explainer when feature_perturbation is tree_path_dependent and when background
    data is provided.
    """
    xgboost = pytest.importorskip("xgboost")

    X, y = shap.datasets.adult(n_points=100)
    dtrain = xgboost.DMatrix(X, label=y, feature_names=list(X.columns))

    params = {
        "booster": "gbtree",
        "objective": "binary:logistic",
        "max_depth": 2,
        "eta": 0.05,
        "nthread": -1,
        "random_state": 42,
    }
    bst = xgboost.train(params=params, dtrain=dtrain, num_boost_round=10)
    pred_scores = bst.predict(dtrain, output_margin=True)

    explainer = shap.TreeExplainer(bst, data=X, feature_perturbation="tree_path_dependent")
    diffs = explainer.expected_value + explainer.shap_values(X).sum(axis=1) - pred_scores
    assert np.max(np.abs(diffs)) < 1e-4, "SHAP values don't sum to model output!"
    assert np.abs(explainer.expected_value - pred_scores.mean()) < 1e-6, "Bad expected_value!"


def test_provided_background_independent():
    xgboost = pytest.importorskip("xgboost")

    X, y = shap.datasets.iris()
    # Select the first 100 rows, so that the y values contain only 0s and 1s
    X = X[:100]
    y = y[:100]
    train_x, test_x, train_y, _ = sklearn.model_selection.train_test_split(X, y, random_state=1)
    feature_names = ["a", "b", "c", "d"]
    dtrain = xgboost.DMatrix(train_x, label=train_y, feature_names=feature_names)
    dtest = xgboost.DMatrix(test_x, feature_names=feature_names)

    params = {
        "booster": "gbtree",
        "objective": "binary:logistic",
        "max_depth": 4,
        "eta": 0.1,
        "nthread": -1,
    }

    bst = xgboost.train(params=params, dtrain=dtrain, num_boost_round=100)

    explainer = shap.TreeExplainer(bst, test_x, feature_perturbation="interventional")
    diffs = explainer.expected_value + explainer.shap_values(test_x).sum(1) - bst.predict(dtest, output_margin=True)
    assert np.max(np.abs(diffs)) < 1e-4, "SHAP values don't sum to model output!"
    assert np.abs(explainer.expected_value - bst.predict(dtest, output_margin=True).mean()) < 1e-4, (
        "Bad expected_value!"
    )


def test_provided_background_independent_prob_output():
    xgboost = pytest.importorskip("xgboost")

    X, y = shap.datasets.iris()
    # Select the first 100 rows, so that the y values contain only 0s and 1s
    X = X[:100]
    y = y[:100]
    train_x, test_x, train_y, _ = sklearn.model_selection.train_test_split(X, y, random_state=1)
    feature_names = ["a", "b", "c", "d"]
    dtrain = xgboost.DMatrix(train_x, label=train_y, feature_names=feature_names)
    dtest = xgboost.DMatrix(test_x, feature_names=feature_names)

    for objective in ["reg:logistic", "binary:logistic"]:
        params = {
            "booster": "gbtree",
            "objective": objective,
            "max_depth": 4,
            "eta": 0.1,
            "nthread": -1,
        }

        bst = xgboost.train(params=params, dtrain=dtrain, num_boost_round=100)

        explainer = shap.TreeExplainer(bst, test_x, feature_perturbation="interventional", model_output="probability")
        diffs = explainer.expected_value + explainer.shap_values(test_x).sum(1) - bst.predict(dtest)
        assert np.max(np.abs(diffs)) < 1e-4, "SHAP values don't sum to model output!"
        assert np.abs(explainer.expected_value - bst.predict(dtest).mean()) < 1e-4, "Bad expected_value!"


def test_single_tree_compare_with_kernel_shap():
    """Compare with Kernel SHAP, which makes the same independence assumptions
    as Independent Tree SHAP.  Namely, they both assume independence between the
    set being conditioned on, and the remainder set.
    """
    xgboost = pytest.importorskip("xgboost")

    # FIXME: this test should ideally pass with any random seed. See #2960
    random_seed = 0
    rs = np.random.RandomState(random_seed)

    n = 100
    X = rs.normal(size=(n, 7))
    y = np.matmul(X, [-2, 1, 3, 5, 2, 20, -5])

    # train a model with single tree
    Xd = xgboost.DMatrix(X, label=y)
    model = xgboost.train({"eta": 1, "max_depth": 6, "base_score": 0, "lambda": 0}, Xd, 1)
    ypred = model.predict(Xd)

    # Compare for five random samples
    for _ in range(5):
        x_ind = rs.choice(X.shape[1])
        x = X[x_ind : x_ind + 1, :]

        expl = shap.TreeExplainer(model, X, feature_perturbation="interventional")

        def f(inp):
            return model.predict(xgboost.DMatrix(inp))

        expl_kern = shap.KernelExplainer(f, X)

        itshap = expl.shap_values(x)
        kshap = expl_kern.shap_values(x, nsamples=150)
        assert np.allclose(itshap, kshap), "Kernel SHAP doesn't match Independent Tree SHAP!"
        assert np.allclose(itshap.sum() + expl.expected_value, ypred[x_ind]), "SHAP values don't sum to model output!"


def test_several_trees():
    """Make sure Independent Tree SHAP sums up to the correct value for
    larger models (20 trees).
    """
    # FIXME: this test should ideally pass with any random seed. See #2960
    random_seed = 0
    xgboost = pytest.importorskip("xgboost")
    rs = np.random.RandomState(random_seed)

    n = 1000
    X = rs.normal(size=(n, 7))
    b = np.array([-2, 1, 3, 5, 2, 20, -5])
    y = np.matmul(X, b)
    max_depth = 6

    # train a model with single tree
    Xd = xgboost.DMatrix(X, label=y)
    model = xgboost.train({"eta": 1, "max_depth": max_depth, "base_score": 0, "lambda": 0}, Xd, 20)
    ypred = model.predict(Xd)

    # Compare for five random samples
    for _ in range(5):
        x_ind = rs.choice(X.shape[1])
        x = X[x_ind : x_ind + 1, :]
        expl = shap.TreeExplainer(model, X, feature_perturbation="interventional")
        itshap = expl.shap_values(x)
        assert np.allclose(itshap.sum() + expl.expected_value, ypred[x_ind]), "SHAP values don't sum to model output!"


def test_single_tree_nonlinear_transformations():
    """Make sure Independent Tree SHAP single trees with non-linear
    transformations.
    """
    # Supported non-linear transforms
    # def sigmoid(x):
    #     return(1/(1+np.exp(-x)))

    # def log_loss(yt,yp):
    #     return(-(yt*np.log(yp) + (1 - yt)*np.log(1 - yp)))

    # def mse(yt,yp):
    #     return(np.square(yt-yp))

    # FIXME: this test should ideally pass with any random seed. See #2960
    random_seed = 0

    xgboost = pytest.importorskip("xgboost")
    rs = np.random.RandomState(random_seed)

    n = 100
    X = rs.normal(size=(n, 7))
    y = np.matmul(X, [-2, 1, 3, 5, 2, 20, -5])
    y = y + abs(min(y))
    y = rs.binomial(n=1, p=y / max(y))

    # train a model with single tree
    Xd = xgboost.DMatrix(X, label=y)
    model = xgboost.train(
        {"eta": 1, "max_depth": 6, "base_score": y.mean(), "lambda": 0, "objective": "binary:logistic"}, Xd, 1
    )
    pred = model.predict(Xd, output_margin=True)  # In margin space (log odds)
    trans_pred = model.predict(Xd)  # In probability space

    expl = shap.TreeExplainer(model, X, feature_perturbation="interventional")

    def f(inp):
        return model.predict(xgboost.DMatrix(inp), output_margin=True)

    expl_kern = shap.KernelExplainer(f, X)

    x_ind = 0
    x = X[x_ind : x_ind + 1, :]
    itshap = expl.shap_values(x)
    kshap = expl_kern.shap_values(x, nsamples=300)
    assert np.allclose(itshap.sum() + expl.expected_value, pred[x_ind]), (
        "SHAP values don't sum to model output on explaining margin!"
    )
    assert np.allclose(itshap, kshap), "Independent Tree SHAP doesn't match Kernel SHAP on explaining margin!"

    model.set_attr(objective="binary:logistic")
    expl = shap.TreeExplainer(model, X, feature_perturbation="interventional", model_output="probability")
    itshap = expl.shap_values(x)
    assert np.allclose(itshap.sum() + expl.expected_value, trans_pred[x_ind]), (
        "SHAP values don't sum to model output on explaining logistic!"
    )

    # expl = shap.TreeExplainer(model, X, feature_perturbation="interventional",
    # model_output="logloss")
    # itshap = expl.shap_values(x,y=y[x_ind])
    # margin_pred = model.predict(xgb.DMatrix(x),output_margin=True)
    # currpred = log_loss(y[x_ind],sigmoid(margin_pred))
    # assert np.allclose(itshap.sum(), currpred - expl.expected_value), \
    # "SHAP values don't sum to model output on explaining logloss!"


def test_skopt_rf_et():
    skopt = pytest.importorskip("skopt")

    # Define an objective function for skopt to optimise.
    def objective_function(x):
        return x[0] ** 2 - x[1] ** 2 + x[1] * x[0]

    # Uneven bounds to prevent "objective has been evaluated" warnings.
    problem_bounds = [(-1e6, 3e6), (-1e6, 3e6)]

    # Don't worry about "objective has been evaluated" warnings.
    result_et = skopt.forest_minimize(objective_function, problem_bounds, n_calls=100, base_estimator="ET")
    result_rf = skopt.forest_minimize(objective_function, problem_bounds, n_calls=100, base_estimator="RF")

    et_df = pd.DataFrame(result_et.x_iters, columns=["X0", "X1"])

    # Explain the model's predictions.
    explainer_et = shap.TreeExplainer(result_et.models[-1], et_df)
    shap_values_et = explainer_et.shap_values(et_df)

    rf_df = pd.DataFrame(result_rf.x_iters, columns=["X0", "X1"])

    # Explain the model's predictions (Random forest).
    explainer_rf = shap.TreeExplainer(result_rf.models[-1], rf_df)
    shap_values_rf = explainer_rf.shap_values(rf_df)

    assert np.allclose(shap_values_et.sum(1) + explainer_et.expected_value, result_et.models[-1].predict(et_df))
    assert np.allclose(shap_values_rf.sum(1) + explainer_rf.expected_value, result_rf.models[-1].predict(rf_df))


class TestSingleTree:
    """Tests for the SingleTree class."""

    def test_singletree_lightgbm_basic(self):
        """A basic test for checking that a LightGBM `dump_model()["tree_info"]`
        dictionary is parsed properly into a `SingleTree` object.
        """
        # Stump (only root node) tree
        sample_tree = {
            "tree_index": 256,
            "num_leaves": 1,
            "num_cat": 0,
            "shrinkage": 1,
            "tree_structure": {
                "leaf_value": 0,
                # "leaf_count": 123,  # FIXME(upstream): microsoft/LightGBM#5962
            },
        }
        stree = SingleTree(sample_tree)
        # just ensure that this does not error out
        assert stree.children_left[0] == -1
        # assert stree.node_sample_weight[0] == 123
        assert hasattr(stree, "values")

        # Depth=1 tree
        sample_tree = {
            "tree_index": 0,
            "num_leaves": 2,
            "num_cat": 0,
            "shrinkage": 0.1,
            "tree_structure": {
                "split_index": 0,
                "split_feature": 1,
                "split_gain": 0.001471,
                "threshold": 0,
                "decision_type": "<=",
                "default_left": True,
                "missing_type": "None",
                "internal_value": 0,
                "internal_weight": 0,
                "internal_count": 100,
                "left_child": {"leaf_index": 0, "leaf_value": 0.0667, "leaf_weight": 0.00157, "leaf_count": 33},
                "right_child": {"leaf_index": 1, "leaf_value": -0.0667, "leaf_weight": 0.00175, "leaf_count": 67},
            },
        }

        stree = SingleTree(sample_tree)
        # just ensure that the tree is parsed correctly
        assert stree.node_sample_weight[0] == 100
        assert hasattr(stree, "values")


class TestExplainerSklearn:
    """Tests for the TreeExplainer when the model passed in from scikit-learn (core).

    Included models:
        * tree.DecisionTreeClassifier
        * ensemble.RandomForestClassifier
        * ensemble.RandomForestRegressor
        * ensemble.ExtraTreesRegressor
        * ensemble.GradientBoostingClassifier
        * ensemble.GradientBoostingRegressor
        * ensemble.HistGradientBoostingClassifier
        * ensemble.HistGradientBoostingRegressor
    """

    def test_sklearn_decision_tree_multiclass(self):
        X, y = shap.datasets.iris()
        y[y == 2] = 1
        model = sklearn.tree.DecisionTreeClassifier(max_depth=None, min_samples_split=2, random_state=0)
        model.fit(X, y)

        explainer = shap.TreeExplainer(model)
        shap_values = explainer.shap_values(X)
        assert np.abs(shap_values[0][0, 0] - 0.05) < 1e-1
        assert np.abs(shap_values[1][0, 0] + 0.05) < 1e-1

    def test_sum_match_random_forest_classifier(self):
        X_train, X_test, Y_train, _ = sklearn.model_selection.train_test_split(
            *shap.datasets.adult(), test_size=0.2, random_state=0
        )
        clf = sklearn.ensemble.RandomForestClassifier(random_state=202, n_estimators=10, max_depth=10)
        clf.fit(X_train, Y_train)
        predicted = clf.predict_proba(X_test)
        explainer = shap.TreeExplainer(clf)

        explanation = explainer(X_test)
        # check the properties of Explanation object
        num_classes = 2
        assert explanation.values.shape == (*X_test.shape, num_classes)
        assert explanation.base_values.shape == (len(X_test), num_classes)

        # check that SHAP values sum to model output
        class0_exp = explanation[..., 0]
        assert np.abs(class0_exp.values.sum(1) + class0_exp.base_values - predicted[:, 0]).max() < 1e-4

    def test_sklearn_random_forest_multiclass(self):
        X, y = shap.datasets.iris()
        y[y == 2] = 1
        model = sklearn.ensemble.RandomForestClassifier(
            n_estimators=100,
            max_depth=None,
            min_samples_split=2,
            random_state=0,
        )
        model.fit(X, y)

        explainer = shap.TreeExplainer(model)
        shap_values = explainer.shap_values(X)

        assert np.abs(shap_values[0, 0, 0] - 0.05) < 1e-3
        assert np.abs(shap_values[0, 0, 1] + 0.05) < 1e-3

    def test_sklearn_interaction_values(self):
        X, _ = shap.datasets.iris()
        X_train, _, Y_train, _ = sklearn.model_selection.train_test_split(
            *shap.datasets.iris(), test_size=0.2, random_state=0
        )
        rforest = sklearn.ensemble.RandomForestClassifier(
            n_estimators=10,
            max_depth=None,
            min_samples_split=2,
            random_state=0,
        )
        model = rforest.fit(X_train, Y_train)

        # verify symmetry of the interaction values (this typically breaks if anything is wrong)
        explainer = shap.TreeExplainer(model)
        interaction_vals = explainer.shap_interaction_values(X)
        assert np.allclose(interaction_vals, np.swapaxes(interaction_vals, 1, 2))

        # ensure the interaction plot works
        shap.summary_plot(interaction_vals[:, :, :, 0], X, show=False)

        # text interaction call from TreeExplainer
        X, y = shap.datasets.adult(n_points=50)

        rfc = sklearn.ensemble.RandomForestClassifier(max_depth=1).fit(X, y)
        predicted = rfc.predict_proba(X)
        ex_rfc = shap.TreeExplainer(rfc)
        explanation = ex_rfc(X, interactions=True)
        assert np.allclose(explanation.values.sum(axis=(1, 2)) + explanation.base_values, predicted)
        assert np.allclose(explanation.values.sum(axis=(1, 2)) + explanation.base_values, predicted)

    def _create_vectorizer_for_randomforestclassifier(self):
        """Helper setup function"""
        vectorizer = sklearn.feature_extraction.text.CountVectorizer(lowercase=False, min_df=0.0, binary=True)

        class DenseTransformer(sklearn.base.TransformerMixin):
            def fit(self, X, y=None, **fit_params):
                return self

            def transform(self, X, y=None, **fit_params):
                return X.toarray()

        rf = sklearn.ensemble.RandomForestClassifier(n_estimators=10, random_state=777)
        return sklearn.pipeline.Pipeline([("vectorizer", vectorizer), ("to_dense", DenseTransformer()), ("rf", rf)])

    def test_sklearn_random_forest_newsgroups(self):
        """note: this test used to fail in native TreeExplainer code due to memory corruption"""
        newsgroups_train, newsgroups_test, _ = create_binary_newsgroups_data()
        pipeline = self._create_vectorizer_for_randomforestclassifier()
        pipeline.fit(newsgroups_train.data, newsgroups_train.target)
        rf = pipeline.named_steps["rf"]
        vectorizer = pipeline.named_steps["vectorizer"]
        densifier = pipeline.named_steps["to_dense"]

        dense_bg = densifier.transform(vectorizer.transform(newsgroups_test.data[0:20]))

        test_row = newsgroups_test.data[83:84]
        explainer = shap.TreeExplainer(rf, dense_bg, feature_perturbation="interventional")
        vec_row = vectorizer.transform(test_row)
        dense_row = densifier.transform(vec_row)
        explainer.shap_values(dense_row)

    def test_multi_target_random_forest_regressor(self):
        X_train, X_test, Y_train, _ = sklearn.model_selection.train_test_split(
            *shap.datasets.linnerud(),
            test_size=0.2,
            random_state=0,
        )
        est = sklearn.ensemble.RandomForestRegressor(random_state=202, n_estimators=10, max_depth=10)
        est.fit(X_train, Y_train)
        predicted = est.predict(X_test)

        explainer = shap.TreeExplainer(est)
        expected_values = np.asarray(explainer.expected_value)
        assert len(expected_values) == est.n_outputs_, "Length of expected_values doesn't match n_outputs_"

        explanation = explainer(X_test)
        # check the properties of Explanation object
        assert explanation.values.shape == (*X_test.shape, est.n_outputs_)
        assert explanation.base_values.shape == (len(X_test), est.n_outputs_)

        # check that SHAP values sum to model output for all multioutputs
        assert np.abs(explanation.values.sum(1) + explanation.base_values - predicted).max() < 1e-4

    def test_sum_match_extra_trees(self):
        X_train, X_test, Y_train, _ = sklearn.model_selection.train_test_split(
            *shap.datasets.adult(), test_size=0.2, random_state=0
        )
        clf = sklearn.ensemble.ExtraTreesRegressor(random_state=202, n_estimators=10, max_depth=10)
        clf.fit(X_train, Y_train)
        predicted = clf.predict(X_test)
        ex = shap.TreeExplainer(clf)
        shap_values = ex.shap_values(X_test)

        # check that SHAP values sum to model output
        assert np.abs(shap_values.sum(1) + ex.expected_value - predicted).max() < 1e-4

    # TODO: this has sometimes failed with strange answers, should run memcheck on this for any
    #  memory issues at some point...
    def test_multi_target_extra_trees(self):
        X_train, X_test, Y_train, _ = sklearn.model_selection.train_test_split(
            *shap.datasets.linnerud(),
            test_size=0.2,
            random_state=0,
        )
        est = sklearn.ensemble.ExtraTreesRegressor(random_state=202, n_estimators=10, max_depth=10)
        est.fit(X_train, Y_train)
        predicted = est.predict(X_test)

        explainer = shap.TreeExplainer(est)
        expected_values = np.asarray(explainer.expected_value)
        assert len(expected_values) == est.n_outputs_, "Length of expected_values doesn't match n_outputs_"

        explanation = explainer(X_test)
        # check the properties of Explanation object
        assert explanation.values.shape == (*X_test.shape, est.n_outputs_)
        assert explanation.base_values.shape == (len(X_test), est.n_outputs_)

        # check that SHAP values sum to model output for all multioutputs
        assert np.abs(explanation.values.sum(1) + explanation.base_values - predicted).max() < 1e-4

    def test_gradient_boosting_classifier_invalid_init_estimator(self):
        """Currently only the logodds estimators are supported, so this test checks that
        an appropriate error is thrown when other estimator types are passed in.

        Remove/modify this test if we support other init estimator types in the future.
        """
        clf = sklearn.ensemble.GradientBoostingClassifier(
            n_estimators=10,
            init="zero",
        )
        clf.fit(*shap.datasets.adult())
        with pytest.raises(InvalidModelError):
            shap.TreeExplainer(clf)

    def test_single_row_gradient_boosting_classifier(self):
        X_train, X_test, Y_train, _ = sklearn.model_selection.train_test_split(
            *shap.datasets.adult(),
            test_size=0.2,
            random_state=0,
        )
        clf = sklearn.ensemble.GradientBoostingClassifier(
            random_state=202,
            n_estimators=10,
            max_depth=10,
        )
        clf.fit(X_train, Y_train)
        predicted = clf.decision_function(X_test)
        ex = shap.TreeExplainer(clf)
        shap_values = ex.shap_values(X_test.iloc[0, :])

        # check that SHAP values sum to model output
        assert np.abs(shap_values.sum() + ex.expected_value - predicted[0]) < 1e-4

    def test_sum_match_gradient_boosting_classifier(self):
        X_train, X_test, Y_train, _ = sklearn.model_selection.train_test_split(
            *shap.datasets.adult(),
            test_size=0.2,
            random_state=0,
        )
        clf = sklearn.ensemble.GradientBoostingClassifier(
            random_state=202,
            n_estimators=10,
            max_depth=10,
        )
        clf.fit(X_train, Y_train)

        # Use decision function to get prediction before it is mapped to a probability
        predicted = clf.decision_function(X_test)

        explainer = shap.TreeExplainer(clf)
        initial_ex_value = explainer.expected_value

        explanation = explainer(X_test)
        # check the properties of Explanation object
        assert explanation.values.shape == (*X_test.shape,)
        assert explanation.base_values.shape == (len(X_test),)

        # check that SHAP values sum to model output
        assert np.allclose(explanation.values.sum(1) + explanation.base_values, predicted, atol=1e-4)

        # check initial expected value
        assert np.allclose(initial_ex_value, explainer.expected_value, atol=1e-4), "Initial expected value is wrong!"

        # check SHAP interaction values sum to model output
        shap_interaction_values = explainer.shap_interaction_values(X_test.iloc[:10, :])
        assert np.allclose(
            shap_interaction_values.sum(axis=(1, 2)) + explainer.expected_value, predicted[:10], atol=1e-4
        )

    def test_single_row_gradient_boosting_regressor(self):
        X_train, X_test, Y_train, _ = sklearn.model_selection.train_test_split(
            *shap.datasets.adult(),
            test_size=0.2,
            random_state=0,
        )
        clf = sklearn.ensemble.GradientBoostingRegressor(random_state=202, n_estimators=10, max_depth=10)
        clf.fit(X_train, Y_train)

        predicted = clf.predict(X_test)
        ex = shap.TreeExplainer(clf)
        shap_values = ex.shap_values(X_test.iloc[0, :])

        # check that SHAP values sum to model output
        assert np.abs(shap_values.sum() + ex.expected_value - predicted[0]) < 1e-4

    def test_sum_match_gradient_boosting_regressor(self):
        X_train, X_test, Y_train, _ = sklearn.model_selection.train_test_split(
            *shap.datasets.adult(),
            test_size=0.2,
            random_state=0,
        )
        clf = sklearn.ensemble.GradientBoostingRegressor(random_state=202, n_estimators=10, max_depth=10)
        clf.fit(X_train, Y_train)

        predicted = clf.predict(X_test)
        explainer = shap.TreeExplainer(clf)

        explanation = explainer(X_test)
        # check the properties of Explanation object
        assert explanation.values.shape == (*X_test.shape,)
        assert explanation.base_values.shape == (len(X_test),)

        # check that SHAP values sum to model output
        assert np.abs(explanation.values.sum(1) + explanation.base_values - predicted).max() < 1e-4

    def test_HistGradientBoostingClassifier_proba(self):
        X, y = shap.datasets.adult()
        model = sklearn.ensemble.HistGradientBoostingClassifier(max_iter=10, max_depth=6).fit(X, y)
        predicted = model.predict_proba(X)
        explainer = shap.TreeExplainer(model, shap.sample(X, 10), model_output="predict_proba")

        explanation = explainer(X)
        # check the properties of Explanation object
        num_classes = 2
        assert explanation.values.shape == (*X.shape, num_classes)
        assert explanation.base_values.shape == (len(X), num_classes)

        # check that SHAP values sum to model output
        assert np.abs(explanation.values.sum(1) + explanation.base_values - predicted).max() < 1e-4

    def test_HistGradientBoostingClassifier_multidim(self, random_seed):
        X, y = shap.datasets.adult(n_points=400)
        rs = np.random.RandomState(random_seed)
        y = rs.randint(0, 3, len(y))
        model = sklearn.ensemble.HistGradientBoostingClassifier(max_iter=10, max_depth=6).fit(X, y)
        predicted = model.decision_function(X)
        explainer = shap.TreeExplainer(model, shap.sample(X, 10), model_output="raw")

        explanation = explainer(X)
        # check the properties of Explanation object
        num_classes = 3
        assert explanation.values.shape == (*X.shape, num_classes)
        assert explanation.base_values.shape == (len(X), num_classes)

        # check that SHAP values sum to model output
        assert np.abs(explanation.values.sum(1) + explanation.base_values - predicted).max() < 1e-4

    def test_HistGradientBoostingRegressor(self):
        X, y = shap.datasets.diabetes()
        model = sklearn.ensemble.HistGradientBoostingRegressor(max_iter=500, max_depth=6).fit(X, y)
        predicted = model.predict(X)
        explainer = shap.TreeExplainer(model)

        explanation = explainer(X)
        # check the properties of Explanation object
        assert explanation.values.shape == (*X.shape,)
        assert explanation.base_values.shape == (len(X),)

        # check that SHAP values sum to model output
        assert np.abs(explanation.values.sum(1) + explanation.base_values - predicted).max() < 1e-4


class TestExplainerXGBoost:
    """Tests for the TreeExplainer with XGBoost models.

    Included models:
        * XGBRegressor
        * XGBClassifier
        * XGBRFRegressor
        * XGBRFClassifier
        * XGBRanker
    """

    xgboost = pytest.importorskip("xgboost")

    regressors = [xgboost.XGBRegressor, xgboost.XGBRFRegressor]
    classifiers = [xgboost.XGBClassifier, xgboost.XGBRFClassifier]

    @pytest.mark.parametrize("Reg", regressors)
    def test_xgboost_regression(self, Reg):
        # train xgboost model
        X, y = shap.datasets.california(n_points=500)
        model = Reg().fit(X, y)
        predicted = model.predict(X)

        # explain the model's predictions using SHAP values
        explainer = shap.TreeExplainer(model)
        explanation = explainer(X)
        # check the properties of Explanation object
        assert explanation.values.shape == (*X.shape,)
        assert explanation.base_values.shape == (len(X),)

        # check that SHAP values sum to model output
        expected_diff = np.abs(explanation.values.sum(1) + explanation.base_values - predicted).max()
        assert expected_diff < 1e-4, "SHAP values don't sum to model output!"

    @pytest.mark.skipif(
        sys.platform == "darwin", reason="Test currently not working on mac. Investigating is a todo, see GH #3709."
    )
    @pytest.mark.parametrize("Clf", classifiers)
    def test_xgboost_dmatrix_propagation(self, Clf):
        """Test that xgboost sklearn attributes are properly passed to the DMatrix
        initiated during shap value calculation. See GH #3313
        """
        X, y = shap.datasets.adult(n_points=100)

        # Randomly add missing data to the input where missing data is encoded as 1e-8
        # Cast all columns to float to allow imputing a float value
        X_nan = X.copy().astype(float)
        X_nan.loc[
            X_nan.sample(frac=0.3, random_state=42).index,
            X_nan.columns.to_series().sample(frac=0.5, random_state=42),
        ] = 1e-8

        clf = Clf(missing=1e-8, random_state=42)
        clf.fit(X_nan, y)
        margin = clf.predict(X_nan, output_margin=True)
        explainer = shap.TreeExplainer(clf)
        shap_values = explainer.shap_values(X_nan)
        # check that SHAP values sum to model output
        assert np.allclose(margin, explainer.expected_value + shap_values.sum(axis=1))

    @pytest.mark.parametrize("Reg", regressors)
    def test_xgboost_direct(self, Reg):
        random_seed = 0
        rs = np.random.RandomState(random_seed)
        N = 100
        M = 4
        X = rs.standard_normal(size=(N, M))
        y = rs.standard_normal(size=N)

        model = Reg(random_state=rs)
        model.fit(X, y)

        explainer = shap.TreeExplainer(model)
        shap_values = explainer.shap_values(X)

        assert np.allclose(shap_values[0, :], _brute_force_tree_shap(explainer.model, X[0, :]))

    # TODO: test against multiclass XGBRFClassifier
    def test_xgboost_multiclass(self):
        # train XGBoost model
        X, y = shap.datasets.iris()
        model = self.xgboost.XGBClassifier(n_estimators=10, max_depth=4)
        model.fit(X, y)
        predicted = model.predict(X, output_margin=True)

        # explain the model's predictions using SHAP values
        explainer = shap.TreeExplainer(model)

        assert np.allclose(explainer.model.predict(X), predicted)

        explanation = explainer(X)
        # check the properties of Explanation object
        num_classes = 3
        assert explanation.values.shape == (*X.shape, num_classes)
        assert explanation.base_values.shape == (len(X), num_classes)

        # check that SHAP values sum to model output
        np.testing.assert_allclose(explanation.values.sum(1) + explanation.base_values, predicted, atol=1e-4)

        int_explanation = explainer(X, interactions=True)
        np.testing.assert_allclose(int_explanation.values.sum((1, 2)) + explanation.base_values, predicted, atol=1e-4)

        # ensure plot works for first class
        shap.dependence_plot(0, explanation[..., 0].values, X, show=False)

        with pytest.raises(NotImplementedError, match="random forest"):
            clf = self.xgboost.XGBRFClassifier(n_estimators=2)
            clf.fit(X, y)
            shap.TreeExplainer(clf).model.predict(X)

        with pytest.raises(NotImplementedError, match="random forest"):
            clf = self.xgboost.XGBClassifier(n_estimators=2, num_parallel_tree=3)
            clf.fit(X, y)
            shap.TreeExplainer(clf).model.predict(X)

    def test_xgboost_ranking(self):
        xgboost = pytest.importorskip("xgboost")

        # train xgboost ranker model
        x_train, y_train, x_test, _, q_train, _ = shap.datasets.rank()
        params = {
            "objective": "rank:pairwise",
            "learning_rate": 0.1,
            "gamma": 1.0,
            "min_child_weight": 0.1,
            "max_depth": 5,
            "n_estimators": 4,
        }
        model = xgboost.sklearn.XGBRanker(**params)
        model.fit(x_train, y_train, group=q_train.astype(int))
        _validate_shap_values(model, x_test)

    def test_xgboost_mixed_types(self):
        xgboost = pytest.importorskip("xgboost")

        X, y = shap.datasets.california(n_points=500)
        X["HouseAge"] = X["HouseAge"].astype(np.int64)
        X["IsOld"] = X["HouseAge"] > 30
        bst = xgboost.train({"learning_rate": 0.01}, xgboost.DMatrix(X, label=y), 1000)
        shap_values = shap.TreeExplainer(bst).shap_values(X)
        shap.dependence_plot(0, shap_values, X, show=False)

    def test_xgboost_classifier_independent_margin(self):
        # FIXME: this test should ideally pass with any random seed. See #2960
        random_seed = 0

        # train XGBoost model
        rs = np.random.RandomState(random_seed)
        n = 1000
        X = rs.normal(size=(n, 7))
        y = np.matmul(X, [-2, 1, 3, 5, 2, 20, -5])
        y = y + abs(min(y))
        y = rs.binomial(n=1, p=y / max(y))

        model = self.xgboost.XGBClassifier(n_estimators=10, max_depth=5, random_state=random_seed, tree_method="exact")
        model.fit(X, y)
        predicted = model.predict(X, output_margin=True)

        # explain the model's predictions using SHAP values
        explainer = shap.TreeExplainer(
            model,
            X,
            feature_perturbation="interventional",
            model_output="raw",
        )
        explanation = explainer(X)
        # check the properties of Explanation object
        assert explanation.values.shape == (*X.shape,)
        assert explanation.base_values.shape == (len(X),)

        # check that SHAP values sum to model output
        assert np.allclose(
            explanation.values.sum(1) + explanation.base_values,
            predicted,
            atol=1e-7,
        )

    def test_xgboost_classifier_independent_probability(self, random_seed):
        # train XGBoost model
        rs = np.random.RandomState(random_seed)
        n = 1000
        X = rs.normal(size=(n, 7))
        b = np.array([-2, 1, 3, 5, 2, 20, -5])
        y = np.matmul(X, b)
        y = y + abs(min(y))
        y = rs.binomial(n=1, p=y / max(y))

        model = self.xgboost.XGBClassifier(n_estimators=10, max_depth=5, random_state=random_seed)
        model.fit(X, y)
        predicted = model.predict_proba(X)

        # explain the model's predictions using SHAP values
        explainer = shap.TreeExplainer(
            model,
            X,
            feature_perturbation="interventional",
            model_output="probability",
        )
        explanation = explainer(X)
        # check the properties of Explanation object
        assert explanation.values.shape == (*X.shape,)
        assert explanation.base_values.shape == (len(X),)

        # check that SHAP values sum to model output
        assert np.allclose(
            explanation.values.sum(1) + explanation.base_values,
            predicted[:, 1],
        )

    # def test_front_page_xgboost_global_path_dependent():
    #     try:
    #         xgboost = pytest.importorskip("xgboost")
    #     except Exception:
    #         print("Skipping test_front_page_xgboost!")
    #         return
    #
    #     # train XGBoost model
    #     X, y = shap.datasets.california(n_points=500)
    #     model = xgboost.XGBRegressor()
    #     model.fit(X, y)

    #     # explain the model's predictions using SHAP values
    #     explainer = shap.TreeExplainer(model, X, feature_perturbation="global_path_dependent")
    #     shap_values = explainer.shap_values(X)

    #     assert np.allclose(shap_values.sum(1) + explainer.expected_value, model.predict(X))

    def test_explanation_data_not_dmatrix(self, random_seed):
        """Checks that DMatrix is not stored in Explanation.data after TreeExplainer.__call__,
        since it is not supported by our plotting functions.

        See GH #3357 for more information.
        """
        xgboost = pytest.importorskip("xgboost")

        rs = np.random.RandomState(random_seed)
        X = rs.normal(size=(100, 7))
        y = np.matmul(X, [-2, 1, 3, 5, 2, 20, -5])

        # train a model with single tree
        Xd = xgboost.DMatrix(X, label=y)
        model = xgboost.train({"eta": 1, "max_depth": 6, "base_score": 0, "lambda": 0}, Xd, 1)

        explainer = shap.TreeExplainer(model)
        explanation = explainer(Xd)

        assert not isinstance(explanation.data, xgboost.core.DMatrix)
        assert hasattr(explanation.data, "shape")

    def test_tree_limit(self) -> None:
        xgboost = pytest.importorskip("xgboost")
        from sklearn.datasets import load_digits, load_iris
        from sklearn.model_selection import train_test_split

        # Load regression data
        X, y = shap.datasets.california(n_points=500)
        X_train, X_test, y_train, y_test = train_test_split(X, y, random_state=3)

        # Test Booster
        model = xgboost.train(
            {"learning_rate": 0.01, "verbosity": 0},
            xgboost.DMatrix(X_train, label=y_train),
            num_boost_round=10,
            evals=[(xgboost.DMatrix(X_test, y_test), "Valid")],
            early_stopping_rounds=1,
        )

        explainer = shap.TreeExplainer(model)
        assert explainer.model.tree_limit == model.num_boosted_rounds()

        # Test regressor
        reg = xgboost.XGBRegressor(n_estimators=10)
        reg.fit(X, y)

        explainer = shap.TreeExplainer(reg)
        assert explainer.model.tree_limit == reg.n_estimators

        # Test classifier
        X, y = load_iris(return_X_y=True)
        X_train, X_test, y_train, y_test = train_test_split(X, y, random_state=3)

        # - multiclass
        clf = xgboost.XGBClassifier(n_estimators=10)
        clf.fit(X, y)

        explainer = shap.TreeExplainer(clf)
        assert explainer.model.tree_limit == clf.n_estimators * len(np.unique(y))

        # - multiclass, forest
        clf = xgboost.XGBClassifier(n_estimators=10, num_parallel_tree=3)
        clf.fit(X, y)

        explainer = shap.TreeExplainer(clf)
        assert explainer.model.tree_limit == clf.n_estimators * len(np.unique(y)) * 3

        # - multiclass, forest, early stop
        clf = xgboost.XGBClassifier(n_estimators=1000, num_parallel_tree=3, early_stopping_rounds=1)
        clf.fit(X_train, y_train, eval_set=[(X_test, y_test)])
        # make sure we don't waste too much time on this test
        assert clf.best_iteration < 15

        explainer = shap.TreeExplainer(clf)
        assert explainer.model.tree_limit == (clf.best_iteration + 1) * len(np.unique(y)) * 3

        # - binary classification, forest
        X, y = load_digits(return_X_y=True, n_class=2)
        clf = xgboost.XGBClassifier(n_estimators=10, num_parallel_tree=3)
        clf.fit(X, y)
        explainer = shap.TreeExplainer(clf)
        assert explainer.model.tree_limit == clf.n_estimators * clf.num_parallel_tree

        # Test ranker
        ltr = xgboost.XGBRanker(n_estimators=5, num_parallel_tree=3)
        qid = np.zeros(X_train.shape[0])
        qid[qid.shape[0] // 2 :] = 1
        ltr.fit(X_train, y_train, qid=qid)

        explainer = shap.TreeExplainer(ltr)
        assert explainer.model.tree_limit == ltr.n_estimators * 3


class TestExplainerLightGBM:
    """Tests for the TreeExplainer when the model passed in is a LightGBM instance.

    Included models:
        * LGBMRegressor
        * LGBMClassifier
    """

    def test_lightgbm(self):
        """Test the basic `shap_values` calculation."""
        lightgbm = pytest.importorskip("lightgbm")

        # train lightgbm model
        X, y = shap.datasets.california(n_points=500)
        dataset = lightgbm.Dataset(data=X, label=y, categorical_feature=[8])
        model = lightgbm.train(
            {
                "objective": "regression",
                "verbosity": -1,
                "num_threads": 1,
            },
            train_set=dataset,
            num_boost_round=1_000,
        )
        predicted = model.predict(X, raw_score=True)

        # explain the model's predictions using SHAP values
        explainer = shap.TreeExplainer(model)

        explanation = explainer(X)
        # check the properties of Explanation object
        assert explanation.values.shape == (*X.shape,)
        assert explanation.base_values.shape == (len(X),)

        # check that SHAP values sum to model output
        assert np.abs(explanation.values.sum(1) + explanation.base_values - predicted).max() < 1e-4

    def test_lightgbm_constant_prediction(self):
        # note: this test used to fail with lightgbm 2.2.1 with error:
        # ValueError: zero-size array to reduction operation maximum which has no identity
        # on TreeExplainer when trying to compute max nodes:
        # max_nodes = np.max([len(t.values) for t in self.trees])
        # The test does not fail with latest lightgbm 2.2.3 however
        lightgbm = pytest.importorskip("lightgbm")

        # train lightgbm model with a constant value for y
        X, y = shap.datasets.california(n_points=500)
        # use the mean for all values
        y.fill(np.mean(y))
        dataset = lightgbm.Dataset(data=X, label=y, categorical_feature=[8])
        model = lightgbm.train(
            {"objective": "regression", "verbosity": -1, "num_threads": 1}, train_set=dataset, num_boost_round=1000
        )

        # explain the model's predictions using SHAP values
        shap.TreeExplainer(model).shap_values(X)

    def test_lightgbm_binary(self):
        lightgbm = pytest.importorskip("lightgbm")

        # train lightgbm model
        X_train, X_test, Y_train, _ = sklearn.model_selection.train_test_split(
            *shap.datasets.adult(n_points=500),
            test_size=0.2,
            random_state=0,
        )
        dataset = lightgbm.Dataset(data=X_train, label=Y_train)
        model = lightgbm.train(
            {
                "objective": "binary",
                "verbosity": -1,
                "num_threads": 1,
            },
            train_set=dataset,
            num_boost_round=1_000,
        )
        predicted = model.predict(X_test, raw_score=True)

        # explain the model's predictions using SHAP values
        explainer = shap.TreeExplainer(model)

        shap_values = explainer.shap_values(X_test)
        # validate structure of shap values, must be a list of ndarray for both classes
        assert isinstance(shap_values, np.ndarray)
        assert shap_values.shape == X_test.shape

        explanation = explainer(X_test)
        # check the properties of Explanation object
        assert explanation.values.shape == X_test.shape
        assert explanation.base_values.shape == (len(X_test),)

        # check that SHAP values sum to model output
        np.allclose(explanation.values.sum(1) + explanation.base_values, predicted, atol=1e-4)

        # ensure plot works for first class
        shap.dependence_plot(0, shap_values, X_test, show=False)

    def test_lightgbm_constant_multiclass(self):
        # note: this test used to fail with lightgbm 2.2.1 with error:
        # ValueError: zero-size array to reduction operation maximum which has no identity
        # on TreeExplainer when trying to compute max nodes:
        # max_nodes = np.max([len(t.values) for t in self.trees])
        # The test does not fail with latest lightgbm 2.2.3 however
        lightgbm = pytest.importorskip("lightgbm")

        # train lightgbm model
        X, Y = shap.datasets.iris()
        Y.fill(1)
        model = lightgbm.LGBMClassifier(
            n_estimators=50,
            num_classes=3,
            objective="multiclass",
            n_jobs=1,
        )
        model.fit(X, Y)

        # explain the model's predictions using SHAP values
        shap.TreeExplainer(model).shap_values(X)

    def test_lightgbm_multiclass(self):
        lightgbm = pytest.importorskip("lightgbm")

        # train lightgbm model
        X, Y = shap.datasets.iris()
        model = lightgbm.LGBMClassifier(n_jobs=1)
        model.fit(X, Y)
        predicted = model.predict(X, raw_score=True)

        # explain the model's predictions using SHAP values
        explainer = shap.TreeExplainer(model)

        explanation = explainer(X)
        # check the properties of Explanation object
        num_classes = 3
        assert explanation.values.shape == (*X.shape, num_classes)
        assert explanation.base_values.shape == (len(X), num_classes)

        # check that SHAP values sum to model output
        assert np.abs(explanation.values.sum(1) + explanation.base_values - predicted).max() < 1e-4

    # def test_lightgbm_ranking(self):
    #     try:
    #         import lightgbm
    #     except Exception:
    #         print("Skipping test_lightgbm_ranking!")
    #         return
    #
    #     # train lightgbm ranker model
    #     x_train, y_train, x_test, y_test, q_train, q_test = shap.datasets.rank()
    #     model = lightgbm.LGBMRanker()
    #     model.fit(
    #         x_train, y_train, group=q_train,
    #         eval_set=[(x_test, y_test)],
    #         eval_group=[q_test],
    #         eval_at=[1, 3],
    #         early_stopping_rounds=5,
    #         verbose=False,
    #         callbacks=[lightgbm.reset_parameter(learning_rate=lambda x: 0.95 ** x * 0.1)],
    #     )
    #     _validate_shap_values(model, x_test)

    def test_lightgbm_interaction(self):
        lightgbm = pytest.importorskip("lightgbm")

        # train LightGBM model
        X, y = shap.datasets.california(n_points=50)
        model = lightgbm.LGBMRegressor(n_estimators=20, n_jobs=1)
        model.fit(X, y)

        # verify symmetry of the interaction values (this typically breaks if anything is wrong)
        interaction_vals = shap.TreeExplainer(model).shap_interaction_values(X)
        interaction_vals_swapped = np.swapaxes(np.copy(interaction_vals), 1, 2)
        assert np.allclose(interaction_vals, interaction_vals_swapped, atol=1e-4)

        # verify output matches shap values for a single observation
        ex = shap.TreeExplainer(model)

        interaction_vals = ex(X.iloc[0, :], interactions=True)
        prediction = model.predict(X.iloc[[0], :], raw_score=True)
        np.testing.assert_allclose(
            interaction_vals.values.sum((0, 1)) + interaction_vals.base_values[0], prediction[0], atol=1e-4
        )

    def test_lightgbm_call_explanation(self):
        """Checks that __call__ runs without error and returns a valid Explanation object.

        Related to GH dsgibbons#66.
        """
        lightgbm = pytest.importorskip("lightgbm")

        # NOTE: the categorical column is necessary for testing GH dsgibbons#66.
        X, y = shap.datasets.adult(n_points=300)
        X["categ"] = pd.Categorical(
            [p for p in ("M", "F") for _ in range(150)],
            ordered=False,
        )
        model = lightgbm.LGBMClassifier(n_estimators=7, n_jobs=1)
        model.fit(X, y)

        explainer = shap.TreeExplainer(model)
        explanation = explainer(X)

        shap_values: list[np.ndarray] = explainer.shap_values(X)

        # checks that the call returns a valid Explanation object
        assert len(explanation.base_values) == len(y)
        assert isinstance(explanation.values, np.ndarray)
        assert isinstance(shap_values, np.ndarray)
        assert (explanation.values == shap_values).all()


def test_check_consistent_outputs_binary_classification():
    # GH 3187
    lightgbm = pytest.importorskip("lightgbm")
    catboost = pytest.importorskip("catboost")
    xgboost = pytest.importorskip("xgboost")

    X, y = shap.datasets.adult(n_points=50)

    lgbm = lightgbm.LGBMClassifier(max_depth=1).fit(X, y)
    xgb = xgboost.XGBClassifier(max_depth=1).fit(X, y)
    cat = catboost.CatBoostClassifier(depth=1, iterations=10).fit(X, y)
    rfc = sklearn.ensemble.RandomForestClassifier(n_estimators=10).fit(X, y)

    ex_lgbm = shap.TreeExplainer(lgbm)
    ex_xgb = shap.TreeExplainer(xgb)
    ex_cat = shap.TreeExplainer(cat)
    ex_rfc = shap.TreeExplainer(rfc)

    # random forest explanations
    e_rfc_bin = ex_rfc(X, interactions=False)
    e_rfc = ex_rfc(X, interactions=True)
    # we use here predict proba since it is the only way to get the probabilities
    rfc_pred = rfc.predict_proba(X)

    # lightgbm explanations
    e_lgbm_bin = ex_lgbm(X, interactions=False)
    e_lgbm = ex_lgbm(X, interactions=True)
    lgbm_pred = lgbm.predict_proba(X, raw_score=True)

    # xgboost explanations
    e_xgb_bin = ex_xgb(X, interactions=False)
    e_xgb = ex_xgb(X, interactions=True)
    xgb_pred = xgb.predict(X, output_margin=True)

    # catboost explanations
    e_cat_bin = ex_cat(X, interactions=False)
    e_cat = ex_cat(X, interactions=True)
    cat_pred = cat.predict(X, prediction_type="RawFormulaVal")

    for output in [e_lgbm_bin, e_xgb_bin, e_cat_bin]:
        assert output.shape == X.shape
    # Since random forest classifiers have one dimension for each class, we have one output dimension per class
    assert e_rfc_bin.shape == (X.shape[0], X.shape[1], ex_rfc.model.num_outputs)  # shape: examples x features x classes

    for output in [e_lgbm, e_xgb, e_cat]:
        assert output.shape == (X.shape[0], X.shape[1], X.shape[1])

    assert e_rfc.shape == (X.shape[0], X.shape[1], X.shape[1], ex_rfc.model.num_outputs)

    # Sum interaction values
    for explanation, predicted in [(e_xgb, xgb_pred), (e_cat, cat_pred), (e_rfc, rfc_pred), (e_lgbm, lgbm_pred)]:
        assert np.allclose(explanation.values.sum(axis=(1, 2)) + explanation.base_values, predicted, atol=1e-4)

    # Sum binary values
    for explanation, predicted in [
        (e_xgb_bin, xgb_pred),
        (e_cat_bin, cat_pred),
        (e_rfc_bin, rfc_pred),
        (e_lgbm_bin, lgbm_pred),
    ]:
        assert np.allclose(explanation.values.sum(1) + explanation.base_values, predicted, atol=1e-4)


# todo: multi class classification + multi class regression tests
# todo: test binary classification with model_output="predict_proba"


def test_check_consistent_outputs_for_regression():
    lightgbm = pytest.importorskip("lightgbm")
    catboost = pytest.importorskip("catboost")
    xgboost = pytest.importorskip("xgboost")

    X, y = shap.datasets.california(n_points=50)

    lgbm = lightgbm.LGBMRegressor(max_depth=1).fit(X, y)
    xgb = xgboost.XGBRegressor(max_depth=1).fit(X, y)
    cat = catboost.CatBoostRegressor(depth=1, iterations=10).fit(X, y)
    rfc = sklearn.ensemble.RandomForestRegressor(n_estimators=10).fit(X, y)

    ex_lgbm = shap.TreeExplainer(lgbm)
    ex_xgb = shap.TreeExplainer(xgb)
    ex_cat = shap.TreeExplainer(cat)
    ex_rfc = shap.TreeExplainer(rfc)

    # lightgbm explanations
    e_lgbm_bin = ex_lgbm(X, interactions=False)
    e_lgbm = ex_lgbm(X, interactions=True)
    lgbm_pred = lgbm.predict(X, raw_score=True)

    # xgboost explanations
    e_xgb_bin = ex_xgb(X, interactions=False)
    e_xgb = ex_xgb(X, interactions=True)
    xgb_pred = xgb.predict(X)

    # random forest explanations
    e_rfc_bin = ex_rfc(X, interactions=False)
    e_rfc = ex_rfc(X, interactions=True)
    rfc_pred = rfc.predict(X)

    # catboost
    e_cat_bin = ex_cat(X, interactions=False)
    e_cat = ex_cat(X, interactions=True)
    cat_pred = cat.predict(X, prediction_type="RawFormulaVal")

    assert (50, 8) == e_lgbm_bin.shape == e_xgb_bin.shape == e_rfc_bin.shape, (
        f"LightGBM: {e_lgbm_bin.shape}, XGBoost: {e_xgb_bin.shape}, RandomForest: {e_rfc_bin.shape}"
    )
    assert (50, 8, 8) == e_lgbm.shape == e_xgb.shape == e_rfc.shape, (
        f"Interactions LightGBM: {e_lgbm.shape}, XGBoost: {e_xgb.shape}, RandomForest: {e_rfc.shape}"
    )
    for outputs, pred in [(e_lgbm_bin, lgbm_pred), (e_xgb_bin, xgb_pred), (e_rfc_bin, rfc_pred), (e_cat_bin, cat_pred)]:
        assert np.allclose(outputs.values.sum(1) + outputs.base_values, pred, atol=1e-4)
    for outputs, pred in [(e_lgbm, lgbm_pred), (e_xgb, xgb_pred), (e_rfc, rfc_pred), (e_cat, cat_pred)]:
        assert np.allclose(outputs.values.sum((1, 2)) + outputs.base_values, pred, atol=1e-4)


def test_catboost_regression_interactions():
    catboost = pytest.importorskip("catboost")

    X, y = shap.datasets.california(n_points=50)
    model = catboost.CatBoostRegressor(depth=1, iterations=10).fit(X, y)
    ex_cat = shap.TreeExplainer(model)
    predicted = model.predict(X, prediction_type="RawFormulaVal")
    explanation = ex_cat(X, interactions=False)
    assert np.allclose(explanation.values.sum(1) + explanation.base_values, predicted)

    explanation = ex_cat(X, interactions=True)
    assert np.allclose(explanation.values.sum(axis=(1, 2)) + explanation.base_values, predicted)


def test_lightgbm_interactions():
    lightgbm = pytest.importorskip("lightgbm")

    X, y = sklearn.datasets.load_digits(return_X_y=True)

    model = lightgbm.LGBMClassifier(n_estimators=10, max_depth=3).fit(X, y)
    explainer = shap.TreeExplainer(model)
    predicted = model.predict(X, raw_score=True)
    explanation = explainer(X, interactions=False)
    np.testing.assert_allclose(explanation.values.sum(axis=(1)) + explanation.base_values, predicted)

    explanation = explainer(X, interactions=True)
    np.testing.assert_allclose(explanation.values.sum(axis=(1, 2)) + explanation.base_values, predicted)

    # test flat input
    explanation_flat = explainer(X[0, :], interactions=True)
    predicted_flat = model.predict(X[[0], :], raw_score=True)

    np.testing.assert_allclose(
        explanation_flat.values.sum((0, 1)) + explanation_flat.base_values[0], predicted_flat[0], atol=1e-4
    )


def test_catboost_column_names_with_special_characters():
    # GH #3475
    catboost = pytest.importorskip("catboost")
    # Seed
    np.random.seed(42)

    # Simulate a dataset
    x_train = pd.DataFrame(
        {
            "x5=ROMÁNIA": np.random.choice([0, 1], size=10),
        }
    )

    y_train = np.random.choice([0, 1], size=10)
    # Fit a CatBoostClassifier
    cb_best = catboost.CatBoostClassifier(random_state=42, allow_writing_files=False, iterations=3, depth=1)
    cb_best.fit(x_train, y_train)

    # Create a SHAP TreeExplainer
    explainer = shap.TreeExplainer(
        cb_best, data=x_train, model_output="probability", feature_perturbation="interventional"
    )
    shap_values = explainer.shap_values(x_train)
    assert np.allclose(shap_values.sum(1) + explainer.expected_value, cb_best.predict_proba(x_train)[:, 1])


def test_xgboost_tweedie_regression():
    xgboost = pytest.importorskip("xgboost")

    X, y = np.random.randn(100, 5), np.random.exponential(size=100)
    model = xgboost.XGBRegressor(
        objective="reg:tweedie",
    )
    model.fit(X, y)
    explainer = shap.TreeExplainer(model)
    shap_values = explainer.shap_values(X)

    assert np.allclose(shap_values.sum(1) + explainer.expected_value, np.log(model.predict(X)), atol=1e-4)


def test_xgboost_dart_regression():
    """GH #3665"""
    xgboost = pytest.importorskip("xgboost")

    model = xgboost.XGBRegressor(booster="dart")
    X = np.random.rand(10, 5)
    label = np.array([0] * 5 + [1] * 5)
    model.fit(X, label)

    explainer = shap.TreeExplainer(model)
    shap_values = explainer.shap_values(X)
    assert np.allclose(shap_values.sum(1) + explainer.expected_value, model.predict(X), atol=1e-4)


def test_feature_perturbation_refactoring():
    X, y = sklearn.datasets.make_regression(n_samples=100, n_features=10, random_state=0)
    model = sklearn.ensemble.RandomForestRegressor().fit(X, y)

    # check the behaviour of "auto" and the switch from "interventional" to "tree_path_dependent"
    feature_perturbation = "auto"
    explainer = shap.explainers.Tree(model, feature_perturbation=feature_perturbation)
    assert explainer.feature_perturbation == "tree_path_dependent"

    explainer = shap.explainers.Tree(model, data=X, feature_perturbation=feature_perturbation)
    assert explainer.feature_perturbation == "interventional"

    # check that we raise a FutureWarning when switching "interventional" to "tree_path_dependent"
    feature_perturbation = "interventional"
    warn_msg = "In the future, passing feature_perturbation='interventional'"
    with pytest.warns(FutureWarning, match=warn_msg):
        explainer = shap.explainers.Tree(model, feature_perturbation=feature_perturbation)
    assert explainer.feature_perturbation == "tree_path_dependent"

    # raise an error if the option is unknown
    feature_perturbation = "random"
    err_msg = "feature_perturbation must be"
    with pytest.raises(shap.utils._exceptions.InvalidFeaturePerturbationError, match=err_msg):
        explainer = shap.explainers.Tree(model, feature_perturbation=feature_perturbation)


# the expected results can be found in the paper "Consistent Individualized Feature Attribution for Tree Ensembles",
# https://arxiv.org/abs/1802.03888
@pytest.mark.parametrize(
    "expected_result, approximate",
    [
        (np.array([[0.0, -20.0], [-40.0, 20.0], [0.0, -20.0], [40.0, 20.0]]), True),
        (np.array([[-10.0, -10.0], [-30.0, 10.0], [10.0, -30.0], [30.0, 30.0]]), False),
    ],
)
def test_consistency_approximate(expected_result, approximate):
    """GH #3764.
    Test that the call interface and shap_values interface are consistent when called with `approximate=True`."""

    dtc = sklearn.tree.DecisionTreeRegressor(max_depth=2)
    arr = np.array([[0, 0], [0, 1], [1, 0], [1, 1]])
    target = np.array([0, 0, 0, 80])

    dtc.fit(arr, target)

    exp = shap.explainers.TreeExplainer(dtc)
    explanations_call_approx = exp(arr, approximate=approximate)
    explanations_shap_values_approx = exp.shap_values(arr, approximate=approximate)
    np.testing.assert_allclose(explanations_call_approx.values, explanations_shap_values_approx)
    np.testing.assert_allclose(explanations_call_approx.values, expected_result)


@pytest.mark.parametrize("n_rows", [3, 5])
@pytest.mark.parametrize("n_estimators", [1, 100])
def test_gh_3948(n_rows, n_estimators):
    rng = np.random.default_rng(0)
    X = rng.integers(low=0, high=2, size=(n_rows, 90_000)).astype(np.float64)
    y = rng.integers(low=0, high=2, size=n_rows)
    clf = sklearn.ensemble.RandomForestClassifier(n_estimators=n_estimators, random_state=0)
    clf.fit(X, y)
    clf.predict_proba(X)
    exp = shap.TreeExplainer(clf, X)
    exp.shap_values(X)


@pytest.fixture
def model_explainer():
    rng = np.random.default_rng(0)
    X = np.array([[1.0, 1.0, 0.99999], [1.0, 1.0, 1.0], [1.0, 1.0, 1.0], [1.0, 1.0, 1.0]])
    y = rng.integers(low=0, high=2, size=len(X))
    clf = sklearn.ensemble.ExtraTreesClassifier(n_estimators=100, random_state=0)
    clf.fit(X, y)
    clf.predict_proba(X)
    exp = shap.TreeExplainer(clf, X)
    return exp


@pytest.mark.parametrize(
    "phi, model_output",
    [
        (
            [
                np.array([[0.0, 0.0, -0.24750001], [0.0, 0.0, 0.0825], [0.0, 0.0, 0.0825], [0.0, 0.0, 0.0825]]),
                np.array(
                    [[0.0, 0.0, 0.24749997], [0.0, 0.0, -0.08249999], [0.0, 0.0, -0.08249999], [0.0, 0.0, -0.08249999]]
                ),
            ],
            np.array([[0.0, 1.0], [0.33333333, 0.66666667], [0.33333333, 0.66666667], [0.33333333, 0.66666667]]),
        ),
    ],
)
def test_tight_sensitivity_extra(model_explainer, phi, model_output):
    model_explainer.assert_additivity(phi, model_output)


@pytest.mark.parametrize(
    "X, y, expected_shap_values",
    [
        (
            np.array([[1], [None], [np.nan], [float("nan")], [100]]),
            np.array(
                [
                    1,
                    0,
                    0,
                    0,
                    0,
                ]
            ),
            np.array([4 / 5, -1 / 5, -1 / 5, -1 / 5, -1 / 5]),
        ),
    ],
)
def test_sklearn_tree_explainer_with_missing_values(X, y, expected_shap_values):
    """Test that TreeExplainer works with scikit-learn trees that handle missing values.

    This test verifies that SHAP values are computed correctly when using scikit-learn
    trees with missing values (None, NaN), which is supported starting from scikit-learn 1.3.
    """
    # Train a simple decision tree classifier
    clf = sklearn.tree.DecisionTreeClassifier()
    clf.fit(X, y)

    # Create explainer and get SHAP values
    explainer = shap.TreeExplainer(clf)
    shap_values = explainer.shap_values(X)[:, :, 1].flatten()

    # Verify SHAP values match expected values
    np.testing.assert_allclose(shap_values, expected_shap_values)


@pytest.mark.xslow
def test_overflow_tree_path_dependent():
    """GH #4002
    Test SHAP values computation for `feature_perturbation='tree_path_dependent'` with large number of features."""
    seed = 0
    n_rows = 2_000
    rng = np.random.default_rng(seed)
    X = rng.integers(low=0, high=2, size=(n_rows, 1_100_000)).astype(np.float64)
    y = rng.integers(low=0, high=2, size=n_rows)

    clf = sklearn.ensemble.RandomForestClassifier(random_state=seed)
    clf.fit(X, y)
    clf.predict_proba(X)
    exp = shap.Explainer(clf, algorithm="tree", feature_perturbation="tree_path_dependent")
    exp(X)


@pytest.mark.parametrize(
    "n_estimators",
    [
        5,
    ],
)
def test_check_consistent_outputs_for_causalml_causal_trees(causalml_synth_data, n_estimators, random_seed):
    """
    Causal trees predict individual treatment effect based on continuous outcomes Y|X,T
    where T is the particular type of treatment. In the basic scenario we have T=0 and T=1.

    Thus, causal tree terminal nodes separately contain multiple outcomes as conditioned sample means:
        Y_hat|X,T=0 and Y_hat|X,T=1
    in the same manner as sklearn DecisionTreeRegressor with multiple outputs: (n_samples, n_outputs).

    However, unlike standard regression tree the final output of the predict() method in causal trees is
    the individual treatment effect: Y_hat|X,T=1 - Y_hat|X,T=0 with an option of returning possible outcomes Y_hat|X,T

    During research, it is important to analyze Y_hat|X,T=t, t={0,1,...t} aside from individual effects estimation.
    That is why we should carefully track the shape of the following arrays along with other checks:
        shap values:  (n_observations, n_features, n_outcomes)
        base values:  (n_observations, n_outcomes) arrays
    """
    causalml = pytest.importorskip("causalml")

    data, n_outcomes = causalml_synth_data
    y, X, treatment, tau, b, e = data
    n_observations, n_features = X.shape

    ctree = causalml.inference.tree.CausalTreeRegressor(random_state=random_seed)
    ctree.fit(X=X, treatment=treatment, y=y)
    ctree_preds = ctree.predict(X)
    ctree_explainer = shap.TreeExplainer(ctree)

    cforest = causalml.inference.tree.CausalRandomForestRegressor(n_estimators=n_estimators, random_state=random_seed)
    cforest.fit(X=X, treatment=treatment, y=y)
    cforest_preds = cforest.predict(X)
    cforest_explainer = shap.TreeExplainer(cforest)

    for explainer, preds in zip([ctree_explainer, cforest_explainer], [ctree_preds, cforest_preds]):
        explanation = explainer(X)
        shap_values = explainer.shap_values(X)

        assert isinstance(explanation, Explanation)
        assert isinstance(explanation.data, np.ndarray)
        assert isinstance(explanation.base_values, np.ndarray)
        assert isinstance(explanation.values, np.ndarray)
        assert isinstance(shap_values, np.ndarray)

        # Explanation.values and the output of TreeExplainer.shap_values() are two ways to get shap values
        np.testing.assert_allclose(explanation.values, shap_values)
        np.testing.assert_allclose(explanation.data, X)

        # Check Explanation class
        assert explanation.data.shape == (n_observations, n_features)
        assert explanation.base_values.shape == (n_observations, n_outcomes)
        assert explanation.values.shape == (n_observations, n_features, n_outcomes)

        # Check that shap values and base values can be collapsed into
        # model prediction of individual treatment effects
        y_outcomes = explanation.base_values + explanation.values.sum(axis=1)
        individual_effects = y_outcomes[:, 1] - y_outcomes[:, 0]

        np.testing.assert_allclose(preds, individual_effects, atol=1e-4)<|MERGE_RESOLUTION|>--- conflicted
+++ resolved
@@ -312,7 +312,63 @@
     return newsgroups_train, newsgroups_test, class_names
 
 
-<<<<<<< HEAD
+def create_random_forest_vectorizer():
+    from sklearn.feature_extraction.text import CountVectorizer
+    from sklearn.pipeline import Pipeline
+    from sklearn.ensemble import RandomForestClassifier
+    from sklearn.base import TransformerMixin
+
+    vectorizer = CountVectorizer(lowercase=False, min_df=0.0, binary=True)
+
+    class DenseTransformer(TransformerMixin):
+        def fit(self, X, y=None, **fit_params):
+            return self
+
+        def transform(self, X, y=None, **fit_params):
+            return X.toarray()
+
+    rf = RandomForestClassifier(n_estimators=500, random_state=777)
+    return Pipeline([("vectorizer", vectorizer), ("to_dense", DenseTransformer()), ("rf", rf)])
+
+
+def test_sklearn_random_forest_newsgroups():
+    import shap
+    import numpy as np
+    # from sklearn.ensemble import RandomForestClassifier
+
+    # note: this test used to fail in native TreeExplainer code due to memory corruption
+    newsgroups_train, newsgroups_test, _ = create_binary_newsgroups_data()
+    pipeline = create_random_forest_vectorizer()
+    pipeline.fit(newsgroups_train.data, newsgroups_train.target)
+    rf = pipeline.named_steps["rf"]
+    vectorizer = pipeline.named_steps["vectorizer"]
+    densifier = pipeline.named_steps["to_dense"]
+
+    dense_bg = densifier.transform(vectorizer.transform(newsgroups_test.data[0:20]))
+
+    test_row = newsgroups_test.data[83:84]
+    explainer = shap.TreeExplainer(rf, dense_bg, feature_perturbation="interventional")
+    vec_row = vectorizer.transform(test_row)
+    dense_row = densifier.transform(vec_row)
+    explainer.shap_values(dense_row)
+
+
+def test_sklearn_decision_tree_multiclass():
+    import shap
+    from sklearn.tree import DecisionTreeClassifier
+    import numpy as np
+
+    X, y = shap.datasets.iris()
+    y[y == 2] = 1
+    model = DecisionTreeClassifier(max_depth=None, min_samples_split=2, random_state=0)
+    model.fit(X, y)
+
+    explainer = shap.TreeExplainer(model)
+    shap_values = explainer.shap_values(X)
+    assert np.abs(shap_values[0][0, 0] - 0.05) < 1e-1
+    assert np.abs(shap_values[1][0, 0] + 0.05) < 1e-1
+
+
 def _common_lightgbm_regressor_test(create_model):
     import shap
     import numpy as np
@@ -321,7 +377,123 @@
     X, y = shap.datasets.boston()
     model = create_model()
     model.fit(X, y)
-=======
+
+    # explain the model's predictions using SHAP values
+    ex = shap.TreeExplainer(model)
+    shap_values = ex.shap_values(X)
+
+    predicted = model.predict(X, raw_score=True)
+
+    assert np.abs(shap_values.sum(1) + ex.expected_value - predicted).max() < 1e-4, (
+        "SHAP values don't sum to model output!"
+    )
+
+
+def test_lightgbm():
+    try:
+        import lightgbm
+    except:
+        print("Skipping test_lightgbm!")
+        return
+
+    def create_model():
+        return lightgbm.sklearn.LGBMRegressor(categorical_feature=[8])
+
+    _common_lightgbm_regressor_test(create_model)
+
+
+def test_lightgbm_mse_regressor():
+    try:
+        import lightgbm
+    except:
+        print("Skipping test_lightgbm_mse_regressor!")
+        return
+
+    # train the lightgbm model on a dataset with MSE objective
+    def create_model():
+        return lightgbm.sklearn.LGBMRegressor(categorical_feature=[8], objective="mean_squared_error")
+
+    _common_lightgbm_regressor_test(create_model)
+
+
+def _common_lightgbm_nonsklearn_api(dataset, params, validation):
+    import shap
+    import lightgbm
+    import numpy as np
+    from sklearn.model_selection import train_test_split
+
+    # train the lightgbm model using non-sklearn API with binary classification dataset
+    X_train, X_test, y_train, y_test = train_test_split(*dataset, test_size=0.2, random_state=0)
+    lgb_train = lightgbm.Dataset(X_train, y_train)
+    lgb_test = lightgbm.Dataset(X_test, y_test, reference=lgb_train)
+
+    booster = lightgbm.train(params, lgb_train, valid_sets=[lgb_train, lgb_test], evals_result={}, verbose_eval=30)
+    # explain the model's predictions using SHAP values
+    ex = shap.TreeExplainer(booster)
+    shap_values = ex.shap_values(X_test)
+
+    predicted = booster.predict(X_test, raw_score=True)
+
+    validation(shap_values, ex.expected_value, predicted)
+
+
+def test_lightgbm_nonsklearn_api_binary():
+    import shap
+    import numpy as np
+
+    try:
+        import lightgbm
+    except:
+        print("Skipping test_lightgbm_nonsklearn_api_binary!")
+        return
+    # train the lightgbm model using non-sklearn API with binary classification dataset
+    params = {
+        "objective": "binary",
+        "num_threads": 4,
+        "n_estimators": 8000,
+        "early_stopping_round": 50,
+        "metric": ["binary_error"],
+        "random_state": 7,
+        "verbose": 1,
+    }
+
+    def validation(shap_values, expected_value, predicted):
+        assert np.abs(shap_values[1].sum(1) + expected_value[1] - predicted).max() < 1e-4, (
+            "SHAP values don't sum to model output!"
+        )
+
+    _common_lightgbm_nonsklearn_api(dataset=shap.datasets.iris(), params=params, validation=validation)
+
+
+def test_lightgbm_nonsklearn_api_regressor():
+    import shap
+    import numpy as np
+
+    try:
+        import lightgbm
+    except:
+        print("Skipping test_lightgbm_nonsklearn_api_regressor!")
+        return
+    from sklearn.model_selection import train_test_split
+
+    # train the lightgbm model using non-sklearn API with regression dataset
+    params = {
+        "num_threads": 4,
+        "n_estimators": 8000,
+        "early_stopping_round": 50,
+        "metric": ["rmse"],
+        "random_state": 7,
+        "verbose": 1,
+    }
+
+    def validation(shap_values, expected_value, predicted):
+        assert np.abs(shap_values.sum(1) + expected_value - predicted).max() < 1e-4, (
+            "SHAP values don't sum to model output!"
+        )
+
+    _common_lightgbm_nonsklearn_api(dataset=shap.datasets.adult(), params=params, validation=validation)
+
+
 def test_gpboost():
     gpboost = pytest.importorskip("gpboost")
     # train gpboost model
@@ -333,7 +505,6 @@
         num_boost_round=10,
     )
     predicted = model.predict(X, pred_latent=True)
->>>>>>> 11af84a8
 
     # explain the model's predictions using SHAP values
     explainer = shap.TreeExplainer(model, feature_perturbation="tree_path_dependent")
@@ -346,109 +517,6 @@
     # check that SHAP values sum to model output
     assert np.abs(explanation.values.sum(1) + explanation.base_values - predicted).max() < 1e-4
 
-<<<<<<< HEAD
-def test_lightgbm():
-    try:
-        import lightgbm
-    except:
-        print("Skipping test_lightgbm!")
-        return
-    def create_model():
-        return lightgbm.sklearn.LGBMRegressor(categorical_feature=[8])
-
-    _common_lightgbm_regressor_test(create_model)
-
-def test_lightgbm_mse_regressor():
-    try:
-        import lightgbm
-    except:
-        print("Skipping test_lightgbm_mse_regressor!")
-        return
-    # train the lightgbm model on a dataset with MSE objective
-    def create_model():
-        return lightgbm.sklearn.LGBMRegressor(categorical_feature=[8], objective='mean_squared_error')
-
-    _common_lightgbm_regressor_test(create_model)
-
-def _common_lightgbm_nonsklearn_api(dataset, params, validation):
-    import shap
-    import lightgbm
-    import numpy as np
-    from sklearn.model_selection import train_test_split
-    # train the lightgbm model using non-sklearn API with binary classification dataset
-    X_train, X_test, y_train, y_test = train_test_split(*dataset, test_size=0.2, random_state=0)
-    lgb_train = lightgbm.Dataset(X_train, y_train)
-    lgb_test = lightgbm.Dataset(X_test, y_test, reference=lgb_train)
-
-    booster = lightgbm.train(params, lgb_train, valid_sets=[lgb_train, lgb_test], evals_result={},
-                             verbose_eval=30)
-    # explain the model's predictions using SHAP values
-    ex = shap.TreeExplainer(booster)
-    shap_values = ex.shap_values(X_test)
-
-    predicted = booster.predict(X_test, raw_score=True)
-
-    validation(shap_values, ex.expected_value, predicted)
-
-def test_lightgbm_nonsklearn_api_binary():
-    import shap
-    import numpy as np
-    try:
-        import lightgbm
-    except:
-        print("Skipping test_lightgbm_nonsklearn_api_binary!")
-        return
-    # train the lightgbm model using non-sklearn API with binary classification dataset
-    params = {
-        'objective': 'binary',
-        'num_threads': 4,
-        'n_estimators': 8000,
-        'early_stopping_round':50,
-        'metric': ['binary_error'],
-        'random_state': 7,
-        'verbose': 1,
-    }
-
-    def validation(shap_values, expected_value, predicted):
-        assert np.abs(shap_values[1].sum(1) + expected_value[1] - predicted).max() < 1e-4, \
-            "SHAP values don't sum to model output!"
-
-    _common_lightgbm_nonsklearn_api(dataset=shap.datasets.iris(), params=params, validation=validation)
-
-def test_lightgbm_nonsklearn_api_regressor():
-    import shap
-    import numpy as np
-    try:
-        import lightgbm
-    except:
-        print("Skipping test_lightgbm_nonsklearn_api_regressor!")
-        return
-    from sklearn.model_selection import train_test_split
-    # train the lightgbm model using non-sklearn API with regression dataset
-    params = {
-        'num_threads': 4,
-        'n_estimators': 8000,
-        'early_stopping_round':50,
-        'metric': ['rmse'],
-        'random_state': 7,
-        'verbose': 1,
-    }
-
-    def validation(shap_values, expected_value, predicted):
-        assert np.abs(shap_values.sum(1) + expected_value - predicted).max() < 1e-4, \
-            "SHAP values don't sum to model output!"
-
-    _common_lightgbm_nonsklearn_api(dataset=shap.datasets.adult(), params=params, validation=validation)
-
-def test_gpboost():
-    try:
-        import gpboost
-    except:
-        print("Skipping test_gpboost!")
-        return
-    import shap
-=======
->>>>>>> 11af84a8
 
 def test_catboost():
     catboost = pytest.importorskip("catboost")
