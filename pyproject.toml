[build-system]
# Note for maintainers: this numpy constraint is specific to wheels for PyPI. See:
# https://numpy.org/doc/stable/dev/depending_on_numpy.html#numpy-2-abi-handling
requires = ["setuptools>=61.0", "setuptools-scm>=8.0", "numpy>=2.0", "packaging>20.9"]
build-backend = "setuptools.build_meta"

[project]
name = "shap"
description = "A unified approach to explain the output of any machine learning model."
readme = "README.md"
license = {text = "MIT License"}
authors = [
  {name = "Scott Lundberg", email = "slund1@cs.washington.edu"},
]
requires-python = ">=3.9"
dependencies = [
  'numpy',
  'scipy',
  'scikit-learn',
  'pandas',
  'tqdm>=4.27.0',
  'packaging>20.9',
  'slicer==0.0.8',
<<<<<<< HEAD
  'numba',
  'cloudpickle',
  'typing-extensions',
=======
  'numba>0.52',
  'cloudpickle'
>>>>>>> 067d6255
]
classifiers = [
  "Operating System :: Microsoft :: Windows",
  "Operating System :: POSIX",
  "Operating System :: Unix",
  "Operating System :: MacOS",
  "Programming Language :: Python :: 3.9",
  "Programming Language :: Python :: 3.10",
  "Programming Language :: Python :: 3.11",
  "Programming Language :: Python :: 3.12",
  "Intended Audience :: Information Technology",
  "Intended Audience :: Science/Research",
  "Topic :: Scientific/Engineering",
  "Topic :: Scientific/Engineering :: Artificial Intelligence",
  "Development Status :: 5 - Production/Stable",
  "License :: OSI Approved :: MIT License",
]
dynamic = ["version"]

[project.optional-dependencies]
plots = ["matplotlib", "ipython"]
others = ["lime"]
docs = [
  "matplotlib",
  "ipython",
  "numpydoc",
  "sphinx_rtd_theme==2.0.0",
  "sphinx==7.2.6",
  "nbsphinx==0.9.3",
  "sphinx_github_changelog==1.2.1",
  "myst-parser==2.0.0",
  "requests",
  "ipywidgets",  # For tqdm in notebooks
]
test-core = [
  "pytest",
  "pytest-mpl",
  "pytest-cov",
  "mypy",
]
test = [
  "pytest",
  "pytest-mpl",
  "pytest-cov",
  "xgboost",
  "lightgbm",
  "catboost",
  "gpboost",
  "ngboost",
  "pyspark",
  "pyod",
  "transformers",
  "tf-keras",
  "protobuf==3.20.3",  # See GH #3046
  "torch==2.2.0; sys_platform == 'darwin'",  # see GH #3524
  "torch; sys_platform != 'darwin'",
  "torchvision",
  "tensorflow",
  "sentencepiece",
  "opencv-python",
  # Constraint to prevent the combination of tf<2.15 and numpy>=2.0.
  # See GH #3707 and #3768
  "numpy<2.0; python_version < '3.12'",
]

test_notebooks = [
  "jupyter",
  "nbconvert",
  "nbformat",
  "nlp",
  "transformers",
  "datasets",
  "keras",
]

[project.urls]
Repository = 'http://github.com/shap/shap'
Documentation = 'https://shap.readthedocs.io/en/latest/index.html'
"Release Notes" = 'https://shap.readthedocs.io/en/latest/release_notes.html'

[tool.mypy]
check_untyped_defs = true
disallow_untyped_calls = false
disallow_untyped_defs = false
disallow_incomplete_defs = false
exclude = ["shap/benchmark/*", "tests/benchmark/*"]

plugins = ["numpy.typing.mypy_plugin"]

[[tool.mypy.overrides]]
# Disable some checks from certain shap modules
# TODO: get these passing!
module = [
  "shap.explainers.*",
  "shap.maskers.*",
  "shap.plots._beeswarm",
  "shap.plots._benchmark",
  "shap.plots._force_matplotlib",
  "shap.plots._force",
  "shap.plots._heatmap",
  "shap.plots._scatter.*",
  "shap.plots._text",
  "shap.plots._waterfall",
]
check_untyped_defs = false

[[tool.mypy.overrides]]
# Ignore missing types for 3rd party libraries
module = [
  "catboost.*",
  "cloudpickle",
  "cv2",
  "IPython.*",
  "lightgbm.*",
  "lime.*",
  "numba",
  "pandas",
  "pyod.*",
  "pyspark.*",
  "scipy.*",
  "sklearn.*",
  "slicer",
  "tensorflow.*",
  "torch.*",
  "tqdm.*",
  "xgboost.*",
]
ignore_missing_imports = true

[tool.setuptools]
packages = [
  'shap',
  'shap.cext',
  'shap.explainers',
  'shap.explainers.other',
  'shap.explainers._deep',
  'shap.plots',
  'shap.plots.colors',
  'shap.plots.resources',
  'shap.benchmark',
  'shap.maskers',
  'shap.utils',
  'shap.actions',
  'shap.models'
]

[tool.setuptools_scm]
version_file = "shap/_version.py"
# Use "no-local-version" so dev releases are compatibile with PyPI
local_scheme = "no-local-version"

[tool.pytest.ini_options]
addopts = "--mpl"
testpaths = ["tests"]
filterwarnings = [
  # Ignore warnings that are entirely from 3rd party libs outside our control
  "ignore:.*distutils Version classes are deprecated.*:DeprecationWarning:.*pandas.*",
  "ignore:.*typing.io is deprecated.*:DeprecationWarning:.*pyspark.*",
]

[tool.ruff]
# Careful: when running on pre-commit, ruff's "include" and "exclude" config
# options are ignored! So, instead of "exclude", use the "per-file-ignores"
# config to always disable linting for specific files.
include = ["*.py", "*.pyi", "**/pyproject.toml", "*.ipynb"]
extend-exclude = ["**/tree_shap_paper/**", "docs/user_studies/*"]
line-length = 120

[tool.ruff.lint]
select = [
  "F",  # pyflakes
  "I",  # isort
  "ISC",  # string literal concatenation.
  "UP",  # pyupgrade
  "E",  # pycodestyle
  "W",  # warning
  "D",  # pydocstyle
  "NPY",  # Numpy
  "SIM101",  # flake8-simplify
  "FA",  # future annotations
  "TCH",  # Move type only imports to type-checking condition.
  # D417  # undocumented parameter. FIXME: get this passing
]
ignore = [
  # Recommended rules to disable when using ruff formatter:
  "E117",  # Over-indented
  "E501",  # Line too long

  # pydocstyle issues not yet fixed
  "D100",  # Missing docstring in public module
  "D101",  # Missing docstring in public class
  "D102",  # Missing docstring in public method
  "D103",  # Missing docstring in public function
  "D104",  # Missing docstring in public package
  "D105",  # Missing docstring in magic method
  "D205",  # 1 blank line required between summary line and description
  "D400",  # First line should end with a period
  "D401",  # First line of docstring should be in imperative mood: "A basic partial dependence plot function."
  "D404",  # First word of the docstring should not be "This"
  "NPY002",  # Allow numpy RandomState objects in tests
]

[tool.ruff.lint.pydocstyle]
convention = "numpy"

[tool.ruff.lint.per-file-ignores]
# Don't apply linting/formatting to vendored code
"shap/explainers/other/_maple.py" = ["ALL"]

# Ignore notebooks in user_studies, which are not maintained
"docs/user_studies/*.ipynb" = ["ALL"]

# Ignore SHAP Paper, as it is an unmaintained record of a published paper
"notebooks/tabular_examples/tree_based_models/tree_shap_paper/*"  = ["ALL"]

# Disable some unwanted rules on Jupyter notebooks
"*.ipynb" = ["D", "E703", "E402"]  # Allow trailing semicolons, allow imports not at top

# Ignore pycodestyle in tests
"tests/*py" = ["D"]

[tool.coverage.run]
source_pkgs = ["shap"]

[tool.coverage.paths]
combine = ["shap", "*/site-packages/shap"]

[tool.cibuildwheel]
# Restrict the set of builds to mirror the wheels available in scipy. See #3028
# skip *-musllinux_aarch64 since numpy doesn't provid those wheels
# skip cp38-musllinux_x86_64 since numpy never provided cp38 musllinux wheels
#  they introduced musllinux in 1.25 when they already dropped cp38
skip = ["pp*", "*-musllinux_aarch64", "cp38-musllinux_x86_64"]
build-verbosity = 2
# Change import-mode to ensure we test against installed package, not local project
test-command = "pytest -v {project}/tests --import-mode=append"
test-extras = ["test-core", "plots"]
# skip tests on cp38-macosx_x86_64 because of https://github.com/catboost/catboost/issues/2371
# skip tests on emulated architectures, as they are very slow
# skip tests on *-macosx_arm64 , as cibuildwheel does not support tests on arm64 (yet)
# skip tests on *-musllinux*" since llvmlite and numba do not provide musllinux wheels
test-skip = "cp38-macosx_x86_64 *-*linux_{aarch64,ppc64le,s390x} *-macosx_arm64 *-musllinux*"

[tool.cibuildwheel.linux]
archs = ["x86_64", "aarch64"]

[tool.cibuildwheel.windows]
archs = ["AMD64"]

[tool.cibuildwheel.macos]
archs = ["x86_64", "arm64"]<|MERGE_RESOLUTION|>--- conflicted
+++ resolved
@@ -21,14 +21,9 @@
   'tqdm>=4.27.0',
   'packaging>20.9',
   'slicer==0.0.8',
-<<<<<<< HEAD
-  'numba',
+  'numba>0.52',
   'cloudpickle',
   'typing-extensions',
-=======
-  'numba>0.52',
-  'cloudpickle'
->>>>>>> 067d6255
 ]
 classifiers = [
   "Operating System :: Microsoft :: Windows",
