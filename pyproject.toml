--- conflicted
+++ resolved
@@ -8,16 +8,8 @@
 
 [tool.ruff]
 select = [
-<<<<<<< HEAD
   "F",  # pyflakes
   "I",  # isort
-]
-# For now, deselect rules that do not pass
-ignore = [
-  "F811", # Redefinition of unused variable
-=======
-    "F", # Pyflakes
->>>>>>> 9438e817
 ]
 
 [tool.ruff.per-file-ignores]
