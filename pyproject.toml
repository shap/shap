[build-system]
requires = ["setuptools>=61.0", "oldest-supported-numpy", "packaging>20.9"]
build-backend = "setuptools.build_meta"

[project]
name = "shap"
description = "A unified approach to explain the output of any machine learning model."
readme = "README.md"
license = {text = "MIT License"}
authors = [
  {name = "Scott Lundberg", email = "slund1@cs.washington.edu"},
]
requires-python = ">=3.8"
dependencies = [
  'numpy',
  'scipy',
  'scikit-learn',
  'pandas',
  'tqdm>=4.27.0',
  'packaging>20.9',
  'slicer==0.0.7',
  'numba',
  'cloudpickle'
]
classifiers = [
  "Operating System :: Microsoft :: Windows",
  "Operating System :: POSIX",
  "Operating System :: Unix",
  "Operating System :: MacOS",
  "Programming Language :: Python :: 3.8",
  "Programming Language :: Python :: 3.9",
  "Programming Language :: Python :: 3.10",
  "Programming Language :: Python :: 3.11",
  "Intended Audience :: Information Technology",
  "Intended Audience :: Science/Research",
  "Topic :: Scientific/Engineering",
  "Topic :: Scientific/Engineering :: Artificial Intelligence",
  "Development Status :: 5 - Production/Stable",
  "License :: OSI Approved :: MIT License",
]
dynamic = ["version"]

[project.optional-dependencies]
plots = ["matplotlib", "ipython"]
others = ["lime"]
docs = [
  "matplotlib",
  "ipython",
  "numpydoc",
  "sphinx_rtd_theme==2.0.0",
  "sphinx==7.2.6",
  "nbsphinx==0.9.3",
  "sphinx_github_changelog==1.2.1",
  "myst-parser==2.0.0",
  "requests",
]
test-core = ["pytest", "pytest-mpl", "pytest-cov"]
test = [
  "pytest",
  "pytest-mpl",
  "pytest-cov",
  "xgboost",
  "lightgbm",
  "catboost",
  "gpboost",
  "ngboost;python_version<'3.11'",  # FIXME: pending py3.11 support
  "pyspark",
  "pyod",
  "transformers",
  "protobuf==3.20.3",  # See GH #3046
  "torch",
  "torchvision",
  "tensorflow",
  "sentencepiece",
  "opencv-python",
]

[project.urls]
Repository = 'http://github.com/shap/shap'
Documentation = 'https://shap.readthedocs.io/en/latest/index.html'
"Release Notes" = 'https://shap.readthedocs.io/en/latest/release_notes.html'

[tool.setuptools]
packages = [
  'shap',
  'shap.cext',
  'shap.explainers',
  'shap.explainers.other',
  'shap.explainers._deep',
  'shap.plots',
  'shap.plots.colors',
  'shap.plots.resources',
  'shap.benchmark',
  'shap.maskers',
  'shap.utils',
  'shap.actions',
  'shap.models'
]
zip-safe = false

[tool.setuptools.dynamic]
version = {attr = "shap.__version__"}

[tool.setuptools.package-data]
shap = ["plots/resources/*", "cext/*"]

[tool.pytest.ini_options]
addopts = "--mpl"
testpaths = ["tests"]
filterwarnings = [
  # Ignore warnings that are entirely from 3rd party libs outside our control
  "ignore:.*distutils Version classes are deprecated.*:DeprecationWarning:.*pandas.*",
  "ignore:.*typing.io is deprecated.*:DeprecationWarning:.*pyspark.*",
]

[tool.ruff]
# Careful: when running on pre-commit, ruff's "include" and "exclude" config
# options are ignored! So, instead of "exclude", use the "per-file-ignores"
# config to always disable linting for specific files.
include = ["*.py", "*.pyi", "**/pyproject.toml", "*.ipynb"]
extend-exclude = ["**/tree_shap_paper/**", "docs/user_studies/*"]

[tool.ruff.lint]
select = [
  "F",  # pyflakes
  "I",  # isort
  "UP",  # pyupgrade
  "E",  # pycodestyle
  "W",  # warning
]
ignore = [
  # Aim to progressively fix address these codes over time
<<<<<<< HEAD
  "E501",  # Line too long
=======
  "E741",  # Ambiguous variable name: `l`
>>>>>>> dce46acd
  "E402",  # Module level import not at top of file
  "UP032",  # Use f-string instead of `format` call
  # Recommended rules to disable when using ruff formatter:
  "E117",  # Over-indented
  "E501",  # Line too long
]

[tool.ruff.format]
# For now, only Jupyter notebooks are autoformatted.
exclude = ["**.py"]

[tool.ruff.lint.per-file-ignores]
# Don't apply linting/formatting to vendored code
"shap/explainers/other/_maple.py" = ["ALL"]
"shap/plots/colors/_colorconv.py" = ["ALL"]

# Ignore notebooks in user_studies, which are not maintained
"docs/user_studies/*.ipynb" = ["ALL"]

# Ignore SHAP Paper, as it is an unmaintained record of a published paper
"notebooks/tabular_examples/tree_based_models/tree_shap_paper/*"  = ["ALL"]

# Disable some unwanted rules on Jupyter notebooks
"*.ipynb" = ["E703"]  # Trailing semicolons, used to supress outputs

[tool.coverage.run]
source_pkgs = ["shap"]

[tool.coverage.paths]
combine = ["shap", "*/site-packages/shap"]

[tool.cibuildwheel]
# Restrict the set of builds to mirror the wheels available in scipy. See #3028
# skip *-musllinux_aarch64 since numpy doesn't provid those wheels
# skip cp38-musllinux_x86_64 since numpy never provided cp38 musllinux wheels
#  they introduced musllinux in 1.25 when they already dropped cp38
skip = ["pp*", "*-musllinux_aarch64", "cp38-musllinux_x86_64"]
build-verbosity = 2
# Change import-mode to ensure we test against installed package, not local project
test-command = "pytest -v {project}/tests --import-mode=append"
test-extras = ["test-core", "plots"]
# skip tests on cp38-macosx_x86_64 because of https://github.com/catboost/catboost/issues/2371
# skip tests on emulated architectures, as they are very slow
# skip tests on *-macosx_arm64 , as cibuildwheel does not support tests on arm64 (yet)
# skip tests on *-musllinux*" since llvmlite and numba do not provide musllinux wheels
test-skip = "cp38-macosx_x86_64 *-*linux_{aarch64,ppc64le,s390x} *-macosx_arm64 *-musllinux*"

[tool.cibuildwheel.linux]
archs = ["x86_64", "aarch64"]

[tool.cibuildwheel.windows]
archs = ["AMD64"]

[tool.cibuildwheel.macos]
archs = ["x86_64", "arm64"]<|MERGE_RESOLUTION|>--- conflicted
+++ resolved
@@ -130,11 +130,6 @@
 ]
 ignore = [
   # Aim to progressively fix address these codes over time
-<<<<<<< HEAD
-  "E501",  # Line too long
-=======
-  "E741",  # Ambiguous variable name: `l`
->>>>>>> dce46acd
   "E402",  # Module level import not at top of file
   "UP032",  # Use f-string instead of `format` call
   # Recommended rules to disable when using ruff formatter:
