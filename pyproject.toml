[build-system]
requires = ["setuptools>=61.0", "setuptools-scm>=8.0", "oldest-supported-numpy", "packaging>20.9"]
build-backend = "setuptools.build_meta"

[project]
name = "shap"
description = "A unified approach to explain the output of any machine learning model."
readme = "README.md"
license = {text = "MIT License"}
authors = [
  {name = "Scott Lundberg", email = "slund1@cs.washington.edu"},
]
requires-python = ">=3.9"
dependencies = [
  'numpy',
  'scipy',
  'scikit-learn',
  'pandas',
  'tqdm>=4.27.0',
  'packaging>20.9',
  'slicer==0.0.8',
  'numba',
  'cloudpickle'
]
classifiers = [
  "Operating System :: Microsoft :: Windows",
  "Operating System :: POSIX",
  "Operating System :: Unix",
  "Operating System :: MacOS",
  "Programming Language :: Python :: 3.9",
  "Programming Language :: Python :: 3.10",
  "Programming Language :: Python :: 3.11",
  "Programming Language :: Python :: 3.12",
  "Intended Audience :: Information Technology",
  "Intended Audience :: Science/Research",
  "Topic :: Scientific/Engineering",
  "Topic :: Scientific/Engineering :: Artificial Intelligence",
  "Development Status :: 5 - Production/Stable",
  "License :: OSI Approved :: MIT License",
]
dynamic = ["version"]

[project.optional-dependencies]
plots = ["matplotlib", "ipython"]
others = ["lime"]
docs = [
  "matplotlib",
  "ipython",
  "numpydoc",
  "sphinx_rtd_theme==2.0.0",
  "sphinx==7.2.6",
  "nbsphinx==0.9.3",
  "sphinx_github_changelog==1.2.1",
  "myst-parser==2.0.0",
  "requests",
]
test-core = ["pytest", "pytest-mpl", "pytest-cov"]
test = [
  "pytest",
  "pytest-mpl",
  "pytest-cov",
  "xgboost",
  "lightgbm",
  "catboost",
  "gpboost",
<<<<<<< HEAD
  "causalml",
  "ngboost;python_version<'3.11'",  # FIXME: pending py3.11 support
=======
  "ngboost",
>>>>>>> dffc346f
  "pyspark",
  "pyod",
  "transformers",
  "protobuf==3.20.3",  # See GH #3046
  "torch==2.2.0; sys_platform == 'darwin'",  # see GH #3524
  "torch; sys_platform != 'darwin'",
  "torchvision",
  "tensorflow<2.16;python_version<'3.12'",  # FIXME: pending keras 3.0 support, pending tf py3.12 support
  "sentencepiece",
  "opencv-python",
]

test_notebooks = [
  "jupyter",
  "nbconvert",
  "nbformat",
  "nlp",
  "transformers",
  "datasets",
  "keras",
]

[project.urls]
Repository = 'http://github.com/shap/shap'
Documentation = 'https://shap.readthedocs.io/en/latest/index.html'
"Release Notes" = 'https://shap.readthedocs.io/en/latest/release_notes.html'

[tool.setuptools]
packages = [
  'shap',
  'shap.cext',
  'shap.explainers',
  'shap.explainers.other',
  'shap.explainers._deep',
  'shap.plots',
  'shap.plots.colors',
  'shap.plots.resources',
  'shap.benchmark',
  'shap.maskers',
  'shap.utils',
  'shap.actions',
  'shap.models'
]

[tool.setuptools_scm]
version_file = "shap/_version.py"
# Use "no-local-version" so dev releases are compatibile with PyPI
local_scheme = "no-local-version"

[tool.pytest.ini_options]
addopts = "--mpl"
testpaths = ["tests"]
filterwarnings = [
  # Ignore warnings that are entirely from 3rd party libs outside our control
  "ignore:.*distutils Version classes are deprecated.*:DeprecationWarning:.*pandas.*",
  "ignore:.*typing.io is deprecated.*:DeprecationWarning:.*pyspark.*",
]

[tool.ruff]
# Careful: when running on pre-commit, ruff's "include" and "exclude" config
# options are ignored! So, instead of "exclude", use the "per-file-ignores"
# config to always disable linting for specific files.
include = ["*.py", "*.pyi", "**/pyproject.toml", "*.ipynb"]
extend-exclude = ["**/tree_shap_paper/**", "docs/user_studies/*"]

[tool.ruff.lint]
select = [
  "F",  # pyflakes
  "I",  # isort
  "UP",  # pyupgrade
  "E",  # pycodestyle
  "W",  # warning
  "D",  # pydocstyle
  # D417  # undocumented parameter. FIXME: get this passing
]
ignore = [
  # Recommended rules to disable when using ruff formatter:
  "E117",  # Over-indented
  "E501",  # Line too long

  # pydocstyle issues not yet fixed
  "D100",  # Missing docstring in public module
  "D101",  # Missing docstring in public class
  "D102",  # Missing docstring in public method
  "D103",  # Missing docstring in public function
  "D104",  # Missing docstring in public package
  "D105",  # Missing docstring in magic method
  "D205",  # 1 blank line required between summary line and description
  "D400",  # First line should end with a period
  "D401",  # First line of docstring should be in imperative mood: "A basic partial dependence plot function."
  "D404",  # First word of the docstring should not be "This"
]

[tool.ruff.lint.pydocstyle]
convention = "numpy"

[tool.ruff.lint.per-file-ignores]
# Don't apply linting/formatting to vendored code
"shap/explainers/other/_maple.py" = ["ALL"]
"shap/plots/colors/_colorconv.py" = ["ALL"]

# Ignore notebooks in user_studies, which are not maintained
"docs/user_studies/*.ipynb" = ["ALL"]

# Ignore SHAP Paper, as it is an unmaintained record of a published paper
"notebooks/tabular_examples/tree_based_models/tree_shap_paper/*"  = ["ALL"]

# Disable some unwanted rules on Jupyter notebooks
"*.ipynb" = ["D", "E703", "E402"]  # Allow trailing semicolons, allow imports not at top

# Ignore pycodestyle in tests
"tests/*py" = ["D"]

[tool.ruff.format]
# For now, only Jupyter notebooks are autoformatted.
exclude = ["**.py"]

[tool.coverage.run]
source_pkgs = ["shap"]

[tool.coverage.paths]
combine = ["shap", "*/site-packages/shap"]

[tool.cibuildwheel]
# Restrict the set of builds to mirror the wheels available in scipy. See #3028
# skip *-musllinux_aarch64 since numpy doesn't provid those wheels
# skip cp38-musllinux_x86_64 since numpy never provided cp38 musllinux wheels
#  they introduced musllinux in 1.25 when they already dropped cp38
skip = ["pp*", "*-musllinux_aarch64", "cp38-musllinux_x86_64"]
build-verbosity = 2
# Change import-mode to ensure we test against installed package, not local project
test-command = "pytest -v {project}/tests --import-mode=append"
test-extras = ["test-core", "plots"]
# skip tests on cp38-macosx_x86_64 because of https://github.com/catboost/catboost/issues/2371
# skip tests on emulated architectures, as they are very slow
# skip tests on *-macosx_arm64 , as cibuildwheel does not support tests on arm64 (yet)
# skip tests on *-musllinux*" since llvmlite and numba do not provide musllinux wheels
test-skip = "cp38-macosx_x86_64 *-*linux_{aarch64,ppc64le,s390x} *-macosx_arm64 *-musllinux*"

[tool.cibuildwheel.linux]
archs = ["x86_64", "aarch64"]

[tool.cibuildwheel.windows]
archs = ["AMD64"]

[tool.cibuildwheel.macos]
archs = ["x86_64", "arm64"]<|MERGE_RESOLUTION|>--- conflicted
+++ resolved
@@ -63,12 +63,7 @@
   "lightgbm",
   "catboost",
   "gpboost",
-<<<<<<< HEAD
-  "causalml",
-  "ngboost;python_version<'3.11'",  # FIXME: pending py3.11 support
-=======
   "ngboost",
->>>>>>> dffc346f
   "pyspark",
   "pyod",
   "transformers",
