[build-system]
# Note for maintainers: this numpy constraint is specific to wheels for PyPI. See:
# https://numpy.org/doc/stable/dev/depending_on_numpy.html#numpy-2-abi-handling
requires = ["setuptools>=61.0", "setuptools-scm>=8.0", "numpy>=2.0", "packaging>20.9"]
build-backend = "setuptools.build_meta"

[project]
name = "shap"
description = "A unified approach to explain the output of any machine learning model."
readme = "README.md"
license = {text = "MIT License"}
authors = [
  {name = "Scott Lundberg", email = "slund1@cs.washington.edu"},
]
requires-python = ">=3.9"
dependencies = [
  'numpy',
  'scipy',
  'scikit-learn',
  'pandas',
  'tqdm>=4.27.0',
  'packaging>20.9',
  'slicer==0.0.8',
  'numba>0.52',
  'cloudpickle'
]
classifiers = [
  "Operating System :: Microsoft :: Windows",
  "Operating System :: POSIX",
  "Operating System :: Unix",
  "Operating System :: MacOS",
  "Programming Language :: Python :: 3.9",
  "Programming Language :: Python :: 3.10",
  "Programming Language :: Python :: 3.11",
  "Programming Language :: Python :: 3.12",
  "Intended Audience :: Information Technology",
  "Intended Audience :: Science/Research",
  "Topic :: Scientific/Engineering",
  "Topic :: Scientific/Engineering :: Artificial Intelligence",
  "Development Status :: 5 - Production/Stable",
  "License :: OSI Approved :: MIT License",
]
dynamic = ["version"]

[project.optional-dependencies]
plots = ["matplotlib", "ipython"]
others = ["lime"]
docs = [
  "matplotlib",
  "ipython",
  "numpydoc",
  "sphinx_rtd_theme==2.0.0",
  "sphinx==7.2.6",
  "nbsphinx==0.9.3",
  "sphinx_github_changelog==1.2.1",
  "myst-parser==2.0.0",
  "requests",
  "ipywidgets",  # For tqdm in notebooks
]
test-core = [
  "pytest",
  "pytest-mpl",
  "pytest-cov",
  "mypy",
]
test = [
  "pytest",
  "pytest-mpl",
  "pytest-cov",
  "xgboost",
  "lightgbm",
  "catboost",
  "gpboost",
  "ngboost",
  "pyspark",
  "pyod",
  "transformers",
  "tf-keras",
  "protobuf==3.20.3",  # See GH #3046
  "torch==2.2.0; sys_platform == 'darwin'",  # see GH #3524
  "torch; sys_platform != 'darwin'",
  "torchvision",
  "tensorflow",
  "sentencepiece",
  "opencv-python",
  # Constraint to prevent the combination of tf<2.15 and numpy>=2.0.
  # See GH #3707 and #3768
  "numpy<2.0; python_version < '3.12'",
]

test_notebooks = [
  "jupyter",
  "nbconvert",
  "nbformat",
  "nlp",
  "transformers",
  "datasets",
  "keras",
]

[project.urls]
Repository = 'http://github.com/shap/shap'
Documentation = 'https://shap.readthedocs.io/en/latest/index.html'
"Release Notes" = 'https://shap.readthedocs.io/en/latest/release_notes.html'

[tool.mypy]
check_untyped_defs = true
disallow_untyped_calls = false
disallow_untyped_defs = false
disallow_incomplete_defs = false
exclude = ["shap/benchmark/*", "tests/benchmark/*"]

plugins = ["numpy.typing.mypy_plugin"]

[[tool.mypy.overrides]]
# Disable some checks from certain shap modules
# TODO: get these passing!
module = [
  "shap.explainers._additive",
  "shap.explainers._deep.deep_pytorch",
  "shap.explainers._deep.deep_tf",
  "shap.explainers._exact",
  "shap.explainers._explainer",
  "shap.explainers._gradient",
  "shap.explainers._kernel",
  "shap.explainers._linear",
  "shap.explainers._partition",
  "shap.explainers._partition",
  "shap.explainers._permutation",
  "shap.explainers._sampling",
  "shap.explainers._tree",
  "shap.explainers.other._random",
  "shap.explainers.pytree",
  "shap.explainers.tf_utils",
  "shap.maskers._composite",
  "shap.maskers._fixed",
  "shap.maskers._image",
  "shap.maskers._masker",
  "shap.maskers._tabular",
  "shap.maskers._text",
  "shap.plots._benchmark",
  "shap.plots._force_matplotlib",
  "shap.plots._force",
<<<<<<< HEAD
  "shap.plots._heatmap",
=======
  "shap.plots._scatter.*",
>>>>>>> 4fbaed87
  "shap.plots._text",
  "shap.plots._waterfall",
]
check_untyped_defs = false

[[tool.mypy.overrides]]
# Ignore missing types for 3rd party libraries
module = [
  "catboost.*",
  "cloudpickle",
  "cv2",
  "IPython.*",
  "lightgbm.*",
  "lime.*",
  "numba",
  "pandas",
  "pyod.*",
  "pyspark.*",
  "scipy.*",
  "sklearn.*",
  "slicer",
  "tensorflow.*",
  "transformers.*",
  "torch.*",
  "tqdm.*",
  "xgboost.*",
]
ignore_missing_imports = true

[tool.setuptools]
packages = [
  'shap',
  'shap.cext',
  'shap.explainers',
  'shap.explainers.other',
  'shap.explainers._deep',
  'shap.plots',
  'shap.plots.colors',
  'shap.plots.resources',
  'shap.benchmark',
  'shap.maskers',
  'shap.utils',
  'shap.actions',
  'shap.models'
]

[tool.setuptools_scm]
version_file = "shap/_version.py"
# Use "no-local-version" so dev releases are compatibile with PyPI
local_scheme = "no-local-version"

[tool.pytest.ini_options]
addopts = "--mpl"
testpaths = ["tests"]
filterwarnings = [
  # Ignore warnings that are entirely from 3rd party libs outside our control
  "ignore:.*distutils Version classes are deprecated.*:DeprecationWarning:.*pandas.*",
  "ignore:.*typing.io is deprecated.*:DeprecationWarning:.*pyspark.*",
]

[tool.ruff]
# Careful: when running on pre-commit, ruff's "include" and "exclude" config
# options are ignored! So, instead of "exclude", use the "per-file-ignores"
# config to always disable linting for specific files.
include = ["*.py", "*.pyi", "**/pyproject.toml", "*.ipynb"]
extend-exclude = ["**/tree_shap_paper/**", "docs/user_studies/*"]
line-length = 120

[tool.ruff.lint]
select = [
  "F",  # pyflakes
  "I",  # isort
  "ISC",  # string literal concatenation.
  "UP",  # pyupgrade
  "E",  # pycodestyle
  "W",  # warning
  "D",  # pydocstyle
  "NPY",  # Numpy
  "SIM101",  # flake8-simplify
  "FA",  # future annotations
  "TCH",  # Move type only imports to type-checking condition.
  # D417  # undocumented parameter. FIXME: get this passing
]
ignore = [
  # Recommended rules to disable when using ruff formatter:
  "E117",  # Over-indented
  "E501",  # Line too long

  # pydocstyle issues not yet fixed
  "D100",  # Missing docstring in public module
  "D101",  # Missing docstring in public class
  "D102",  # Missing docstring in public method
  "D103",  # Missing docstring in public function
  "D104",  # Missing docstring in public package
  "D105",  # Missing docstring in magic method
  "D205",  # 1 blank line required between summary line and description
  "D400",  # First line should end with a period
  "D401",  # First line of docstring should be in imperative mood: "A basic partial dependence plot function."
  "D404",  # First word of the docstring should not be "This"
  "NPY002",  # Allow numpy RandomState objects in tests
]

[tool.ruff.lint.pydocstyle]
convention = "numpy"

[tool.ruff.lint.per-file-ignores]
# Don't apply linting/formatting to vendored code
"shap/explainers/other/_maple.py" = ["ALL"]

# Ignore notebooks in user_studies, which are not maintained
"docs/user_studies/*.ipynb" = ["ALL"]

# Ignore SHAP Paper, as it is an unmaintained record of a published paper
"notebooks/tabular_examples/tree_based_models/tree_shap_paper/*"  = ["ALL"]

# Disable some unwanted rules on Jupyter notebooks
"*.ipynb" = ["D", "E703", "E402"]  # Allow trailing semicolons, allow imports not at top

# Ignore pycodestyle in tests
"tests/*py" = ["D"]

[tool.coverage.run]
source_pkgs = ["shap"]

[tool.coverage.paths]
combine = ["shap", "*/site-packages/shap"]

[tool.cibuildwheel]
# Restrict the set of builds to mirror the wheels available in scipy. See #3028
# skip *-musllinux_aarch64 since numpy doesn't provid those wheels
# skip cp38-musllinux_x86_64 since numpy never provided cp38 musllinux wheels
#  they introduced musllinux in 1.25 when they already dropped cp38
skip = ["pp*", "*-musllinux_aarch64", "cp38-musllinux_x86_64"]
build-verbosity = 2
# Change import-mode to ensure we test against installed package, not local project
test-command = "pytest -v {project}/tests --import-mode=append"
test-extras = ["test-core", "plots"]
# skip tests on cp38-macosx_x86_64 because of https://github.com/catboost/catboost/issues/2371
# skip tests on emulated architectures, as they are very slow
# skip tests on *-macosx_arm64 , as cibuildwheel does not support tests on arm64 (yet)
# skip tests on *-musllinux*" since llvmlite and numba do not provide musllinux wheels
test-skip = "cp38-macosx_x86_64 *-*linux_{aarch64,ppc64le,s390x} *-macosx_arm64 *-musllinux*"

[tool.cibuildwheel.linux]
archs = ["x86_64", "aarch64"]

[tool.cibuildwheel.windows]
archs = ["AMD64"]

[tool.cibuildwheel.macos]
archs = ["x86_64", "arm64"]<|MERGE_RESOLUTION|>--- conflicted
+++ resolved
@@ -141,11 +141,6 @@
   "shap.plots._benchmark",
   "shap.plots._force_matplotlib",
   "shap.plots._force",
-<<<<<<< HEAD
-  "shap.plots._heatmap",
-=======
-  "shap.plots._scatter.*",
->>>>>>> 4fbaed87
   "shap.plots._text",
   "shap.plots._waterfall",
 ]
