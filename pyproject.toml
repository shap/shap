--- conflicted
+++ resolved
@@ -136,13 +136,7 @@
 # TODO: get these passing!
 # NOTE: Modules with added type hints have been removed from this list
 module = [
-<<<<<<< HEAD
-  "shap.benchmark._explanation_error",
-  "shap.benchmark._sequential",
-  "shap.explainers._additive",
-=======
   # "shap.explainers._additive",       # NOW TYPE CHECKED - type hints added
->>>>>>> 8fe4076b
   "shap.explainers._deep.deep_pytorch",
   "shap.explainers._deep.deep_tf",
   # "shap.explainers._exact",          # NOW TYPE CHECKED - type hints added
@@ -158,14 +152,8 @@
   "shap.explainers.other._random",
   "shap.explainers.pytree",
   "shap.explainers.tf_utils",
-<<<<<<< HEAD
-  "shap.links",
-  "shap.maskers._composite",
-  "shap.maskers._fixed",
-=======
   # "shap.maskers._composite",  # NOW TYPE CHECKED - type hints added
   # "shap.maskers._fixed",      # NOW TYPE CHECKED - type hints added
->>>>>>> 8fe4076b
   "shap.maskers._image",
   # "shap.maskers._masker",     # NOW TYPE CHECKED - type hints added
   "shap.maskers._tabular",
