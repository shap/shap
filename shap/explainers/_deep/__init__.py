from typing import Union

from ..._explanation import Explanation
from .._explainer import Explainer


class DeepExplainer(Explainer):
    """Meant to approximate SHAP values for deep learning models.

    This is an enhanced version of the DeepLIFT algorithm (Deep SHAP) where, similar to Kernel SHAP, we
    approximate the conditional expectations of SHAP values using a selection of background samples.
    Lundberg and Lee, NIPS 2017 showed that the per node attribution rules in DeepLIFT (Shrikumar,
    Greenside, and Kundaje, arXiv 2017) can be chosen to approximate Shapley values. By integrating
    over many background samples Deep estimates approximate SHAP values such that they sum
    up to the difference between the expected model output on the passed background samples and the
    current model output (f(x) - E[f(x)]).

    Examples
    --------
    See :ref:`Deep Explainer Examples <deep_explainer_examples>`

    """

    def __init__(self, model, data, session=None, learning_phase_flags=None):
        """An explainer object for a differentiable model using a given background dataset.

        Note that the complexity of the method scales linearly with the number of background data
        samples. Passing the entire training dataset as `data` will give very accurate expected
        values, but be unreasonably expensive. The variance of the expectation estimates scale by
        roughly 1/sqrt(N) for N background data samples. So 100 samples will give a good estimate,
        and 1000 samples a very good estimate of the expected values.

        Parameters
        ----------
        model : if framework == 'tensorflow', (input : [tf.Tensor], output : tf.Tensor)
             A pair of TensorFlow tensors (or a list and a tensor) that specifies the input and
            output of the model to be explained. Note that SHAP values are specific to a single
            output value, so the output tf.Tensor should be a single dimensional output (,1).

            if framework == 'pytorch', an nn.Module object (model), or a tuple (model, layer),
                where both are nn.Module objects
            The model is an nn.Module object which takes as input a tensor (or list of tensors) of
            shape data, and returns a single dimensional output.
            If the input is a tuple, the returned shap values will be for the input of the
            layer argument. layer must be a layer in the model, i.e. model.conv2

        data :
            if framework == 'tensorflow': [np.array] or [pandas.DataFrame]
            if framework == 'pytorch': [torch.tensor]
            The background dataset to use for integrating out features. Deep integrates
            over these samples. The data passed here must match the input tensors given in the
            first argument. Note that since these samples are integrated over for each sample you
            should only something like 100 or 1000 random background samples, not the whole training
            dataset.

        session : None or tensorflow.Session
            The TensorFlow session that has the model we are explaining. If None is passed then
            we do our best to find the right session, first looking for a keras session, then
            falling back to the default TensorFlow session.

        learning_phase_flags : None or list of tensors
            If you have your own custom learning phase flags pass them here. When explaining a prediction
            we need to ensure we are not in training mode, since this changes the behavior of ops like
            batch norm or dropout. If None is passed then we look for tensors in the graph that look like
            learning phase flags (this works for Keras models). Note that we assume all the flags should
            have a value of False during predictions (and hence explanations).

        """
        # first, we need to find the framework
        if type(model) is tuple:
            a, b = model
            try:
                a.named_parameters()
                framework = "pytorch"
            except Exception:
                framework = "tensorflow"
        else:
            try:
                model.named_parameters()
                framework = "pytorch"
            except Exception:
                framework = "tensorflow"

        masker = data
        super().__init__(model, masker)

<<<<<<< HEAD
        if framework == 'tensorflow':
            from .deep_tf import TFDeep
            self.explainer = TFDeep(model, data, session, learning_phase_flags)
        elif framework == 'pytorch':
            from .deep_pytorch import PyTorchDeep
=======
        if framework == "tensorflow":
            self.explainer = TFDeep(model, data, session, learning_phase_flags)
        elif framework == "pytorch":
>>>>>>> bf6e61e0
            self.explainer = PyTorchDeep(model, data)

        self.expected_value = self.explainer.expected_value
        self.explainer.framework = framework

<<<<<<< HEAD
    def __call__(self, X: Union[list, 'np.ndarray', 'pd.DataFrame', 'torch.tensor']) -> Explanation:   # type: ignore  # noqa: F821
=======
    def __call__(self, X: Union[list, "np.ndarray", "pd.DataFrame", "torch.tensor"]) -> Explanation:  # noqa: F821
>>>>>>> bf6e61e0
        """Return an explanation object for the model applied to X.

        Parameters
        ----------
        X : list,
            if framework == 'tensorflow': numpy.array, or pandas.DataFrame
            if framework == 'pytorch': torch.tensor
            A tensor (or list of tensors) of samples (where X.shape[0] == # samples) on which to
            explain the model's output.

        Returns
        -------
        shap.Explanation:
        """
        shap_values = self.shap_values(X)
        return Explanation(values=shap_values, data=X)

    def shap_values(self, X, ranked_outputs=None, output_rank_order="max", check_additivity=True):
        """Return approximate SHAP values for the model applied to the data given by X.

        Parameters
        ----------
        X : list,
            if framework == 'tensorflow': np.array, or pandas.DataFrame
            if framework == 'pytorch': torch.tensor
            A tensor (or list of tensors) of samples (where X.shape[0] == # samples) on which to
            explain the model's output.

        ranked_outputs : None or int
            If ranked_outputs is None then we explain all the outputs in a multi-output model. If
            ranked_outputs is a positive integer then we only explain that many of the top model
            outputs (where "top" is determined by output_rank_order). Note that this causes a pair
            of values to be returned (shap_values, indexes), where shap_values is a list of numpy
            arrays for each of the output ranks, and indexes is a matrix that indicates for each sample
            which output indexes were choses as "top".

        output_rank_order : "max", "min", or "max_abs"
            How to order the model outputs when using ranked_outputs, either by maximum, minimum, or
            maximum absolute value.

        Returns
        -------
        np.array or list
            Estimated SHAP values, usually of shape ``(# samples x # features)``.

            The shape of the returned array depends on the number of model outputs:

            * one input, one output: matrix of shape ``(#num_samples, *X.shape[1:])``.
            * one input, multiple outputs: matrix of shape ``(#num_samples, *X.shape[1:], #num_outputs)``
            * multiple inputs, one or more outputs: list of matrices, with shapes of one of the above.

            If ranked_outputs is ``None`` then this list of tensors matches
            the number of model outputs. If ranked_outputs is a positive integer a pair is returned
            (shap_values, indexes), where shap_values is a list of tensors with a length of
            ranked_outputs, and indexes is a matrix that indicates for each sample which output indexes
            were chosen as "top".

            .. versionchanged:: 0.45.0
                Return type for models with multiple outputs and one input changed from list to np.ndarray.

        """
        return self.explainer.shap_values(X, ranked_outputs, output_rank_order, check_additivity=check_additivity)<|MERGE_RESOLUTION|>--- conflicted
+++ resolved
@@ -84,27 +84,19 @@
         masker = data
         super().__init__(model, masker)
 
-<<<<<<< HEAD
-        if framework == 'tensorflow':
+        if framework == "tensorflow":
             from .deep_tf import TFDeep
-            self.explainer = TFDeep(model, data, session, learning_phase_flags)
-        elif framework == 'pytorch':
-            from .deep_pytorch import PyTorchDeep
-=======
-        if framework == "tensorflow":
+
             self.explainer = TFDeep(model, data, session, learning_phase_flags)
         elif framework == "pytorch":
->>>>>>> bf6e61e0
+            from .deep_pytorch import PyTorchDeep
+
             self.explainer = PyTorchDeep(model, data)
 
         self.expected_value = self.explainer.expected_value
         self.explainer.framework = framework
 
-<<<<<<< HEAD
-    def __call__(self, X: Union[list, 'np.ndarray', 'pd.DataFrame', 'torch.tensor']) -> Explanation:   # type: ignore  # noqa: F821
-=======
     def __call__(self, X: Union[list, "np.ndarray", "pd.DataFrame", "torch.tensor"]) -> Explanation:  # noqa: F821
->>>>>>> bf6e61e0
         """Return an explanation object for the model applied to X.
 
         Parameters
