import warnings

from ._coefficient import Coefficient
from ._lime import LimeTabular
from ._maple import Maple, TreeMaple
from ._random import Random
from ._treegain import TreeGain

<<<<<<< HEAD
__all__ = [
    "Coefficent",
    "LimeTabular",
    "Maple",
    "TreeMaple",
    "Random",
    "TreeGain",
]
=======

# Deprecated class alias with incorrect spelling
def Coefficent(*args, **kwargs):  # noqa
    warnings.warn(
        "Coefficent has been renamed to Coefficient. "
        "The former is deprecated and will be removed in shap 0.45.",
        DeprecationWarning
    )
    return Coefficient(*args, **kwargs)
>>>>>>> 37dcc01a
<|MERGE_RESOLUTION|>--- conflicted
+++ resolved
@@ -6,16 +6,16 @@
 from ._random import Random
 from ._treegain import TreeGain
 
-<<<<<<< HEAD
+
 __all__ = [
-    "Coefficent",
+    "Coefficient",
     "LimeTabular",
     "Maple",
     "TreeMaple",
     "Random",
     "TreeGain",
 ]
-=======
+
 
 # Deprecated class alias with incorrect spelling
 def Coefficent(*args, **kwargs):  # noqa
@@ -24,5 +24,4 @@
         "The former is deprecated and will be removed in shap 0.45.",
         DeprecationWarning
     )
-    return Coefficient(*args, **kwargs)
->>>>>>> 37dcc01a
+    return Coefficient(*args, **kwargs)