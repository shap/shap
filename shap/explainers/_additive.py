import numpy as np
import scipy as sp
import warnings
from ._explainer import Explainer
from ..utils import safe_isinstance, MaskedModel
from .. import maskers


class Additive(Explainer):
    """ Computes SHAP values for generalized additive models.

    This assumes that the model only has first order effects. Extending this to
    2nd and third order effects is future work (if you apply this to those models right now
    you will get incorrect answers that fail additivity).
    """

    def __init__(self, model, masker, link=None, feature_names=None, linearize_link=True):
        """ Build an Additive explainer for the given model using the given masker object.

        Parameters
        ----------
        model : function
            A callable python object that executes the model given a set of input data samples.

        masker : function or numpy.array or pandas.DataFrame
            A callable python object used to "mask" out hidden features of the form `masker(mask, *fargs)`.
            It takes a single a binary mask and an input sample and returns a matrix of masked samples. These
            masked samples are evaluated using the model function and the outputs are then averaged.
            As a shortcut for the standard masking used by SHAP you can pass a background data matrix
            instead of a function and that matrix will be used for masking. To use a clustering
            game structure you can pass a shap.maskers.Tabular(data, hclustering=\"correlation\") object, but
            note that this structure information has no effect on the explanations of additive models.
        """
        super(Additive, self).__init__(model, masker, feature_names=feature_names, linearize_link=linearize_link)

        

        if safe_isinstance(model, "interpret.glassbox.ExplainableBoostingClassifier"):
            self.model = model.decision_function

            if self.masker is None:
                self._expected_value = model.intercept_
                # num_features = len(model.additive_terms_)

                # fm = MaskedModel(self.model, self.masker, self.link, np.zeros(num_features))
                # masks = np.ones((1, num_features), dtype=bool)
                # outputs = fm(masks)
                # self.model(np.zeros(num_features))
                # self._zero_offset = self.model(np.zeros(num_features))#model.intercept_#outputs[0]
                # self._input_offsets = np.zeros(num_features) #* self._zero_offset
                raise NotImplementedError("Masker not given and we don't yet support pulling the distribution centering directly from the EBM model!")
                return

        # here we need to compute the offsets ourselves because we can't pull them directly from a model we know about
        assert safe_isinstance(self.masker, "shap.maskers.Independent"), "The Additive explainer only supports the Tabular masker at the moment!"

        # pre-compute per-feature offsets
<<<<<<< HEAD
        fm = MaskedModel(self.model, self.masker, self.link, np.zeros(self.masker.shape[1]))
        masks = np.ones((self.masker.shape[1]+1, self.masker.shape[1]), dtype=bool)
=======
        fm = MaskedModel(self.model, self.masker, self.link, self.linearize_link, np.zeros(self.masker.shape[1]))
        masks = np.ones((self.masker.shape[1]+1, self.masker.shape[1]), dtype=np.bool)
>>>>>>> 45b85c18
        for i in range(1, self.masker.shape[1]+1):
            masks[i,i-1] = False
        outputs = fm(masks)
        self._zero_offset = outputs[0]
        self._input_offsets = np.zeros(masker.shape[1])
        for i in range(1, self.masker.shape[1]+1):
            self._input_offsets[i-1] = outputs[i] - self._zero_offset

        self._expected_value = self._input_offsets.sum() + self._zero_offset

    def __call__(self, *args, max_evals=None, silent=False):
        """ Explains the output of model(*args), where args represents one or more parallel iteratable args.
        """

        # we entirely rely on the general call implementation, we override just to remove **kwargs
        # from the function signature
        return super(Additive, self).__call__(*args, max_evals=max_evals, silent=silent)

    @staticmethod
    def supports_model_with_masker(model, masker):
        """ Determines if this explainer can handle the given model.

        This is an abstract static method meant to be implemented by each subclass.
        """
        if safe_isinstance(model, "interpret.glassbox.ExplainableBoostingClassifier"):
            if model.interactions is not 0:
                raise NotImplementedError("Need to add support for interaction effects!")
            return True
            
        return False

    def explain_row(self, *row_args, max_evals, main_effects, error_bounds, batch_size, outputs, silent):
        """ Explains a single row and returns the tuple (row_values, row_expected_values, row_mask_shapes).
        """

        x = row_args[0]
        inputs = np.zeros((len(x), len(x)))
        for i in range(len(x)):
            inputs[i,i] = x[i]
        
        phi = self.model(inputs) - self._zero_offset - self._input_offsets

        return {
            "values": phi,
            "expected_values": self._expected_value,
            "mask_shapes": [a.shape for a in row_args],
            "main_effects": phi,
            "clustering": getattr(self.masker, "clustering", None)
        }

# class AdditiveExplainer(Explainer):
#     """ Computes SHAP values for generalized additive models.

#     This assumes that the model only has first order effects. Extending this to
#     2nd and third order effects is future work (if you apply this to those models right now
#     you will get incorrect answers that fail additivity).

#     Parameters
#     ----------
#     model : function or ExplainableBoostingRegressor
#         User supplied additive model either as either a function or a model object.

#     data : numpy.array, pandas.DataFrame
#         The background dataset to use for computing conditional expectations.
#     feature_perturbation : "interventional"
#         Only the standard interventional SHAP values are supported by AdditiveExplainer right now.
#     """

#     def __init__(self, model, data, feature_perturbation="interventional"):
#         if feature_perturbation != "interventional":
#             raise Exception("Unsupported type of feature_perturbation provided: " + feature_perturbation)

#         if safe_isinstance(model, "interpret.glassbox.ebm.ebm.ExplainableBoostingRegressor"):
#             self.f = model.predict
#         elif callable(model):
#             self.f = model
#         else:
#             raise ValueError("The passed model must be a recognized object or a function!")
        
#         # convert dataframes
#         if safe_isinstance(data, "pandas.core.series.Series"):
#             data = data.values
#         elif safe_isinstance(data, "pandas.core.frame.DataFrame"):
#             data = data.values
#         self.data = data
        
#         # compute the expected value of the model output
#         self.expected_value = self.f(data).mean()
        
#         # pre-compute per-feature offsets
#         tmp = np.zeros(data.shape)
#         self._zero_offset = self.f(tmp).mean()
#         self._feature_offset = np.zeros(data.shape[1])
#         for i in range(data.shape[1]):
#             tmp[:,i] = data[:,i]
#             self._feature_offset[i] = self.f(tmp).mean() - self._zero_offset
#             tmp[:,i] = 0


#     def shap_values(self, X):
#         """ Estimate the SHAP values for a set of samples.

#         Parameters
#         ----------
#         X : numpy.array, pandas.DataFrame or scipy.csr_matrix
#             A matrix of samples (# samples x # features) on which to explain the model's output.

#         Returns
#         -------
#         For models with a single output this returns a matrix of SHAP values
#         (# samples x # features). Each row sums to the difference between the model output for that
#         sample and the expected value of the model output (which is stored as expected_value
#         attribute of the explainer).
#         """

#         # convert dataframes
#         if str(type(X)).endswith("pandas.core.series.Series'>"):
#             X = X.values
#         elif str(type(X)).endswith("'pandas.core.frame.DataFrame'>"):
#             X = X.values

#         #assert str(type(X)).endswith("'numpy.ndarray'>"), "Unknown instance type: " + str(type(X))
#         assert len(X.shape) == 1 or len(X.shape) == 2, "Instance must have 1 or 2 dimensions!"

#         # convert dataframes
#         if safe_isinstance(X, "pandas.core.series.Series"):
#             X = X.values
#         elif safe_isinstance(X, "pandas.core.frame.DataFrame"):
#             X = X.values
            
            
#         phi = np.zeros(X.shape)
#         tmp = np.zeros(X.shape)
#         for i in range(X.shape[1]):
#             tmp[:,i] = X[:,i]
#             phi[:,i] = self.f(tmp) - self._zero_offset - self._feature_offset[i]
#             tmp[:,i] = 0
            
#         return phi<|MERGE_RESOLUTION|>--- conflicted
+++ resolved
@@ -55,13 +55,8 @@
         assert safe_isinstance(self.masker, "shap.maskers.Independent"), "The Additive explainer only supports the Tabular masker at the moment!"
 
         # pre-compute per-feature offsets
-<<<<<<< HEAD
-        fm = MaskedModel(self.model, self.masker, self.link, np.zeros(self.masker.shape[1]))
+        fm = MaskedModel(self.model, self.masker, self.link, self.linearize_link, np.zeros(self.masker.shape[1]))
         masks = np.ones((self.masker.shape[1]+1, self.masker.shape[1]), dtype=bool)
-=======
-        fm = MaskedModel(self.model, self.masker, self.link, self.linearize_link, np.zeros(self.masker.shape[1]))
-        masks = np.ones((self.masker.shape[1]+1, self.masker.shape[1]), dtype=np.bool)
->>>>>>> 45b85c18
         for i in range(1, self.masker.shape[1]+1):
             masks[i,i-1] = False
         outputs = fm(masks)
