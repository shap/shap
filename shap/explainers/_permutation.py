import functools
import types
from ..utils import partition_tree_shuffle, MaskedModel
from .._explanation import Explanation
from ._explainer import Explainer
from ..utils import safe_isinstance, show_progress
import numpy as np
import pandas as pd
import scipy as sp
import pickle
import datetime
import cloudpickle
import warnings
from .. import links
from .. import maskers
from ..maskers import Masker
from ..models import Model

def add_pair(pair_dict, inds, iind, iind2, k):
    k1=inds[iind]
    k2=inds[iind2]
    if k1 in pair_dict:
        pair_dict[k1][k2]=k
    else:
        pair_dict[k1]={k2:k}

class Permutation(Explainer):
    """ This method approximates the Shapley values by iterating through permutations of the inputs.

    This is a model agnostic explainer that gurantees local accuracy (additivity) by iterating completely
    through an entire permutatation of the features in both forward and reverse directions (antithetic sampling).
    If we do this once, then we get the exact SHAP values for models with up to second order interaction effects.
    We can iterate this many times over many random permutations to get better SHAP value estimates for models
    with higher order interactions. This sequential ordering formulation also allows for easy reuse of
    model evaluations and the ability to effciently avoid evaluating the model when the background values
    for a feature are the same as the current input value. We can also account for hierarchial data
    structures with partition trees, something not currently implemented for KernalExplainer or SamplingExplainer.
    """

    def __init__(self, model, masker, link=links.identity, feature_names=None, linearize_link=True, seed=None, **call_args):
        """ Build an explainers.Permutation object for the given model using the given masker object.

        Parameters
        ----------
        model : function
            A callable python object that executes the model given a set of input data samples.

        masker : function or numpy.array or pandas.DataFrame
            A callable python object used to "mask" out hidden features of the form `masker(binary_mask, x)`.
            It takes a single input sample and a binary mask and returns a matrix of masked samples. These
            masked samples are evaluated using the model function and the outputs are then averaged.
            As a shortcut for the standard masking using by SHAP you can pass a background data matrix
            instead of a function and that matrix will be used for masking. To use a clustering
            game structure you can pass a shap.maksers.Tabular(data, clustering=\"correlation\") object.

        seed: None or int
            Seed for reproducibility

        **call_args : valid argument to the __call__ method
            These arguments are saved and passed to the __call__ method as the new default values for these arguments.
        """
<<<<<<< HEAD
        super(Permutation, self).__init__(model, masker, link=link, feature_names=feature_names)
        self.mode = ""
        if not isinstance(model, Model):
            self.model = Model(model)
=======

        # setting seed for random generation: if seed is not None, then shap values computation should be reproducible
        np.random.seed(seed)

        super().__init__(model, masker, link=link, linearize_link=linearize_link, feature_names=feature_names)

        if not isinstance(self.model, Model):
            self.model = Model(self.model)

        # if we have gotten default arguments for the call function we need to wrap ourselves in a new class that
        # has a call function with those new default arguments
        if len(call_args) > 0:
            # this signature should match the __call__ signature of the class defined below
            class Permutation(self.__class__):
                def __call__(self, *args, max_evals=500, main_effects=False, error_bounds=False, batch_size="auto",
                             outputs=None, silent=False):
                    return super().__call__(
                        *args, max_evals=max_evals, main_effects=main_effects, error_bounds=error_bounds,
                        batch_size=batch_size, outputs=outputs, silent=silent
                    )
            Permutation.__call__.__doc__ = self.__class__.__call__.__doc__
            self.__class__ = Permutation
            for k, v in call_args.items():
                self.__call__.__kwdefaults__[k] = v

    # note that changes to this function signature should be copied to the default call argument wrapper above
    def __call__(self, *args, max_evals=500, main_effects=False, error_bounds=False, batch_size="auto",
                 outputs=None, silent=False):
        """ Explain the output of the model on the given arguments.
        """
        return super().__call__(
            *args, max_evals=max_evals, main_effects=main_effects, error_bounds=error_bounds, batch_size=batch_size,
            outputs=outputs, silent=silent
        )
>>>>>>> 45b85c18

    def explain_full(self, args, max_evals, error_bounds, batch_size, outputs, silent, feature_group_list=None, main_effects=False, need_interactions=False, **kwargs):
        """ Explains a full set of samples (by groups of features) and returns the tuple (row_values, row_expected_values, row_mask_shapes, main_effects, interactions).

        Parameters
        ----------
        args : numpy.array
            samples x # features. Where # features shuold be a 1D array

        batch_size : int
            count of samples to send to model to predict as a batch. every sample would "unfold" into a number of masked samples.
            if main effects and/or interactions are switched on, more masked samples are going to be in a batch.

        feature_groupd_list : dict
             dictionary of "group_feature_name": [list of feature index]
             eg: {"BP": [0, 4, 8], "AG": [1, 5, 9], "CQ": [2, 6, 10], "DD": [3, 7, 11]}  <== this could be a grouping for a RNN of a 4x3 input.

        main_effects : boolean
            if a main_effects would be calculated and returned.

        need_interactions : boolean
            if a interaction value array would be calculated and returned for every sample.

        """
        if batch_size == "auto":
            batch_size = 1
        # by default we run 10 permutations forward and backward
        if feature_group_list is None:
            feature_mask_list = [[i] for i in range(self.masker.shape[1])]
        else:
            feature_mask_list = feature_group_list
        mask_group_len=len(feature_mask_list)
        if max_evals == "auto":
            max_evals = 10 * 2 * mask_group_len

        inds_mask = np.zeros(self.masker.shape[1], dtype=np.bool)
        npermutations = max_evals // (2*mask_group_len+1)
        #last_time = datetime.datetime.now()
        #print("shap calculation started at {}".format(last_time))
        # build a masked version of the model for the current input sample
        fm = MaskedModel(self.model, self.masker, self.link, *args, mode='full')
        #inds = fm.varying_inputs()
        #ind_len=len(inds) # feature_count
        ginds= [i for i in range(mask_group_len)]
        gind_len = mask_group_len #number of feature groups
        ind_len = args[0].shape[1]
        ginds_mask = np.zeros(mask_group_len, dtype=np.bool)
        ginds_len = 0 # shap valid (need to average) masks count 

        def indlist_from_gindlist(ginds, addnew=True):
            new_mask = []
            if type(ginds) is not list:
                ginds=[ginds,]
            for igind in ginds:
                for j,jgind in enumerate(feature_mask_list[igind]):
                    if addnew:
                        if j+1 == len(feature_mask_list[igind]):
                            new_mask.append(jgind)
                        else:
                            new_mask.append(-jgind-1)
                    else:
                        new_mask.append(-jgind-1)
            return new_mask

        if gind_len > 0:

            k=0 #total mask counter
            row_count = args[0].shape[0]
            shapmask_len = 0 # mask count for base_value and shap value
            row_values = None
            main_effect_values = None
            interaction_values = None
            
            for row in show_progress(range(row_count), row_count, self.__class__.__name__+" explainer (full mode)", silent): #generate masks for the whole dataset at once
                if row % batch_size == 0: #send for model prediction in batches
                    base_row = row
                    batch_rows=0
                    masks=[]
                    pair_dict=[]
                    ginds_list=[]

                # loop over many permutations
                batch_rows += 1
                ginds_mask[ginds] = True
                masks += [MaskedModel.delta_mask_noop_value,] #first one, base value
                k+=1
                ginds_list.append([])
                for _ in range(npermutations):
                    
                    # shuffle the indexes so we get a random permutation ordering
                    if getattr(self.masker, "clustering", None) is not None:
                        # [TODO] This is shuffle does not work when inds is not a complete set of integers from 0 to M TODO: still true?
                        #assert ind_len == len(fm), "Need to support partition shuffle when not all the inds vary!!"
                        partition_tree_shuffle(ginds, ginds_mask, self.masker.clustering)
                        # [jnjn] this is not well supported yet in 'full' mode
                    else:
                        np.random.shuffle(ginds)

                    # create a large batch of masks to evaluate

                    masks += indlist_from_gindlist(list(ginds)) + indlist_from_gindlist(list(ginds), addnew = False) + [MaskedModel.delta_mask_noop_value,]
                    k+=gind_len+1
                    ginds_list[batch_rows-1] += list(ginds) + [MaskedModel.delta_mask_noop_value,]
                if row == 0:
                    shapmask_len = k
                    ginds_len=len(ginds_list[batch_rows-1])

                if main_effects:
                    masks_mei = []
                    pair_dict.append({})
                    k_mei = 0 # mei (main_effects and interactions段的masks计数器)
                    for iind in range(gind_len):
                        masks_mei += indlist_from_gindlist(ginds[iind]) #开main effects feature mask
                        add_pair(pair_dict[batch_rows-1], ginds, iind, iind, k_mei)
                        k_mei += 1
                        if need_interactions:
                            for iind2 in range(iind+1, gind_len):
                                masks_mei += indlist_from_gindlist(ginds[iind2])
                                add_pair(pair_dict[batch_rows-1], ginds, iind, iind2, k_mei)
                                k_mei += 1
                                masks_mei += indlist_from_gindlist(ginds[iind2], addnew=False)
                        masks_mei += indlist_from_gindlist(ginds[iind], addnew=False)  #关main effects feature mask
                    k += k_mei
                    masks += masks_mei
                if row == 0:
                    mask_len = k
                    ps_len = len(masks)
                    
                if ((row + 1) % batch_size == 0) or (row + 1 == row_count):

                    masks=np.array(masks, dtype=np.int)
                    outputs = fm(masks, ps_len=ps_len, start_row=base_row)
                    outputs2=outputs.reshape(batch_rows, mask_len, -1)

                    if row_values is None:
                        row_values = np.zeros((row_count, gind_len,) + outputs2.shape[2:])
                        expected_values = np.zeros((row_count,) + outputs2.shape[2:])
                        if main_effects:
                            main_effect_values = np.zeros((row_count, gind_len,) + outputs2.shape[2:])
                            if need_interactions:
                                interaction_values = np.zeros((row_count, gind_len, gind_len,) + outputs2.shape[2:])         

                    expected_values[base_row:base_row + batch_rows]=outputs2[:,0]
                    for batch_row in range(batch_rows):
                            
                        for j in range(ginds_len):
                            d=ginds_list[batch_row][j]
                            if d != MaskedModel.delta_mask_noop_value:
                                row_values[base_row + batch_row, d] += (outputs2[batch_row,j+1] - outputs2[batch_row,j])
                        if main_effects:
                            for j in range(gind_len):
                                main_effect_values[base_row + batch_row, j] = outputs2[batch_row, shapmask_len + pair_dict[batch_row][j][j]] - outputs2[batch_row, 0]
                            
                                if need_interactions:
                                    for j2 in range(j,gind_len):
                                        if j != j2:
                                            d=None
                                            if j2 in pair_dict[batch_row][j]:
                                                d=pair_dict[batch_row][j][j2]
                                            else:
                                                d=pair_dict[batch_row][j2][j]
                                            if d:
                                                itt=(outputs2[batch_row,shapmask_len + d] + outputs2[batch_row,0] - outputs2[batch_row, shapmask_len + pair_dict[batch_row][j][j]] - outputs2[batch_row, shapmask_len + pair_dict[batch_row][j2][j2]])/2
                                                interaction_values[base_row + batch_row,j,j2]=itt
                                                interaction_values[base_row + batch_row,j2,j]=itt   
                                        else:
                                            interaction_values[base_row + batch_row,j,j2]=main_effect_values[base_row + batch_row, j]
                    #present_time =  datetime.datetime.now()
                    #if last_time:
                    #    time_diff = (present_time - last_time).seconds
                    #    time_eta = (time_diff / batch_rows ) * (row_count - (row+1))
                    #    last_time = present_time
                    #    print(" --> done calculation of row {} (of {}) at {}, used {} seconds ({} seconds per sample), ETA: {} min left".format(row+1, row_count, datetime.datetime.now(), time_diff, time_diff / batch_rows, round(time_eta/60, 1)))    
                    
                    #if (type(need_temp_save) is int) and (((row + 1) % (batch_rows * need_temp_save) == 0) or (row + 1 == row_count)):
                    #    print(" ===> saving as directed at row {} (every {} batches)".format(row+1, need_temp_save))
                    #    with open("temp_shap_cal.save", mode="wb") as sf:
                    #        pickle.dump([expected_values, row_values, main_effect_values, interaction_values, row], sf)
                                
        return {
            "values": row_values / npermutations,
            "expected_values": expected_values,
            "mask_shapes": fm.mask_shapes,
            "main_effects": main_effect_values,
            "interactions": interaction_values,
            "clustering": getattr(self.masker, "clustering", None)
        }
    
    def explain_row(self, *row_args, max_evals, main_effects, error_bounds, batch_size, outputs, silent, **kwargs):
        """ Explains a single row and returns the tuple (row_values, row_expected_values, row_mask_shapes).
        """

        # build a masked version of the model for the current input sample
        fm = MaskedModel(self.model, self.masker, self.link, self.linearize_link, *row_args)

        # by default we run 10 permutations forward and backward
        if max_evals == "auto":
            max_evals = 10 * 2 * len(fm)
        
        # see if we need interactions
        need_interactions = kwargs.get("need_interactions", False)

        # compute any custom clustering for this row
        row_clustering = None
        if getattr(self.masker, "clustering", None) is not None:
            if isinstance(self.masker.clustering, np.ndarray):
                row_clustering = self.masker.clustering
            elif callable(self.masker.clustering):
                row_clustering = self.masker.clustering(*row_args)
            else:
                raise NotImplementedError("The masker passed has a .clustering attribute that is not yet supported by the Permutation explainer!")

        # loop over many permutations
        inds = fm.varying_inputs()
        inds_mask = np.zeros(len(fm), dtype=np.bool)
        inds_mask[inds] = True
        masks = np.zeros(2*len(inds)+1, dtype=np.int)
        masks[0] = MaskedModel.delta_mask_noop_value
        npermutations = max_evals // (2*len(inds)+1)
        row_values = None
        row_values_history = None
        history_pos = 0
        main_effect_values = None
        interaction_values = None
        if len(inds) > 0:
            for _ in range(npermutations):

                # shuffle the indexes so we get a random permutation ordering
                if row_clustering is not None:
                    # [TODO] This is shuffle does not work when inds is not a complete set of integers from 0 to M TODO: still true?
                    #assert len(inds) == len(fm), "Need to support partition shuffle when not all the inds vary!!"
                    partition_tree_shuffle(inds, inds_mask, row_clustering)
                else:
                    np.random.shuffle(inds)

                # create a large batch of masks to evaluate
                i = 1
                for ind in inds:
                    masks[i] = ind
                    i += 1
                for ind in inds:
                    masks[i] = ind
                    i += 1

                # evaluate the masked model
                outputs = fm(masks, zero_index=0, batch_size=batch_size)

                if row_values is None:
                    row_values = np.zeros((len(fm),) + outputs.shape[1:])

                    if error_bounds:
                        row_values_history = np.zeros((2 * npermutations, len(fm),) + outputs.shape[1:])

                # update our SHAP value estimates
                i = 0
                for ind in inds: # forward
                    row_values[ind] += outputs[i + 1] - outputs[i]
                    if error_bounds:
                        row_values_history[history_pos][ind] = outputs[i + 1] - outputs[i]
                    i += 1
                history_pos += 1
                for ind in inds: # backward
                    row_values[ind] += outputs[i] - outputs[i + 1]
                    if error_bounds:
                        row_values_history[history_pos][ind] = outputs[i] - outputs[i + 1]
                    i += 1
                history_pos += 1

            if npermutations == 0:
                raise ValueError(f"max_evals={max_evals} is too low for the Permutation explainer, it must be at least 2 * num_features + 1 = {2 * len(inds) + 1}!")

            expected_value = outputs[0]

            # compute the main effects if we need to
            if main_effects:
<<<<<<< HEAD
                main_effect_values, interaction_values = fm.main_effects(inds, need_interactions=need_interactions)
=======
                main_effect_values = fm.main_effects(inds, batch_size=batch_size)
        else:
            masks = np.zeros(1, dtype=np.int)
            outputs = fm(masks, zero_index=0, batch_size=1)
            expected_value = outputs[0]
            row_values = np.zeros((len(fm),) + outputs.shape[1:])
            if error_bounds:
                row_values_history = np.zeros((2 * npermutations, len(fm),) + outputs.shape[1:])
>>>>>>> 45b85c18

        return {
            "values": row_values / (2 * npermutations),
            "expected_values": expected_value,
            "mask_shapes": fm.mask_shapes,
            "main_effects": main_effect_values,
            "interactions": interaction_values,
            "clustering": row_clustering,
            "error_std": None if row_values_history is None else row_values_history.std(0),
            "output_names": self.model.output_names if hasattr(self.model, "output_names") else None
        }


    def shap_values(self, X, npermutations=10, main_effects=False, error_bounds=False, batch_evals=True, silent=False):
        """ Legacy interface to estimate the SHAP values for a set of samples.

        Parameters
        ----------
        X : numpy.array or pandas.DataFrame or any scipy.sparse matrix
            A matrix of samples (# samples x # features) on which to explain the model's output.

        npermutations : int
            Number of times to cycle through all the features, re-evaluating the model at each step.
            Each cycle evaluates the model function 2 * (# features + 1) times on a data matrix of
            (# background data samples) rows. An exception to this is when PermutationExplainer can
            avoid evaluating the model because a feature's value is the same in X and the background
            dataset (which is common for example with sparse features).

        Returns
        -------
        array or list
            For models with a single output this returns a matrix of SHAP values
            (# samples x # features). Each row sums to the difference between the model output for that
            sample and the expected value of the model output (which is stored as expected_value
            attribute of the explainer). For models with vector outputs this returns a list
            of such matrices, one for each output.
        """
        warnings.warn("shap_values() is deprecated; use __call__().", warnings.DeprecationWarning)
        
        explanation = self(X, max_evals=npermutations * X.shape[1], main_effects=main_effects)
        return explanation.values

    def __str__(self):
        return "shap.explainers.Permutation()"<|MERGE_RESOLUTION|>--- conflicted
+++ resolved
@@ -59,18 +59,12 @@
         **call_args : valid argument to the __call__ method
             These arguments are saved and passed to the __call__ method as the new default values for these arguments.
         """
-<<<<<<< HEAD
-        super(Permutation, self).__init__(model, masker, link=link, feature_names=feature_names)
-        self.mode = ""
-        if not isinstance(model, Model):
-            self.model = Model(model)
-=======
 
         # setting seed for random generation: if seed is not None, then shap values computation should be reproducible
         np.random.seed(seed)
 
         super().__init__(model, masker, link=link, linearize_link=linearize_link, feature_names=feature_names)
-
+        self.mode = ""
         if not isinstance(self.model, Model):
             self.model = Model(self.model)
 
@@ -99,7 +93,6 @@
             *args, max_evals=max_evals, main_effects=main_effects, error_bounds=error_bounds, batch_size=batch_size,
             outputs=outputs, silent=silent
         )
->>>>>>> 45b85c18
 
     def explain_full(self, args, max_evals, error_bounds, batch_size, outputs, silent, feature_group_list=None, main_effects=False, need_interactions=False, **kwargs):
         """ Explains a full set of samples (by groups of features) and returns the tuple (row_values, row_expected_values, row_mask_shapes, main_effects, interactions).
@@ -375,10 +368,7 @@
 
             # compute the main effects if we need to
             if main_effects:
-<<<<<<< HEAD
-                main_effect_values, interaction_values = fm.main_effects(inds, need_interactions=need_interactions)
-=======
-                main_effect_values = fm.main_effects(inds, batch_size=batch_size)
+                main_effect_values, interaction_values = fm.main_effects(inds, need_interactions=need_interactions, batch_size=batch_size)
         else:
             masks = np.zeros(1, dtype=np.int)
             outputs = fm(masks, zero_index=0, batch_size=1)
@@ -386,7 +376,6 @@
             row_values = np.zeros((len(fm),) + outputs.shape[1:])
             if error_bounds:
                 row_values_history = np.zeros((2 * npermutations, len(fm),) + outputs.shape[1:])
->>>>>>> 45b85c18
 
         return {
             "values": row_values / (2 * npermutations),
