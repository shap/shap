--- conflicted
+++ resolved
@@ -3,11 +3,7 @@
 import os
 import time
 import warnings
-<<<<<<< HEAD
-from typing import List, Optional
-=======
-from typing import Any
->>>>>>> bf2e4492
+from typing import Optional
 
 import numpy as np
 import pandas as pd
@@ -1822,7 +1818,7 @@
         self.node_cleft = []
         self.node_cright = []
         self.node_sindex = []
-        self.children_default: List[np.ndarray] = []
+        self.children_default: list[np.ndarray] = []
         self.sum_hess = []
 
         self.values = []
@@ -1841,7 +1837,7 @@
         else:
             self.cat_feature_indices = None
 
-        def to_integers(data: List[int]) -> np.ndarray:
+        def to_integers(data: list[int]) -> np.ndarray:
             "Handle u8 array from UBJSON."
             assert isinstance(data, list)
             return np.asanyarray(data, dtype=np.uint8)
@@ -1890,10 +1886,10 @@
             self.split_types.append(split_types)
             # categories for each node is stored in a CSR style storage with segment as
             # the begin ptr and the `categories' as values.
-            cat_segments: List[int] = tree["categories_segments"]
-            cat_sizes: List[int] = tree["categories_sizes"]
+            cat_segments: list[int] = tree["categories_segments"]
+            cat_sizes: list[int] = tree["categories_sizes"]
             # node index for categorical nodes
-            cat_nodes: List[int] = tree["categories_nodes"]
+            cat_nodes: list[int] = tree["categories_nodes"]
             assert len(cat_segments) == len(cat_sizes) == len(cat_nodes)
             cats = tree["categories"]
 
@@ -1903,14 +1899,13 @@
             self.categories.append(tree_categories)
 
     @staticmethod
-<<<<<<< HEAD
     def parse_categories(
-        cat_nodes: List[int],
-        cat_segments: List[int],
-        cat_sizes: List[int],
-        cats: List[int],
+        cat_nodes: list[int],
+        cat_segments: list[int],
+        cat_sizes: list[int],
+        cats: list[int],
         left_children: np.ndarray,
-    ) -> List[List[int]]:
+    ) -> list[list[int]]:
         """Parse the JSON model to extract partitions of categories for each
         node. Returns a list, in which each element is a list of categories for tree
         split. For a numerical split, the list is empty.
@@ -1926,7 +1921,7 @@
             last_cat_node = cat_nodes[cat_cnt]
         else:
             last_cat_node = -1
-        node_categories: List[List[int]] = []
+        node_categories: list[list[int]] = []
         for node_id in range(len(left_children)):
             if node_id == last_cat_node:
                 beg = cat_segments[cat_cnt]
@@ -1943,21 +1938,12 @@
                     last_cat_node = cat_nodes[cat_cnt]
                 assert node_cats
                 node_categories.append(node_cats)
-=======
-    def read_xgb_params(xgb_model) -> dict[str, Any]:
-        import xgboost
-        with tempfile.TemporaryDirectory() as tmp_dir:
-            if version.parse(xgboost.__version__) >= version.parse("1.6.0"):
-                tmp_file = os.path.join(tmp_dir, "model.ubj")
-                xgb_model.save_model(tmp_file)
-                xgb_params = decode_ubjson_buffer(open(tmp_file, 'rb'))
->>>>>>> bf2e4492
             else:
                 # append an empty node, it's either a numerical node or a leaf.
                 node_categories.append([])
         return node_categories
 
-    def get_trees(self, data=None, data_missing=None) -> List[SingleTree]:
+    def get_trees(self, data=None, data_missing=None) -> list[SingleTree]:
         trees = []
         for i in range(self.num_trees):
             info = {
