--- conflicted
+++ resolved
@@ -85,16 +85,12 @@
 
     """
 
-<<<<<<< HEAD
-    def __init__(self, model, data = None, model_output="raw", feature_perturbation="auto", feature_names=None, approximate=False, **deprecated_options):
-        """ Build a new Tree explainer for the passed model.
-=======
     def __init__(
         self,
         model,
         data=None,
         model_output="raw",
-        feature_perturbation="interventional",
+        feature_perturbation="auto",
         feature_names=None,
         approximate=False,
         # FIXME: The `link` and `linearize_link` arguments are ignored. GH #3513
@@ -102,7 +98,6 @@
         linearize_link=None,
     ):
         """Build a new Tree explainer for the passed model.
->>>>>>> 0a5c86cd
 
         Parameters
         ----------
@@ -120,68 +115,32 @@
             path as our background dataset (this is recorded in the ``model``
             object).
 
-<<<<<<< HEAD
         feature_perturbation : "auto" (default), "interventional" or "tree_path_dependent"
-            Since SHAP values rely on conditional expectations we need to decide how to handle correlated
-            (or otherwise dependent) input features. The "interventional" approach breaks the dependencies between
-            features according to the rules dictated by causal inference [1]_.
-
-            - if `feature_perturbation` is `"interventional"`, a background dataset is required. Its runtime scales
-              linearly with the size of the background dataset you use. Anywhere from 100 to 1000 random background
-              samples are good sizes to use.
-            - if `feature_perturbation` is `"tree_path_dependent"`, no background dataset is required since is just
-              follow the trees and use the number of training examples that went down each leaf to represent the
-              background distribution.
-            - if `feature_perturbation` is `"auto"`, the `"interventional"` approach will be used when a background
-              is provided, otherwise the `"tree_path_dependent"` approach will be used.
-
-            .. versionadded:: 0.41
-               The `"auto"` option was added.
-
-            .. versionchanged:: 0.43
-               The default behaviour will change from `"interventional"` to `"auto"` in 0.43.
-               In the future (0.43), passing `feature_pertubation="interventional"` without providing a background
-               dataset will raise an error.
-
-        model_output : "raw", "probability", "log_loss", or model method name
-            What output of the model should be explained. If "raw" then we explain the raw output of the
-            trees, which varies by model. For regression models "raw" is the standard output, for binary
-            classification in XGBoost this is the log odds ratio. If model_output is the name of a supported
-            prediction method on the model object then we explain the output of that model method name.
-            For example model_output="predict_proba" explains the result of calling model.predict_proba.
-            If "probability" then we explain the output of the model transformed into probability space
-            (note that this means the SHAP values now sum to the probability output of the model). If "logloss"
-            then we explain the log base e of the model loss function, so that the SHAP values sum up to the
-            log loss of the model for each sample. This is helpful for breaking down model performance by feature.
-            Currently the probability and logloss options are only supported when feature_dependence="independent".
-
-        References
-        ----------
-        .. [1] Janzing, Dominik, Lenon Minorics, and Patrick Blöbaum.
-               "Feature relevance quantification in explainable AI: A causal problem."
-               International Conference on artificial intelligence and statistics. PMLR, 2020.
-
-        Examples
-        --------
-        See `Tree explainer examples <https://shap.readthedocs.io/en/latest/api_examples/explainers/Tree.html>`_
-=======
-        feature_perturbation : "interventional" (default) or "tree_path_dependent" (default when data=None)
             Since SHAP values rely on conditional expectations, we need to
             decide how to handle correlated (or otherwise dependent) input
             features.
 
-            The "interventional" approach breaks the dependencies between
-            features according to the rules dictated by causal inference
-            (Janzing et al. 2019). Note that the "interventional" option
-            requires a background dataset ``data``, and its runtime scales
-            linearly with the size of the background dataset you use. Anywhere
-            from 100 to 1000 random background samples are good sizes to use.
-
-            The "tree_path_dependent" approach is to just follow the trees and
-            use the number of training examples that went down each leaf to
-            represent the background distribution. This approach does not
-            require a background dataset, and so is used by default when no
-            background dataset is provided.
+            - if ``"interventional"``, a background dataset ``data`` is required. The
+              dependencies between features are handled according to the rules dictated
+              by causal inference [1]_. The runtime scales linearly with the size of the
+              background dataset you use: anywhere from 100 to 1000 random background
+              samples are good sizes to use.
+            - if ``"tree_path_dependent"``, no background dataset is required and the
+              approach is to just follow the trees and use the number of training
+              examples that went down each leaf to represent the background
+              distribution.
+            - if ``"auto"``, the "interventional" approach will be used when a
+              background is provided, otherwise the "tree_path_dependent" approach will
+              be used.
+
+            .. versionadded:: 0.47
+               The `"auto"` option was added.
+
+            .. versionchanged:: 0.47
+               The default behaviour will change from `"interventional"` to `"auto"` in 0.47.
+               In the future, passing `feature_pertubation="interventional"` without providing
+               a background dataset will raise an error.
+
 
         model_output : "raw", "probability", "log_loss", or model method name
             What output of the model should be explained.
@@ -205,7 +164,12 @@
             Currently the "probability" and "log_loss" options are only
             supported when ``feature_perturbation="interventional"``.
 
->>>>>>> 0a5c86cd
+        References
+        ----------
+        .. [1] Janzing, Dominik, Lenon Minorics, and Patrick Blöbaum.
+               "Feature relevance quantification in explainable AI: A causal problem."
+               International Conference on artificial intelligence and statistics. PMLR, 2020.
+
         """
         if feature_names is not None:
             self.data_feature_names = feature_names
@@ -236,7 +200,7 @@
             feature_perturbation = "interventional" if self.data is not None else "tree_path_dependent"
         elif feature_perturbation == "interventional":
             if self.data is None:
-                # TODO: raise an error in 0.43
+                # TODO: raise an error in 0.48
                 warnings.warn(
                     "In the future, passing feature_perturbation='interventional' without providing a background dataset "
                     "will raise an error. Please provide a background dataset to continue using the interventional "
@@ -266,13 +230,7 @@
         self.model_output = model_output
         # self.model_output = self.model.model_output # this allows the TreeEnsemble to translate model outputs types by how it loads the model
 
-<<<<<<< HEAD
-=======
         self.approximate = approximate
-        if feature_perturbation not in feature_perturbation_codes:
-            raise InvalidFeaturePerturbationError("Invalid feature_perturbation option!")
-
->>>>>>> 0a5c86cd
         # check for unsupported combinations of feature_perturbation and model_outputs
         if feature_perturbation == "tree_path_dependent":
             if self.model.model_output != "raw":
