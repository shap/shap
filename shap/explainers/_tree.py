import json
import os
import struct
import time
import warnings

import numpy as np
import pandas as pd
import scipy.sparse
import scipy.special
from packaging import version

from .. import maskers
from .._explanation import Explanation
from ..utils import assert_import, record_import_error, safe_isinstance
from ..utils._exceptions import (
    ExplainerError,
    InvalidFeaturePerturbationError,
    InvalidMaskerError,
    InvalidModelError,
)
from ..utils._legacy import DenseData
from ._explainer import Explainer

warnings.formatwarning = lambda msg, *args, **kwargs: str(msg) + '\n' # ignore everything except the message

try:
    from .. import _cext
except ImportError as e:
    record_import_error("cext", "C extension was not built during install!", e)

try:
    import pyspark  # noqa
except ImportError as e:
    record_import_error("pyspark", "PySpark could not be imported!", e)

output_transform_codes = {
    "identity": 0,
    "logistic": 1,
    "logistic_nlogloss": 2,
    "squared_loss": 3,
}

feature_perturbation_codes = {
    "interventional": 0,
    "tree_path_dependent": 1,
    "global_path_dependent": 2,
}


class TreeExplainer(Explainer):
    """ Uses Tree SHAP algorithms to explain the output of ensemble tree models.

    Tree SHAP is a fast and exact method to estimate SHAP values for tree models and ensembles of trees,
    under several different possible assumptions about feature dependence. It depends on fast C++
    implementations either inside an external model package or in the local compiled C extension.
    """

    def __init__(
        self,
        model,
        data=None,
        model_output="raw",
        feature_perturbation="interventional",
        feature_names=None,
        approximate=False,
        **deprecated_options,
    ):
        """ Build a new Tree explainer for the passed model.

        Parameters
        ----------
        model : model object
            The tree based machine learning model that we want to explain. XGBoost, LightGBM, CatBoost, Pyspark
            and most tree-based scikit-learn models are supported.

        data : numpy.array or pandas.DataFrame
            The background dataset to use for integrating out features. This argument is optional when
            ``feature_perturbation="tree_path_dependent"``, since in that case we can use the number of training
            samples that went down each tree path as our background dataset (this is recorded in the ``model``
            object).

        feature_perturbation : "interventional" (default) or "tree_path_dependent" (default when data=None)
            Since SHAP values rely on conditional expectations, we need to decide how to handle correlated
            (or otherwise dependent) input features.
            The "interventional" approach breaks the dependencies between features according to the rules
            dictated by causal inference (Janzing et al. 2019). Note that the "interventional" option
            requires a background dataset ``data``, and its runtime scales linearly with the size of the
            background dataset you use. Anywhere from 100 to 1000 random background samples are good
            sizes to use.
            The "tree_path_dependent" approach is to just follow the trees and use the number of training
            examples that went down each leaf to represent the background distribution. This approach
            does not require a background dataset, and so is used by default when no background dataset
            is provided.

        model_output : "raw", "probability", "log_loss", or model method name
            What output of the model should be explained.
            If "raw", then we explain the raw output of the trees, which varies by model. For regression models,
            "raw" is the standard output. For binary classification in XGBoost, this is the log odds ratio.
            If ``model_output`` is the name of a supported prediction method on the ``model`` object, then we
            explain the output of that model method name. For example, ``model_output="predict_proba"``
            explains the result of calling ``model.predict_proba``.
            If "probability", then we explain the output of the model transformed into probability space
            (note that this means the SHAP values now sum to the probability output of the model).
            If "log_loss", then we explain the log base e of the model loss function, so that the SHAP values
            sum up to the log loss of the model for each sample. This is helpful for breaking down model
            performance by feature.
            Currently the "probability" and "log_loss" options are only supported when
            ``feature_perturbation="interventional"``.

        Examples
        --------
        See `Tree explainer examples <https://shap.readthedocs.io/en/latest/api_examples/explainers/Tree.html>`_
        """
        if feature_names is not None:
            self.data_feature_names = feature_names
        elif isinstance(data, pd.DataFrame):
            self.data_feature_names = list(data.columns)

        masker = data
        super().__init__(model, masker, feature_names=feature_names)

        if type(self.masker) is maskers.Independent:
            data = self.masker.data
        elif masker is not None:
            raise InvalidMaskerError("Unsupported masker type: %s!" % str(type(self.masker)))

        if getattr(self.masker, "clustering", None) is not None:
            raise ExplainerError("TreeExplainer does not support clustered data inputs! Please use shap.Explainer or pass an unclustered masker!")

        # check for deprecated options
        if model_output == "margin":
            warnings.warn("model_output = \"margin\" has been renamed to model_output = \"raw\"")
            model_output = "raw"
        if model_output == "logloss":
            warnings.warn("model_output = \"logloss\" has been renamed to model_output = \"log_loss\"")
            model_output = "log_loss"
        if "feature_dependence" in deprecated_options:
            dep_val = deprecated_options["feature_dependence"]
            if dep_val == "independent" and feature_perturbation == "interventional":
                warnings.warn("feature_dependence = \"independent\" has been renamed to feature_perturbation" \
                    " = \"interventional\"! See GitHub issue #882.")
            elif feature_perturbation != "interventional":
                warnings.warn("feature_dependence = \"independent\" has been renamed to feature_perturbation" \
                    " = \"interventional\", you can't supply both options! See GitHub issue #882.")
            if dep_val == "tree_path_dependent" and feature_perturbation == "interventional":
                raise ValueError("The feature_dependence option has been renamed to feature_perturbation! " \
                    "Please update the option name before calling TreeExplainer. See GitHub issue #882.")
        if feature_perturbation == "independent":
            raise InvalidFeaturePerturbationError("feature_perturbation = \"independent\" is not a valid option value, please use " \
                "feature_perturbation = \"interventional\" instead. See GitHub issue #882.")

        if isinstance(data, pd.DataFrame):
            self.data = data.values
        elif isinstance(data, DenseData):
            self.data = data.data
        else:
            self.data = data
        if self.data is None:
            feature_perturbation = "tree_path_dependent"
            #warnings.warn("Setting feature_perturbation = \"tree_path_dependent\" because no background data was given.")
        elif feature_perturbation == "interventional" and self.data.shape[0] > 1000:
                warnings.warn("Passing "+str(self.data.shape[0]) + " background samples may lead to slow runtimes. Consider "
                    "using shap.sample(data, 100) to create a smaller background data set.")
        self.data_missing = None if self.data is None else pd.isna(self.data)
        self.feature_perturbation = feature_perturbation
        self.expected_value = None
        self.model = TreeEnsemble(model, self.data, self.data_missing, model_output)
        self.model_output = model_output
        #self.model_output = self.model.model_output # this allows the TreeEnsemble to translate model outputs types by how it loads the model

        self.approximate = approximate

        if feature_perturbation not in feature_perturbation_codes:
            raise InvalidFeaturePerturbationError("Invalid feature_perturbation option!")

        # check for unsupported combinations of feature_perturbation and model_outputs
        if feature_perturbation == "tree_path_dependent":
            if self.model.model_output != "raw":
                raise ValueError("Only model_output=\"raw\" is supported for feature_perturbation=\"tree_path_dependent\"")
        elif data is None:
            raise ValueError("A background dataset must be provided unless you are using feature_perturbation=\"tree_path_dependent\"!")

        if self.model.model_output != "raw":
            if self.model.objective is None and self.model.tree_output is None:
                raise Exception("Model does not have a known objective or output type! When model_output is " \
                                "not \"raw\" then we need to know the model's objective or link function.")

        # A change in the signature of `xgboost.Booster.predict()` method has been introduced in XGBoost v1.4:
        # The introduced `iteration_range` parameter is used when obtaining SHAP (incl. interaction) values from XGBoost models.
        if self.model.model_type == 'xgboost':
            import xgboost
            if version.parse(xgboost.__version__) < version.parse('1.4'):
                raise RuntimeError(f"SHAP requires XGBoost >= v1.4 , but found version {xgboost.__version__}. Please upgrade XGBoost!")

        # compute the expected value if we have a parsed tree for the cext
        if self.model.model_output == "log_loss":
            self.expected_value = self.__dynamic_expected_value
        elif data is not None:
            try:
                self.expected_value = self.model.predict(self.data).mean(0)
            except ValueError:
                raise ExplainerError("Currently TreeExplainer can only handle models with categorical splits when " \
                                "feature_perturbation=\"tree_path_dependent\" and no background data is passed. Please try again using " \
                                "shap.TreeExplainer(model, feature_perturbation=\"tree_path_dependent\").")
            if hasattr(self.expected_value, '__len__') and len(self.expected_value) == 1:
                self.expected_value = self.expected_value[0]
        elif hasattr(self.model, "node_sample_weight"):
            self.expected_value = self.model.values[:,0].sum(0)
            if self.expected_value.size == 1:
                self.expected_value = self.expected_value[0]
            self.expected_value += self.model.base_offset
            if self.model.model_output != "raw":
                self.expected_value = None # we don't handle transforms in this case right now...

        # if our output format requires binary classification to be represented as two outputs then we do that here
        if self.model.model_output == "probability_doubled" and self.expected_value is not None:
            self.expected_value = [1 - self.expected_value, self.expected_value]

    def __dynamic_expected_value(self, y):
        """ This computes the expected value conditioned on the given label value.
        """

        return self.model.predict(self.data, np.ones(self.data.shape[0]) * y).mean(0)

    def __call__(self, X, y=None, interactions=False, check_additivity=True):

        start_time = time.time()

        if isinstance(X, pd.DataFrame):
            feature_names = list(X.columns)
        else:
            feature_names = getattr(self, "data_feature_names", None)

        if not interactions:
            v = self.shap_values(X, y=y, from_call=True, check_additivity=check_additivity, approximate=self.approximate)
            if isinstance(v, list):
                v = np.stack(v, axis=-1)  # put outputs at the end
        else:
            assert not self.approximate, "Approximate computation not yet supported for interaction effects!"
            v = self.shap_interaction_values(X)

        # the Explanation object expects an `expected_value` for each row
        if hasattr(self.expected_value, "__len__") and len(self.expected_value) > 1:
            # `expected_value` is a list / array of numbers, length k, e.g. for multi-output scenarios
            # we repeat it N times along the first axis, so ev_tiled.shape == (N, k)
            if isinstance(v, list):
                num_rows = v[0].shape[0]
            else:
                num_rows = v.shape[0]
            ev_tiled = np.tile(self.expected_value, (num_rows, 1))
        else:
            # `expected_value` is a scalar / array of 1 number, so we simply repeat it for every row in `v`
            # ev_tiled.shape == (N,)
            ev_tiled = np.tile(self.expected_value, v.shape[0])

        # cf. GH issue dsgibbons#66, this conversion to numpy array should be done AFTER
        # calculation of shap values
        if isinstance(X, pd.DataFrame):
            X = X.values
        elif safe_isinstance(X, "xgboost.core.DMatrix"):
            import xgboost

            if version.parse(xgboost.__version__) < version.parse("1.7.0"):  # pragma: no cover
                # cf. GH #3357
                wmsg = (
                    "`shap.Explanation` does not support `xgboost.DMatrix` objects for xgboost < 1.7, "
                    "so the `data` attribute of the `Explanation` object will be set to None. If "
                    "you require the `data` attribute (e.g. using `shap.plots`), then either "
                    "update your xgboost to >=1.7.0 or explicitly set `Explanation.data = X`, where "
                    "`X` is a numpy or scipy array."
                )
                warnings.warn(wmsg)
                X = None
            else:
                X: scipy.sparse.csr_matrix = X.get_data()

        return Explanation(
            v,
            base_values=ev_tiled,
            data=X,
            feature_names=feature_names,
            compute_time=time.time() - start_time,
        )

    def _validate_inputs(self, X, y, tree_limit, check_additivity):
        # see if we have a default tree_limit in place.
        if tree_limit is None:
            tree_limit = -1 if self.model.tree_limit is None else self.model.tree_limit

        if tree_limit < 0 or tree_limit > self.model.values.shape[0]:
            tree_limit = self.model.values.shape[0]
        # convert dataframes
        if isinstance(X, (pd.Series, pd.DataFrame)):
            X = X.values
        flat_output = False
        if len(X.shape) == 1:
            flat_output = True
            X = X.reshape(1, X.shape[0])
        if X.dtype != self.model.input_dtype:
            X = X.astype(self.model.input_dtype)
        X_missing = np.isnan(X, dtype=bool)
        assert isinstance(X, np.ndarray), "Unknown instance type: " + str(type(X))
        assert len(X.shape) == 2, "Passed input data matrix X must have 1 or 2 dimensions!"

        if self.model.model_output == "log_loss":
            assert y is not None, "Both samples and labels must be provided when model_output = " \
                                  "\"log_loss\" (i.e. `explainer.shap_values(X, y)`)!"
            assert X.shape[0] == len(
                y), "The number of labels (%d) does not match the number of samples to explain (" \
                    "%d)!" % (
                        len(y), X.shape[0])

        if self.feature_perturbation == "tree_path_dependent":
            assert self.model.fully_defined_weighting, "The background dataset you provided does " \
                                                       "not cover all the leaves in the model, " \
                                                       "so TreeExplainer cannot run with the " \
                                                       "feature_perturbation=\"tree_path_dependent\" option! " \
                                                       "Try providing a larger background " \
                                                       "dataset, no background dataset, or using " \
                                                       "feature_perturbation=\"interventional\"."

        if check_additivity and self.model.model_type == "pyspark":
            warnings.warn(
                "check_additivity requires us to run predictions which is not supported with "
                "spark, "
                "ignoring."
                " Set check_additivity=False to remove this warning")
            check_additivity = False

        return X, y, X_missing, flat_output, tree_limit, check_additivity

    def shap_values(self, X, y=None, tree_limit=None, approximate=False, check_additivity=True, from_call=False):
        """ Estimate the SHAP values for a set of samples.

        Parameters
        ----------
        X : numpy.array, pandas.DataFrame or catboost.Pool (for catboost)
            A matrix of samples (# samples x # features) on which to explain the model's output.

        y : numpy.array
            An array of label values for each sample. Used when explaining loss functions.

        tree_limit : None (default) or int
            Limit the number of trees used by the model. By default, the limit of the original model
            is used (``None``). ``-1`` means no limit.

        approximate : bool
            Run fast, but only roughly approximate the Tree SHAP values. This runs a method
            previously proposed by Saabas which only considers a single feature ordering. Take care
            since this does not have the consistency guarantees of Shapley values and places too
            much weight on lower splits in the tree.

        check_additivity : bool
            Run a validation check that the sum of the SHAP values equals the output of the model. This
            check takes only a small amount of time, and will catch potential unforeseen errors.
            Note that this check only runs right now when explaining the margin of the model.

        Returns
        -------
        array or list
            For models with a single output, this returns a matrix of SHAP values
            (# samples x # features). Each row sums to the difference between the model output for that
            sample and the expected value of the model output (which is stored in the ``expected_value``
            attribute of the explainer when it is constant). For models with vector outputs, this returns
            a list of such matrices, one for each output.
        """
        # see if we have a default tree_limit in place.
        if tree_limit is None:
            tree_limit = -1 if self.model.tree_limit is None else self.model.tree_limit

        # shortcut using the C++ version of Tree SHAP in XGBoost, LightGBM, and CatBoost
        if self.feature_perturbation == "tree_path_dependent" and self.model.model_type != "internal" and self.data is None:
            model_output_vals = None
            phi = None
            if self.model.model_type == "xgboost":
                import xgboost
                if not isinstance(X, xgboost.core.DMatrix):
                    # Retrieve any DMatrix properties if they have been set on the TreeEnsemble Class
                    dmatrix_props = getattr(self.model, "_xgb_dmatrix_props", {})
                    X = xgboost.DMatrix(X, **dmatrix_props)
                if tree_limit == -1:
                    tree_limit = 0
                try:
                    phi = self.model.original_model.predict(
                        X, iteration_range=(0, tree_limit), pred_contribs=True,
                        approx_contribs=approximate, validate_features=False
                    )
                except ValueError as e:
                    emsg = (
                        "This reshape error is often caused by passing a bad data matrix to SHAP. "
                        "See https://github.com/shap/shap/issues/580."
                    )
                    raise ValueError(emsg) from e

                if check_additivity and self.model.model_output == "raw":
                    xgb_tree_limit = tree_limit // self.model.num_stacked_models
                    model_output_vals = self.model.original_model.predict(
                        X, iteration_range=(0, xgb_tree_limit), output_margin=True,
                        validate_features=False
                    )

            elif self.model.model_type == "lightgbm":
                assert not approximate, "approximate=True is not supported for LightGBM models!"
                phi = self.model.original_model.predict(X, num_iteration=tree_limit, pred_contrib=True)
                # Note: the data must be joined on the last axis
                if self.model.original_model.params['objective'] == 'binary':
                    if not from_call:
                        warnings.warn('LightGBM binary classifier with TreeExplainer shap values output has changed to a list of ndarray')
                    phi = np.concatenate((0-phi, phi), axis=-1)
                if phi.shape[1] != X.shape[1] + 1:
                    try:
                        phi = phi.reshape(X.shape[0], phi.shape[1]//(X.shape[1]+1), X.shape[1]+1)
                    except ValueError as e:
                        emsg = (
                            "This reshape error is often caused by passing a bad data matrix to SHAP. "
                            "See https://github.com/shap/shap/issues/580."
                        )
                        raise ValueError(emsg) from e

            elif self.model.model_type == "catboost": # thanks to the CatBoost team for implementing this...
                assert not approximate, "approximate=True is not supported for CatBoost models!"
                assert tree_limit == -1, "tree_limit is not yet supported for CatBoost models!"
                import catboost
                if type(X) != catboost.Pool:
                    X = catboost.Pool(X, cat_features=self.model.cat_feature_indices)
                phi = self.model.original_model.get_feature_importance(data=X, fstr_type='ShapValues')

            # note we pull off the last column and keep it as our expected_value
            if phi is not None:
                if len(phi.shape) == 3:
                    self.expected_value = [phi[0, i, -1] for i in range(phi.shape[1])]
                    out = [phi[:, i, :-1] for i in range(phi.shape[1])]
                else:
                    self.expected_value = phi[0, -1]
                    out = phi[:, :-1]

                if check_additivity and model_output_vals is not None:
                    self.assert_additivity(out, model_output_vals)

                return out

        X, y, X_missing, flat_output, tree_limit, check_additivity = self._validate_inputs(
            X, y, tree_limit, check_additivity
        )
        transform = self.model.get_transform()

        # run the core algorithm using the C extension
        assert_import("cext")
        phi = np.zeros((X.shape[0], X.shape[1]+1, self.model.num_outputs))
        if not approximate:
            _cext.dense_tree_shap(
                self.model.children_left, self.model.children_right, self.model.children_default,
                self.model.features, self.model.thresholds, self.model.values, self.model.node_sample_weight,
                self.model.max_depth, X, X_missing, y, self.data, self.data_missing, tree_limit,
                self.model.base_offset, phi, feature_perturbation_codes[self.feature_perturbation],
                output_transform_codes[transform], False
            )
        else:
            _cext.dense_tree_saabas(
                self.model.children_left, self.model.children_right, self.model.children_default,
                self.model.features, self.model.thresholds, self.model.values,
                self.model.max_depth, tree_limit, self.model.base_offset, output_transform_codes[transform],
                X, X_missing, y, phi
            )

        out = self._get_shap_output(phi, flat_output)
        if check_additivity and self.model.model_output == "raw":
            self.assert_additivity(out, self.model.predict(X))

        return out

    def _get_shap_output(self, phi, flat_output):
        """Pull off the last column of ``phi`` and keep it as our expected_value."""
        if self.model.num_outputs == 1:
            if self.expected_value is None and self.model.model_output != "log_loss":
                self.expected_value = phi[0, -1, 0]
            if flat_output:
                out = phi[0, :-1, 0]
            else:
                out = phi[:, :-1, 0]
        else:
            if self.expected_value is None and self.model.model_output != "log_loss":
                self.expected_value = [phi[0, -1, i] for i in range(phi.shape[2])]
            if flat_output:
                out = [phi[0, :-1, i] for i in range(self.model.num_outputs)]
            else:
                out = [phi[:, :-1, i] for i in range(self.model.num_outputs)]

        # if our output format requires binary classification to be represented as two outputs then we do that here
        if self.model.model_output == "probability_doubled":
            out = [-out, out]
        return out

    def shap_interaction_values(self, X, y=None, tree_limit=None):
        """ Estimate the SHAP interaction values for a set of samples.

        Parameters
        ----------
        X : numpy.array, pandas.DataFrame or catboost.Pool (for catboost)
            A matrix of samples (# samples x # features) on which to explain the model's output.

        y : numpy.array
            An array of label values for each sample. Used when explaining loss functions (not yet supported).

        tree_limit : None (default) or int
            Limit the number of trees used by the model. By default, the limit of the original model
            is used (``None``). ``-1`` means no limit.

        Returns
        -------
        array or list
            For models with a single output, this returns a tensor of SHAP values
            (# samples x # features x # features). The matrix (# features x # features) for each sample sums
            to the difference between the model output for that sample and the expected value of the model output
            (which is stored in the ``expected_value`` attribute of the explainer). Each row of this matrix sums to the
            SHAP value for that feature for that sample. The diagonal entries of the matrix represent the
            "main effect" of that feature on the prediction. The symmetric off-diagonal entries represent the
            interaction effects between all pairs of features for that sample.
            For models with vector outputs, this returns a list of tensors, one for each output.
        """

        assert self.model.model_output == "raw", "Only model_output = \"raw\" is supported for SHAP interaction values right now!"
        #assert self.feature_perturbation == "tree_path_dependent", "Only feature_perturbation = \"tree_path_dependent\" is supported for SHAP interaction values right now!"
        transform = "identity"

        # see if we have a default tree_limit in place.
        if tree_limit is None:
            tree_limit = -1 if self.model.tree_limit is None else self.model.tree_limit

        # shortcut using the C++ version of Tree SHAP in XGBoost
        if (
            self.model.model_type == "xgboost"
            and self.feature_perturbation == "tree_path_dependent"
        ):
            import xgboost
            if not isinstance(X, xgboost.core.DMatrix):
                X = xgboost.DMatrix(X)
            if tree_limit == -1:
                tree_limit = 0
            xgb_tree_limit = tree_limit // self.model.num_stacked_models
            phi = self.model.original_model.predict(X, iteration_range=(0, xgb_tree_limit), pred_interactions=True, validate_features=False)

            # note we pull off the last column and keep it as our expected_value
            if len(phi.shape) == 4:
                self.expected_value = [phi[0, i, -1, -1] for i in range(phi.shape[1])]
                return [phi[:, i, :-1, :-1] for i in range(phi.shape[1])]
            else:
                self.expected_value = phi[0, -1, -1]
                return phi[:, :-1, :-1]

        X, y, X_missing, flat_output, tree_limit, _ = self._validate_inputs(X, y, tree_limit, False)
        # run the core algorithm using the C extension
        assert_import("cext")
        phi = np.zeros((X.shape[0], X.shape[1]+1, X.shape[1]+1, self.model.num_outputs))
        _cext.dense_tree_shap(
            self.model.children_left, self.model.children_right, self.model.children_default,
            self.model.features, self.model.thresholds, self.model.values, self.model.node_sample_weight,
            self.model.max_depth, X, X_missing, y, self.data, self.data_missing, tree_limit,
            self.model.base_offset, phi, feature_perturbation_codes[self.feature_perturbation],
            output_transform_codes[transform], True
        )

        return self._get_shap_interactions_output(phi,flat_output)

    def _get_shap_interactions_output(self, phi, flat_output):
        """Pull off the last column and keep it as our expected_value"""
        if self.model.num_outputs == 1:
            self.expected_value = phi[0, -1, -1, 0]
            if flat_output:
                out = phi[0, :-1, :-1, 0]
            else:
                out = phi[:, :-1, :-1, 0]
        else:
            self.expected_value = [phi[0, -1, -1, i] for i in range(phi.shape[3])]
            if flat_output:
                out = [phi[0, :-1, :-1, i] for i in range(self.model.num_outputs)]
            else:
                out = [phi[:, :-1, :-1, i] for i in range(self.model.num_outputs)]
        return out

    def assert_additivity(self, phi, model_output):

        def check_sum(sum_val, model_output):
            diff = np.abs(sum_val - model_output)
            if np.max(diff / (np.abs(sum_val) + 1e-2)) > 1e-2:
                ind = np.argmax(diff)
                err_msg = "Additivity check failed in TreeExplainer! Please ensure the data matrix you passed to the " \
                          "explainer is the same shape that the model was trained on. If your data shape is correct " \
                          "then please report this on GitHub."
                if self.feature_perturbation != "interventional":
                    err_msg += " Consider retrying with the feature_perturbation='interventional' option."
                err_msg += " This check failed because for one of the samples the sum of the SHAP values" \
                           " was {:f}, while the model output was {:f}. If this difference is acceptable" \
                           " you can set check_additivity=False to disable this check.".format(sum_val[ind], model_output[ind])
                raise ExplainerError(err_msg)

        if isinstance(phi, list):
            for i in range(len(phi)):
                check_sum(self.expected_value[i] + phi[i].sum(-1), model_output[:,i])
        else:
            check_sum(self.expected_value + phi.sum(-1), model_output)

    @staticmethod
    def supports_model_with_masker(model, masker):
        """ Determines if this explainer can handle the given model.

        This is an abstract static method meant to be implemented by each subclass.
        """

        if not isinstance(masker, (maskers.Independent)) and masker is not None:
            return False

        try:
            TreeEnsemble(model)
        except Exception:
            return False
        return True


class TreeEnsemble:
    """ An ensemble of decision trees.

    This object provides a common interface to many different types of models.
    """

    def __init__(self, model, data=None, data_missing=None, model_output=None):
        self.model_type = "internal"
        self.trees = None
        self.base_offset = 0
        self.model_output = model_output
        self.objective = None # what we explain when explaining the loss of the model
        self.tree_output = None # what are the units of the values in the leaves of the trees
        self.internal_dtype = np.float64
        self.input_dtype = np.float64 # for sklearn we need to use np.float32 to always get exact matches to their predictions
        self.data = data
        self.data_missing = data_missing
        self.fully_defined_weighting = True # does the background dataset land in every leaf (making it valid for the tree_path_dependent method)
        self.tree_limit = None # used for limiting the number of trees we use by default (like from early stopping)
        self.num_stacked_models = 1 # If this is greater than 1 it means we have multiple stacked models with the same number of trees in each model (XGBoost multi-output style)
        self.cat_feature_indices = None # If this is set it tells us which features are treated categorically

        # we use names like keras
        objective_name_map = {
            "mse": "squared_error",
            "variance": "squared_error",
            "friedman_mse": "squared_error",
            "reg:linear": "squared_error",
            "reg:squarederror": "squared_error",
            "regression": "squared_error",
            "regression_l2": "squared_error",
            "mae": "absolute_error",
            "gini": "binary_crossentropy",
            "entropy": "binary_crossentropy",
            "reg:logistic": "binary_crossentropy",
            "binary:logistic": "binary_crossentropy",
            "binary_logloss": "binary_crossentropy",
            "binary": "binary_crossentropy",
        }

        tree_output_name_map = {
            "regression": "raw_value",
            "regression_l2": "squared_error",
            "reg:linear": "raw_value",
            "reg:squarederror": "raw_value",
            "reg:logistic": "log_odds",
            "binary:logistic": "log_odds",
            "binary_logloss": "log_odds",
            "binary": "log_odds",
        }

        if isinstance(model, dict) and "trees" in model:
            # This allows a dictionary to be passed that represents the model.
            # this dictionary has several numerical parameters and also a list of trees
            # where each tree is a dictionary describing that tree
            if "internal_dtype" in model:
                self.internal_dtype = model["internal_dtype"]
            if "input_dtype" in model:
                self.input_dtype = model["input_dtype"]
            if "objective" in model:
                self.objective = model["objective"]
            if "tree_output" in model:
                self.tree_output = model["tree_output"]
            if "base_offset" in model:
                self.base_offset = model["base_offset"]
            self.trees = [SingleTree(t, data=data, data_missing=data_missing) for t in model["trees"]]
        elif isinstance(model, list) and isinstance(model[0], SingleTree): # old-style direct-load format
            self.trees = model
        elif safe_isinstance(
            model,
            [
                "sklearn.ensemble.RandomForestRegressor",
                "sklearn.ensemble.forest.RandomForestRegressor",
                "econml.grf._base_grf.BaseGRF",
            ],
        ):
            assert hasattr(model, "estimators_"), "Model has no `estimators_`! Have you called `model.fit`?"
            self.internal_dtype = model.estimators_[0].tree_.value.dtype.type
            self.input_dtype = np.float32
            scaling = 1.0 / len(model.estimators_) # output is average of trees
            self.trees = [SingleTree(e.tree_, scaling=scaling, data=data, data_missing=data_missing) for e in model.estimators_]
            self.objective = objective_name_map.get(model.criterion, None)
            self.tree_output = "raw_value"
        elif safe_isinstance(
            model,
            [
                "sklearn.ensemble.IsolationForest",
                "sklearn.ensemble._iforest.IsolationForest",
            ],
        ):
            self.dtype = np.float32
            scaling = 1.0 / len(model.estimators_) # output is average of trees
            self.trees = [IsoTree(e.tree_, f, scaling=scaling, data=data, data_missing=data_missing) for e, f in zip(model.estimators_, model.estimators_features_)]
            self.tree_output = "raw_value"
        elif safe_isinstance(model, ["pyod.models.iforest.IForest"]):
            self.dtype = np.float32
            scaling = 1.0 / len(model.estimators_) # output is average of trees
            self.trees = [IsoTree(e.tree_, f, scaling=scaling, data=data, data_missing=data_missing) for e, f in zip(model.detector_.estimators_, model.detector_.estimators_features_)]
            self.tree_output = "raw_value"
        elif safe_isinstance(model, "skopt.learning.forest.RandomForestRegressor"):
            assert hasattr(model, "estimators_"), "Model has no `estimators_`! Have you called `model.fit`?"
            self.internal_dtype = model.estimators_[0].tree_.value.dtype.type
            self.input_dtype = np.float32
            scaling = 1.0 / len(model.estimators_) # output is average of trees
            self.trees = [SingleTree(e.tree_, scaling=scaling, data=data, data_missing=data_missing) for e in model.estimators_]
            self.objective = objective_name_map.get(model.criterion, None)
            self.tree_output = "raw_value"
        elif safe_isinstance(
            model,
            [
                "sklearn.ensemble.ExtraTreesRegressor",
                "sklearn.ensemble.forest.ExtraTreesRegressor",
            ],
        ):
            assert hasattr(model, "estimators_"), "Model has no `estimators_`! Have you called `model.fit`?"
            self.internal_dtype = model.estimators_[0].tree_.value.dtype.type
            self.input_dtype = np.float32
            scaling = 1.0 / len(model.estimators_) # output is average of trees
            self.trees = [SingleTree(e.tree_, scaling=scaling, data=data, data_missing=data_missing) for e in model.estimators_]
            self.objective = objective_name_map.get(model.criterion, None)
            self.tree_output = "raw_value"
        elif safe_isinstance(model, "skopt.learning.forest.ExtraTreesRegressor"):
            assert hasattr(model, "estimators_"), "Model has no `estimators_`! Have you called `model.fit`?"
            self.internal_dtype = model.estimators_[0].tree_.value.dtype.type
            self.input_dtype = np.float32
            scaling = 1.0 / len(model.estimators_) # output is average of trees
            self.trees = [SingleTree(e.tree_, scaling=scaling, data=data, data_missing=data_missing) for e in model.estimators_]
            self.objective = objective_name_map.get(model.criterion, None)
            self.tree_output = "raw_value"
        elif safe_isinstance(
            model,
            [
                "sklearn.tree.DecisionTreeRegressor",
                "sklearn.tree.tree.DecisionTreeRegressor",
                "econml.grf._base_grftree.GRFTree",
            ],
        ):
            self.internal_dtype = model.tree_.value.dtype.type
            self.input_dtype = np.float32
            self.trees = [SingleTree(model.tree_, data=data, data_missing=data_missing)]
            self.objective = objective_name_map.get(model.criterion, None)
            self.tree_output = "raw_value"
        elif safe_isinstance(
            model,
            [
                "sklearn.tree.DecisionTreeClassifier",
                "sklearn.tree.tree.DecisionTreeClassifier",
            ],
        ):
            self.internal_dtype = model.tree_.value.dtype.type
            self.input_dtype = np.float32
            self.trees = [SingleTree(model.tree_, normalize=True, data=data, data_missing=data_missing)]
            self.objective = objective_name_map.get(model.criterion, None)
            self.tree_output = "probability"
        elif safe_isinstance(
            model,
            [
                "sklearn.ensemble.RandomForestClassifier",
                "sklearn.ensemble.forest.RandomForestClassifier",
            ],
        ):
            assert hasattr(model, "estimators_"), "Model has no `estimators_`! Have you called `model.fit`?"
            self.internal_dtype = model.estimators_[0].tree_.value.dtype.type
            self.input_dtype = np.float32
            scaling = 1.0 / len(model.estimators_) # output is average of trees
            self.trees = [SingleTree(e.tree_, normalize=True, scaling=scaling, data=data, data_missing=data_missing) for e in model.estimators_]
            self.objective = objective_name_map.get(model.criterion, None)
            self.tree_output = "probability"
        elif safe_isinstance(
            model,
            [
                "sklearn.ensemble.ExtraTreesClassifier",
                "sklearn.ensemble.forest.ExtraTreesClassifier",
            ],
        ): # TODO: add unit test for this case
            assert hasattr(model, "estimators_"), "Model has no `estimators_`! Have you called `model.fit`?"
            self.internal_dtype = model.estimators_[0].tree_.value.dtype.type
            self.input_dtype = np.float32
            scaling = 1.0 / len(model.estimators_) # output is average of trees
            self.trees = [SingleTree(e.tree_, normalize=True, scaling=scaling, data=data, data_missing=data_missing) for e in model.estimators_]
            self.objective = objective_name_map.get(model.criterion, None)
            self.tree_output = "probability"
        elif safe_isinstance(
            model,
            [
                "sklearn.ensemble.GradientBoostingRegressor",
                "sklearn.ensemble.gradient_boosting.GradientBoostingRegressor",
            ],
        ):
            self.input_dtype = np.float32

            # currently we only support the mean and quantile estimators
            if safe_isinstance(
                model.init_,
                [
                    "sklearn.ensemble.MeanEstimator",
                    "sklearn.ensemble.gradient_boosting.MeanEstimator",
                ],
            ):
                self.base_offset = model.init_.mean
            elif safe_isinstance(
                model.init_,
                [
                    "sklearn.ensemble.QuantileEstimator",
                    "sklearn.ensemble.gradient_boosting.QuantileEstimator",
                ],
            ):
                self.base_offset = model.init_.quantile
            elif safe_isinstance(model.init_, "sklearn.dummy.DummyRegressor"):
                self.base_offset = model.init_.constant_[0]
            else:
                emsg = f"Unsupported init model type: {type(model.init_)}"
                raise InvalidModelError(emsg)

            self.trees = [SingleTree(e.tree_, scaling=model.learning_rate, data=data, data_missing=data_missing) for e in model.estimators_[:,0]]
            self.objective = objective_name_map.get(model.criterion, None)
            self.tree_output = "raw_value"
        elif safe_isinstance(model, ["sklearn.ensemble.HistGradientBoostingRegressor"]):
            # cf. GH #1028 for implementation notes
            import sklearn
            if self.model_output == "predict":
                self.model_output = "raw"
            self.input_dtype = sklearn.ensemble._hist_gradient_boosting.common.X_DTYPE
            self.base_offset = model._baseline_prediction
            self.trees = []
            for p in model._predictors:
                nodes = p[0].nodes
                # each node has values: ('value', 'count', 'feature_idx', 'threshold', 'missing_go_to_left', 'left', 'right', 'gain', 'depth', 'is_leaf', 'bin_threshold')
                tree = {
                    "children_left": np.array([-1 if n[9] else n[5] for n in nodes]),
                    "children_right": np.array([-1 if n[9] else n[6] for n in nodes]),
                    "children_default": np.array([-1 if n[9] else (n[5] if n[4] else n[6]) for n in nodes]),
                    "features": np.array([-2 if n[9] else n[2] for n in nodes]),
                    "thresholds": np.array([n[3] for n in nodes], dtype=np.float64),
                    "values": np.array([[n[0]] for n in nodes], dtype=np.float64),
                    "node_sample_weight": np.array([n[1] for n in nodes], dtype=np.float64),
                }
                self.trees.append(SingleTree(tree, data=data, data_missing=data_missing))
            self.objective = objective_name_map.get(model.loss, None)
            self.tree_output = "raw_value"
        elif safe_isinstance(model, ["sklearn.ensemble.HistGradientBoostingClassifier"]):
            # cf. GH #1028 for implementation notes
            import sklearn
            self.base_offset = model._baseline_prediction
            has_len = hasattr(self.base_offset, "__len__")
            # Note for newer sklearn versions, the base_offset is an array even for binary classification
            if has_len and self.base_offset.shape == (1, 1):
                self.base_offset = self.base_offset[0, 0]
                has_len = False
            if has_len and self.model_output != "raw":
                emsg = (
                    "Multi-output HistGradientBoostingClassifier models are not yet supported unless "
                    "model_output=\"raw\". See GitHub issue #1028."
                )
                raise NotImplementedError(emsg)
            self.input_dtype = sklearn.ensemble._hist_gradient_boosting.common.X_DTYPE
            self.num_stacked_models = len(model._predictors[0])
            if self.model_output == "predict_proba":
                if self.num_stacked_models == 1:
                    self.model_output = "probability_doubled"  # with predict_proba we need to double the outputs to match
                else:
                    self.model_output = "probability"
            self.trees = []
            for p in model._predictors:
                for i in range(self.num_stacked_models):
                    nodes = p[i].nodes
                    # each node has values: ('value', 'count', 'feature_idx', 'threshold', 'missing_go_to_left', 'left', 'right', 'gain', 'depth', 'is_leaf', 'bin_threshold')
                    tree = {
                        "children_left": np.array([-1 if n[9] else n[5] for n in nodes]),
                        "children_right": np.array([-1 if n[9] else n[6] for n in nodes]),
                        "children_default": np.array([-1 if n[9] else (n[5] if n[4] else n[6]) for n in nodes]),
                        "features": np.array([-2 if n[9] else n[2] for n in nodes]),
                        "thresholds": np.array([n[3] for n in nodes], dtype=np.float64),
                        "values": np.array([[n[0]] for n in nodes], dtype=np.float64),
                        "node_sample_weight": np.array([n[1] for n in nodes], dtype=np.float64),
                    }
                    self.trees.append(SingleTree(tree, data=data, data_missing=data_missing))
            self.objective = objective_name_map.get(model.loss, None)
            self.tree_output = "log_odds"
        elif safe_isinstance(
            model,
            [
                "sklearn.ensemble.GradientBoostingClassifier",
                "sklearn.ensemble._gb.GradientBoostingClassifier",
                "sklearn.ensemble.gradient_boosting.GradientBoostingClassifier",
            ],
        ):
            self.input_dtype = np.float32

            # TODO: deal with estimators for each class
            if model.estimators_.shape[1] > 1:
                emsg =  "GradientBoostingClassifier is only supported for binary classification right now!"
                raise InvalidModelError(emsg)

            # currently we only support the logs odds estimator
            if safe_isinstance(
                model.init_,
                [
                    "sklearn.ensemble.LogOddsEstimator",
                    "sklearn.ensemble.gradient_boosting.LogOddsEstimator",
                ],
            ):
                self.base_offset = model.init_.prior
                self.tree_output = "log_odds"
            elif safe_isinstance(model.init_, "sklearn.dummy.DummyClassifier"):
                self.base_offset = scipy.special.logit(model.init_.class_prior_[1])  # with two classes the trees only model the second class. # pylint: disable=no-member
                self.tree_output = "log_odds"
            else:
                emsg = f"Unsupported init model type: {type(model.init_)}"
                raise InvalidModelError(emsg)

            self.trees = [SingleTree(e.tree_, scaling=model.learning_rate, data=data, data_missing=data_missing) for e in model.estimators_[:,0]]
            self.objective = objective_name_map.get(model.criterion, None)
        elif "pyspark.ml" in str(type(model)):
            assert_import("pyspark")
            self.model_type = "pyspark"
            # model._java_obj.getImpurity() can be gini, entropy or variance.
            self.objective = objective_name_map.get(model._java_obj.getImpurity(), None)
            if "Classification" in str(type(model)):
                normalize = True
                self.tree_output = "probability"
            else:
                normalize = False
                self.tree_output = "raw_value"
            # Spark Random forest, create 1 weighted (avg) tree per sub-model
            if safe_isinstance(
                model,
                [
                    "pyspark.ml.classification.RandomForestClassificationModel",
                    "pyspark.ml.regression.RandomForestRegressionModel",
                ],
            ):
                sum_weight = sum(model.treeWeights)  # output is average of trees
                self.trees = [
                    SingleTree(tree, normalize=normalize, scaling=model.treeWeights[i] / sum_weight)
                    for i, tree in enumerate(model.trees)
                ]
            # Spark GBT, create 1 weighted (learning rate) tree per sub-model
            elif safe_isinstance(
                model,
                [
                    "pyspark.ml.classification.GBTClassificationModel",
                    "pyspark.ml.regression.GBTRegressionModel",
                ],
            ):
                self.objective = "squared_error"  # GBT subtree use the variance
                self.tree_output = "raw_value"
                self.trees = [
                    SingleTree(tree, normalize=False, scaling=model.treeWeights[i])
                    for i, tree in enumerate(model.trees)
                ]
            # Spark Basic model (single tree)
            elif safe_isinstance(
                model,
                [
                    "pyspark.ml.classification.DecisionTreeClassificationModel",
                    "pyspark.ml.regression.DecisionTreeRegressionModel",
                ],
            ):
                self.trees = [SingleTree(model, normalize=normalize, scaling=1)]
            else:
                emsg = f"Unsupported Spark model type: {type(model)}"
                raise NotImplementedError(emsg)
        elif safe_isinstance(model, "xgboost.core.Booster"):
            self.original_model = model
            self.model_type = "xgboost"
            xgb_loader = XGBTreeModelLoader(self.original_model)
            self.trees = xgb_loader.get_trees(data=data, data_missing=data_missing)
            self.base_offset = xgb_loader.base_score
            self.objective = objective_name_map.get(xgb_loader.name_obj, None)
            self.tree_output = tree_output_name_map.get(xgb_loader.name_obj, None)
            if xgb_loader.num_class > 0:
                self.num_stacked_models = xgb_loader.num_class
        elif safe_isinstance(model, "xgboost.sklearn.XGBClassifier"):
            self.input_dtype = np.float32
            self.model_type = "xgboost"
            self.original_model = model.get_booster()
            xgb_loader = XGBTreeModelLoader(self.original_model)
            self.trees = xgb_loader.get_trees(data=data, data_missing=data_missing)
            self.base_offset = xgb_loader.base_score
            self.objective = objective_name_map.get(xgb_loader.name_obj, None)
            self.tree_output = tree_output_name_map.get(xgb_loader.name_obj, None)
            # 'best_ntree_limit' is problematic
            # https://github.com/dmlc/xgboost/issues/6615
            if hasattr(model, 'best_iteration'):
                trees_per_iteration = xgb_loader.num_class if xgb_loader.num_class > 0 else 1
                self.tree_limit = (getattr(model, "best_iteration", None) + 1) * trees_per_iteration
            else:
                self.tree_limit = getattr(model, "best_ntree_limit", None)
            if xgb_loader.num_class > 0:
                self.num_stacked_models = xgb_loader.num_class
            if self.model_output == "predict_proba":
                if self.num_stacked_models == 1:
                    self.model_output = "probability_doubled" # with predict_proba we need to double the outputs to match
                else:
                    self.model_output = "probability"
            # Some properties of the sklearn API are passed to a DMatrix object in xgboost
            # We need to make sure we do the same here - GH #3313
            self._xgb_dmatrix_props = get_xgboost_dmatrix_properties(model)
        elif safe_isinstance(model, "xgboost.sklearn.XGBRegressor"):
            self.original_model = model.get_booster()
            self.model_type = "xgboost"
            xgb_loader = XGBTreeModelLoader(self.original_model)
            self.trees = xgb_loader.get_trees(data=data, data_missing=data_missing)
            self.base_offset = xgb_loader.base_score
            self.objective = objective_name_map.get(xgb_loader.name_obj, None)
            self.tree_output = tree_output_name_map.get(xgb_loader.name_obj, None)
            self.tree_limit = getattr(model, "best_ntree_limit", None)
            if xgb_loader.num_class > 0:
                self.num_stacked_models = xgb_loader.num_class
            # Some properties of the sklearn API are passed to a DMatrix object in xgboost
            # We need to make sure we do the same here - GH #3313
            self._xgb_dmatrix_props = get_xgboost_dmatrix_properties(model)
        elif safe_isinstance(model, "xgboost.sklearn.XGBRanker"):
            self.original_model = model.get_booster()
            self.model_type = "xgboost"
            xgb_loader = XGBTreeModelLoader(self.original_model)
            self.trees = xgb_loader.get_trees(data=data, data_missing=data_missing)
            self.base_offset = xgb_loader.base_score
            # Note: for ranker, leaving tree_output and objective as None as they
            # are not implemented in native code yet
            self.tree_limit = getattr(model, "best_ntree_limit", None)
            if xgb_loader.num_class > 0:
                self.num_stacked_models = xgb_loader.num_class
            # Some properties of the sklearn API are passed to a DMatrix object in xgboost
            # We need to make sure we do the same here - GH #3313
            self._xgb_dmatrix_props = get_xgboost_dmatrix_properties(model)
        elif safe_isinstance(model, "lightgbm.basic.Booster"):
            assert_import("lightgbm")
            self.model_type = "lightgbm"
            self.original_model = model
            tree_info = self.original_model.dump_model()["tree_info"]
            try:
                self.trees = [SingleTree(e, data=data, data_missing=data_missing) for e in tree_info]
            except Exception:
                self.trees = None # we get here because the cext can't handle categorical splits yet

            self.objective = objective_name_map.get(model.params.get("objective", "regression"), None)
            self.tree_output = tree_output_name_map.get(model.params.get("objective", "regression"), None)

        elif safe_isinstance(model, "gpboost.basic.Booster"):
            assert_import("gpboost")
            self.model_type = "gpboost"
            self.original_model = model
            tree_info = self.original_model.dump_model()["tree_info"]
            try:
                self.trees = [SingleTree(e, data=data, data_missing=data_missing) for e in tree_info]
            except Exception:
                self.trees = None # we get here because the cext can't handle categorical splits yet

            self.objective = objective_name_map.get(model.params.get("objective", "regression"), None)
            self.tree_output = tree_output_name_map.get(model.params.get("objective", "regression"), None)

        elif safe_isinstance(model, "lightgbm.sklearn.LGBMRegressor"):
            assert_import("lightgbm")
            self.model_type = "lightgbm"
            self.original_model = model.booster_
            tree_info = self.original_model.dump_model()["tree_info"]
            try:
                self.trees = [SingleTree(e, data=data, data_missing=data_missing) for e in tree_info]
            except Exception:
                self.trees = None # we get here because the cext can't handle categorical splits yet
            self.objective = objective_name_map.get(model.objective, None)
            self.tree_output = tree_output_name_map.get(model.objective, None)
            if model.objective is None:
                self.objective = "squared_error"
                self.tree_output = "raw_value"
        elif safe_isinstance(model, "lightgbm.sklearn.LGBMRanker"):
            assert_import("lightgbm")
            self.model_type = "lightgbm"
            self.original_model = model.booster_
            tree_info = self.original_model.dump_model()["tree_info"]
            try:
                self.trees = [SingleTree(e, data=data, data_missing=data_missing) for e in tree_info]
            except Exception:
                self.trees = None # we get here because the cext can't handle categorical splits yet
            # Note: for ranker, leaving tree_output and objective as None as they
            # are not implemented in native code yet
        elif safe_isinstance(model, "lightgbm.sklearn.LGBMClassifier"):
            assert_import("lightgbm")
            self.model_type = "lightgbm"
            if model.n_classes_ > 2:
                self.num_stacked_models = model.n_classes_
            self.original_model = model.booster_
            tree_info = self.original_model.dump_model()["tree_info"]
            try:
                self.trees = [SingleTree(e, data=data, data_missing=data_missing) for e in tree_info]
            except Exception:
                self.trees = None # we get here because the cext can't handle categorical splits yet
            self.objective = objective_name_map.get(model.objective, None)
            self.tree_output = tree_output_name_map.get(model.objective, None)
            if model.objective is None:
                self.objective = "binary_crossentropy"
                self.tree_output = "log_odds"
        elif safe_isinstance(model, "catboost.core.CatBoostRegressor"):
            assert_import("catboost")
            self.model_type = "catboost"
            self.original_model = model
            self.cat_feature_indices = model.get_cat_feature_indices()
        elif safe_isinstance(model, "catboost.core.CatBoostClassifier"):
            assert_import("catboost")
            self.model_type = "catboost"
            self.original_model = model
            self.input_dtype = np.float32
            try:
                cb_loader = CatBoostTreeModelLoader(model)
                self.trees = cb_loader.get_trees(data=data, data_missing=data_missing)
            except Exception:
                self.trees = None # we get here because the cext can't handle categorical splits yet
            self.tree_output = "log_odds"
            self.objective = "binary_crossentropy"
            self.cat_feature_indices = model.get_cat_feature_indices()
        elif safe_isinstance(model, "catboost.core.CatBoost"):
            assert_import("catboost")
            self.model_type = "catboost"
            self.original_model = model
            self.cat_feature_indices = model.get_cat_feature_indices()
        elif safe_isinstance(model, "imblearn.ensemble._forest.BalancedRandomForestClassifier"):
            self.input_dtype = np.float32
            scaling = 1.0 / len(model.estimators_) # output is average of trees
            self.trees = [SingleTree(e.tree_, normalize=True, scaling=scaling, data=data, data_missing=data_missing) for e in model.estimators_]
            self.objective = objective_name_map.get(model.criterion, None)
            self.tree_output = "probability"
        elif safe_isinstance(
            model,
            [
                "ngboost.ngboost.NGBoost",
                "ngboost.api.NGBRegressor",
                "ngboost.api.NGBClassifier",
            ],
        ):
            assert model.base_models, "The NGBoost model has empty `base_models`! Have you called `model.fit`?"
            if self.model_output == "raw":
                param_idx = 0 # default to the first parameter of the output distribution
                warnings.warn("Translating model_output=\"raw\" to model_output=0 for the 0-th parameter in the distribution. Use model_output=0 directly to avoid this warning.")
            elif isinstance(self.model_output, int):
                param_idx = self.model_output
                self.model_output = "raw" # note that after loading we have a new model_output type
            assert safe_isinstance(model.base_models[0][param_idx], ["sklearn.tree.DecisionTreeRegressor", "sklearn.tree.tree.DecisionTreeRegressor"]), "You must use default_tree_learner!"
            shap_trees = [trees[param_idx] for trees in model.base_models]
            self.internal_dtype = shap_trees[0].tree_.value.dtype.type
            self.input_dtype = np.float32
            scaling = - model.learning_rate * np.array(model.scalings) # output is weighted average of trees
            # ngboost reorders the features, so we need to map them back to the original order
            missing_col_idxs = [[i for i in range(model.n_features) if i not in col_idx] for col_idx in model.col_idxs]
            feature_mapping = [{i: col_idx for i, col_idx in enumerate(list(col_idxs) + missing_col_idx)}
                               for col_idxs, missing_col_idx in zip(model.col_idxs, missing_col_idxs)]
            self.trees = []
            for idx, shap_tree in enumerate(shap_trees):
                tree_ = shap_tree.tree_
                values = tree_.value.reshape(tree_.value.shape[0], tree_.value.shape[1] * tree_.value.shape[2])
                values = values * scaling[idx]
                tree = {
                    "children_left": tree_.children_left.astype(np.int32),
                    "children_right": tree_.children_right.astype(np.int32),
                    "children_default": tree_.children_left,
                    "features": np.array([feature_mapping[idx].get(i, i) for i in tree_.feature]),
                    "thresholds": tree_.threshold.astype(np.float64),
                    "values": values,
                    "node_sample_weight": tree_.weighted_n_node_samples.astype(np.float64)
                }
                self.trees.append(SingleTree(tree, data=data, data_missing=data_missing))
            self.objective = objective_name_map.get(shap_trees[0].criterion, None)
            self.tree_output = "raw_value"
            self.base_offset = model.init_params[param_idx]
        else:
            raise InvalidModelError("Model type not yet supported by TreeExplainer: " + str(type(model)))

        # build a dense numpy version of all the tree objects
        if self.trees is not None and self.trees:
            max_nodes = np.max([len(t.values) for t in self.trees])
            assert len(np.unique([t.values.shape[1] for t in self.trees])) == 1, "All trees in the ensemble must have the same output dimension!"
            num_trees = len(self.trees)
            if self.num_stacked_models > 1:
                assert len(self.trees) % self.num_stacked_models == 0, "Only stacked models with equal numbers of trees are supported!"
                assert self.trees[0].values.shape[1] == 1, "Only stacked models with single outputs per model are supported!"
                self.num_outputs = self.num_stacked_models
            else:
                self.num_outputs = self.trees[0].values.shape[1]

            # important to be -1 in unused sections!! This way we can tell which entries are valid.
            self.children_left = -np.ones((num_trees, max_nodes), dtype=np.int32)
            self.children_right = -np.ones((num_trees, max_nodes), dtype=np.int32)
            self.children_default = -np.ones((num_trees, max_nodes), dtype=np.int32)
            self.features = -np.ones((num_trees, max_nodes), dtype=np.int32)

            self.thresholds = np.zeros((num_trees, max_nodes), dtype=self.internal_dtype)
            self.values = np.zeros((num_trees, max_nodes, self.num_outputs), dtype=self.internal_dtype)
            self.node_sample_weight = np.zeros((num_trees, max_nodes), dtype=self.internal_dtype)

            for i in range(num_trees):
                self.children_left[i,:len(self.trees[i].children_left)] = self.trees[i].children_left
                self.children_right[i,:len(self.trees[i].children_right)] = self.trees[i].children_right
                self.children_default[i,:len(self.trees[i].children_default)] = self.trees[i].children_default
                self.features[i,:len(self.trees[i].features)] = self.trees[i].features
                self.thresholds[i,:len(self.trees[i].thresholds)] = self.trees[i].thresholds
                if self.num_stacked_models > 1:
                    # stack_pos = int(i // (num_trees / self.num_stacked_models))
                    stack_pos = i % self.num_stacked_models
                    self.values[i,:len(self.trees[i].values[:,0]),stack_pos] = self.trees[i].values[:,0]
                else:
                    self.values[i,:len(self.trees[i].values)] = self.trees[i].values
                self.node_sample_weight[i,:len(self.trees[i].node_sample_weight)] = self.trees[i].node_sample_weight

                # ensure that the passed background dataset lands in every leaf
                if np.min(self.trees[i].node_sample_weight) <= 0:
                    self.fully_defined_weighting = False

            self.num_nodes = np.array([len(t.values) for t in self.trees], dtype=np.int32)
            self.max_depth = np.max([t.max_depth for t in self.trees])

            # make sure the base offset is a 1D array
            if not hasattr(self.base_offset, "__len__") or len(self.base_offset) == 0:
                self.base_offset = (np.ones(self.num_outputs) * self.base_offset).astype(self.internal_dtype)
            self.base_offset = self.base_offset.flatten()
            assert len(self.base_offset) == self.num_outputs

    def get_transform(self):
        """ A consistent interface to make predictions from this model.
        """
        if self.model_output == "raw":
            transform = "identity"
        elif self.model_output in ("probability", "probability_doubled"):
            if self.tree_output == "log_odds":
                transform = "logistic"
            elif self.tree_output == "probability":
                transform = "identity"
            else:
                emsg = (
                    "model_output = \"probability\" is not yet supported when model.tree_output = "
                    f"\"{self.tree_output}\"!"
                )
                raise NotImplementedError(emsg)
        elif self.model_output == "log_loss":
            if self.objective == "squared_error":
                transform = "squared_loss"
            elif self.objective == "binary_crossentropy":
                transform = "logistic_nlogloss"
            else:
                emsg = (
                    "model_output = \"log_loss\" is not yet supported when model.objective = "
                    f"\"{self.objective}\"!"
                )
                raise NotImplementedError(emsg)
        else:
            emsg = (
                f"Unrecognized model_output parameter value: {str(self.model_output)}! "
                f"If `model.{str(self.model_output)}` is a valid function, open a Github issue to ask "
                "that this method be supported. If you want 'predict_proba' just use 'probability' for now."
            )
            raise ValueError(emsg)

        return transform

    def predict(self, X, y=None, output=None, tree_limit=None):
        """ A consistent interface to make predictions from this model.

        Parameters
        ----------
        tree_limit : None (default) or int
            Limit the number of trees used by the model. By default None means no use the limit of the
            original model, and -1 means no limit.
        """

        if output is None:
            output = self.model_output

        if self.model_type == "pyspark":
            #import pyspark
            # TODO: support predict for pyspark
            raise NotImplementedError("Predict with pyspark isn't implemented. Don't run 'interventional' as feature_perturbation.")

        # see if we have a default tree_limit in place.
        if tree_limit is None:
            tree_limit = -1 if self.tree_limit is None else self.tree_limit

        # convert dataframes
        if isinstance(X, (pd.Series, pd.DataFrame)):
            X = X.values
        flat_output = False
        if len(X.shape) == 1:
            flat_output = True
            X = X.reshape(1, X.shape[0])
        if X.dtype.type != self.input_dtype:
            X = X.astype(self.input_dtype)
        X_missing = np.isnan(X, dtype=bool)
        assert isinstance(X, np.ndarray), "Unknown instance type: " + str(type(X))
        assert len(X.shape) == 2, "Passed input data matrix X must have 1 or 2 dimensions!"

        if tree_limit < 0 or tree_limit > self.values.shape[0]:
            tree_limit = self.values.shape[0]

        if output == "logloss":
            assert y is not None, "Both samples and labels must be provided when explaining the loss (i.e. `explainer.shap_values(X, y)`)!"
            assert X.shape[0] == len(y), "The number of labels (%d) does not match the number of samples to explain (%d)!" % (len(y), X.shape[0])
        transform = self.get_transform()
        assert_import("cext")
        output = np.zeros((X.shape[0], self.num_outputs))
        _cext.dense_tree_predict(
            self.children_left, self.children_right, self.children_default,
            self.features, self.thresholds, self.values,
            self.max_depth, tree_limit, self.base_offset, output_transform_codes[transform],
            X, X_missing, y, output
        )

        # drop dimensions we don't need
        if flat_output:
            if self.num_outputs == 1:
                return output.flatten()[0]
            else:
                return output.reshape(-1, self.num_outputs)
        else:
            if self.num_outputs == 1:
                return output.flatten()
            else:
                return output


class SingleTree:
    """A single decision tree.

    The primary point of this object is to parse many different tree types into a common format.

    Attributes
    ----------
    children_left : numpy.array
        A 1d array of length #nodes. The index ``i`` of this array contains the index of
        the left-child of the ``i-th`` node in the tree. An index of -1 is used to
        represent that the ``i-th`` node is a leaf/terminal node.

    children_right : numpy.array
        Same as ``children_left``, except it contains the index of the right child of
        each ``i-th`` node in the tree.

    children_default : numpy.array
        A 1d numpy array of length #nodes. The index ``i`` of this array contains either
        the index of the left-child / right-child of the ``i-th`` node in the tree,
        depending on whether the default split (for handling missing values) is left /
        right. An index of -1 is used to represent that the ``i-th`` node is a leaf
        node.

    features : numpy.array
        A 1d numpy array of length #nodes. The value at the ``i-th`` position is the
        index of the feature chosen for the split at node ``i``. Leaf nodes have no
        splits, so is -1.

    thresholds : numpy.array
        A 1d numpy array of length #nodes. The value at the ``i-th`` position is the
        threshold used for the split at node ``i``. Leaf nodes have no thresholds, so is
        -1.

    values : numpy.array
        A 1d numpy array of length #nodes. The index ``i`` of this array contains the
        raw predicted value that would be produced by node ``i`` if it were a leaf node.

    node_sample_weight : numpy.array
        A 1d numpy array of length #nodes. The index ``i`` contains the number of
        records (usually from the training data) that falls into node ``i``.

    max_depth : int
        The max depth of the tree.
    """
    def __init__(self, tree, normalize=False, scaling=1.0, data=None, data_missing=None):
        assert_import("cext")

        if safe_isinstance(tree, ["sklearn.tree._tree.Tree", "econml.tree._tree.Tree"]):
            self.children_left = tree.children_left.astype(np.int32)
            self.children_right = tree.children_right.astype(np.int32)
            self.children_default = self.children_left # missing values not supported in sklearn
            self.features = tree.feature.astype(np.int32)
            self.thresholds = tree.threshold.astype(np.float64)
            self.values = tree.value.reshape(tree.value.shape[0], tree.value.shape[1] * tree.value.shape[2])
            if normalize:
                self.values = (self.values.T / self.values.sum(1)).T
            self.values = self.values * scaling
            self.node_sample_weight = tree.weighted_n_node_samples.astype(np.float64)

        elif isinstance(tree, dict) and "features" in tree:
            self.children_left = tree["children_left"].astype(np.int32)
            self.children_right = tree["children_right"].astype(np.int32)
            self.children_default = tree["children_default"].astype(np.int32)
            self.features = tree["features"].astype(np.int32)
            self.thresholds = tree["thresholds"]
            self.values = tree["values"] * scaling
            self.node_sample_weight = tree["node_sample_weight"]

        # deprecated dictionary support (with sklearn singular style "feature" and "value" names)
        elif isinstance(tree, dict) and "children_left" in tree:
            self.children_left = tree["children_left"].astype(np.int32)
            self.children_right = tree["children_right"].astype(np.int32)
            self.children_default = tree["children_default"].astype(np.int32)
            self.features = tree["feature"].astype(np.int32)
            self.thresholds = tree["threshold"]
            self.values = tree["value"] * scaling
            self.node_sample_weight = tree["node_sample_weight"]

        elif safe_isinstance(
            tree,
            [
                "pyspark.ml.classification.DecisionTreeClassificationModel",
                "pyspark.ml.regression.DecisionTreeRegressionModel",
            ],
        ):
            #model._java_obj.numNodes() doesn't give leaves, need to recompute the size
            def getNumNodes(node, size):
                size = size + 1
                if node.subtreeDepth() == 0:
                    return size
                else:
                    size = getNumNodes(node.leftChild(), size)
                    return getNumNodes(node.rightChild(), size)

            num_nodes = getNumNodes(tree._java_obj.rootNode(), 0)
            self.children_left = np.full(num_nodes, -2, dtype=np.int32)
            self.children_right = np.full(num_nodes, -2, dtype=np.int32)
            self.children_default = np.full(num_nodes, -2, dtype=np.int32)
            self.features = np.full(num_nodes, -2, dtype=np.int32)
            self.thresholds = np.full(num_nodes, -2, dtype=np.float64)
            self.values = [-2]*num_nodes
            self.node_sample_weight = np.full(num_nodes, -2, dtype=np.float64)
            def buildTree(index, node):
                index = index + 1
                if tree._java_obj.getImpurity() == 'variance':
                    self.values[index] = [node.prediction()]  # prediction for the node
                else:
                    self.values[index] = [e for e in node.impurityStats().stats()] #for gini: NDarray(numLabel): 1 per label: number of item for each label which went through this node
<<<<<<< HEAD
                self.node_sample_weight[index] = sum([e for e in node.impurityStats().stats()]) #weighted count of element trough this node
=======
                self.node_sample_weight[index] = node.impurityStats().count()  # weighted count of element through this node
>>>>>>> 442e940c

                if node.subtreeDepth() == 0:
                    return index
                else:
                    self.features[index] = node.split().featureIndex() #index of the feature we split on, not available for leaf, int
                    if str(node.split().getClass()).endswith('tree.CategoricalSplit'):
                        #Categorical split isn't implemented, TODO: could fake it by creating a fake node to split on the exact value?
                        raise NotImplementedError('CategoricalSplit are not yet implemented')
                    self.thresholds[index] = node.split().threshold() #threshold for the feature, not available for leaf, float

                    self.children_left[index] = index + 1
                    idx = buildTree(index, node.leftChild())
                    self.children_right[index] = idx + 1
                    idx = buildTree(idx, node.rightChild())
                    return idx

            buildTree(-1, tree._java_obj.rootNode())
            #default Not supported with mlib? (TODO)
            self.children_default = self.children_left
            self.values = np.asarray(self.values)
            if normalize:
                self.values = (self.values.T / self.values.sum(1)).T
            self.values = self.values * scaling

        # dictionary output from LightGBM `.dump_model()`
        elif isinstance(tree, dict) and "tree_structure" in tree:
            start = tree["tree_structure"]
            num_parents = tree["num_leaves"] - 1
            num_nodes = 2 * num_parents + 1
            self.children_left = np.empty(num_nodes, dtype=np.int32)
            self.children_right = np.empty(num_nodes, dtype=np.int32)
            self.children_default = np.empty(num_nodes, dtype=np.int32)
            self.features = np.empty(num_nodes, dtype=np.int32)
            self.thresholds = np.empty(num_nodes, dtype=np.float64)
            self.values = [-2 for _ in range(num_nodes)]
            self.node_sample_weight = np.empty(num_nodes, dtype=np.float64)

            # BFS traversal through the tree structure
            visited, queue = [], [start]
            while queue:
                vertex = queue.pop(0)  # TODO(perf): benchmark this against deque.popleft()
                is_branch_node = "split_index" in vertex
                if is_branch_node:
                    vsplit_idx: int = vertex["split_index"]
                    if vsplit_idx in visited:
                        continue

                    left_child: dict = vertex["left_child"]
                    right_child: dict = vertex["right_child"]
                    left_is_branch_node = "split_index" in left_child
                    if left_is_branch_node:
                        self.children_left[vsplit_idx] = left_child["split_index"]
                    else:
                        self.children_left[vsplit_idx] = left_child["leaf_index"] + num_parents
                    right_is_branch_node = "split_index" in right_child
                    if right_is_branch_node:
                        self.children_right[vsplit_idx] = right_child["split_index"]
                    else:
                        self.children_right[vsplit_idx] = right_child["leaf_index"] + num_parents
                    if vertex["default_left"]:
                        self.children_default[vsplit_idx] = self.children_left[vsplit_idx]
                    else:
                        self.children_default[vsplit_idx] = self.children_right[vsplit_idx]

                    self.features[vsplit_idx] = vertex["split_feature"]
                    self.thresholds[vsplit_idx] = vertex["threshold"]
                    self.values[vsplit_idx] = [vertex["internal_value"]]
                    self.node_sample_weight[vsplit_idx] = vertex["internal_count"]
                    visited.append(vsplit_idx)
                    queue.append(left_child)
                    queue.append(right_child)
                else:
                    # NOTE: If "leaf_index" is not present as a key, it means we have a
                    # stump tree. I.e., num_nodes=1.
                    vleaf_idx: int = vertex.get("leaf_index", 0) + num_parents
                    self.children_left[vleaf_idx] = -1
                    self.children_right[vleaf_idx] = -1
                    self.children_default[vleaf_idx] = -1
                    self.features[vleaf_idx] = -1
                    self.children_left[vleaf_idx] = -1
                    self.children_right[vleaf_idx] = -1
                    self.children_default[vleaf_idx] = -1
                    self.features[vleaf_idx] = -1
                    self.thresholds[vleaf_idx] = -1
                    self.values[vleaf_idx] = [vertex["leaf_value"]]
                    # FIXME: "leaf_count" currently doesn't exist if we have a stump tree.
                    # We should be technically be assigning the number of samples used to
                    # train the model as the weight here, but unfortunately this info is
                    # currently unavailable in `tree`, so we set to 0 first.
                    # cf. https://github.com/microsoft/LightGBM/issues/5962
                    self.node_sample_weight[vleaf_idx] = vertex.get("leaf_count", 0)
            self.values = np.asarray(self.values)
            self.values = np.multiply(self.values, scaling)

        elif isinstance(tree, dict) and 'nodeid' in tree:
            """ Directly create tree given the JSON dump (with stats) of a XGBoost model.
            """

            def max_id(node):
                if "children" in node:
                    return max(node["nodeid"], *[max_id(n) for n in node["children"]])
                else:
                    return node["nodeid"]

            m = max_id(tree) + 1
            self.children_left = -np.ones(m, dtype=np.int32)
            self.children_right = -np.ones(m, dtype=np.int32)
            self.children_default = -np.ones(m, dtype=np.int32)
            self.features = -np.ones(m, dtype=np.int32)
            self.thresholds = np.zeros(m, dtype=np.float64)
            self.values = np.zeros((m, 1), dtype=np.float64)
            self.node_sample_weight = np.empty(m, dtype=np.float64)

            def extract_data(node, tree):
                i = node["nodeid"]
                tree.node_sample_weight[i] = node["cover"]

                if "children" in node:
                    tree.children_left[i] = node["yes"]
                    tree.children_right[i] = node["no"]
                    tree.children_default[i] = node["missing"]
                    tree.features[i] = node["split"]
                    tree.thresholds[i] = node["split_condition"]

                    for n in node["children"]:
                        extract_data(n, tree)
                elif "leaf" in node:
                    tree.values[i] = node["leaf"] * scaling

            extract_data(tree, self)

        elif isinstance(tree, str):
            """ Build a tree from a text dump (with stats) of xgboost.
            """

            nodes = [t.lstrip() for t in tree[:-1].split("\n")]
            nodes_dict = {}
            for n in nodes:
                nodes_dict[int(n.split(":")[0])] = n.split(":")[1]
            m = max(nodes_dict.keys())+1
            children_left = -1*np.ones(m,dtype="int32")
            children_right = -1*np.ones(m,dtype="int32")
            children_default = -1*np.ones(m,dtype="int32")
            features = -2*np.ones(m,dtype="int32")
            thresholds = -1*np.ones(m,dtype="float64")
            values = 1*np.ones(m,dtype="float64")
            node_sample_weight = np.zeros(m,dtype="float64")
            values_lst = list(nodes_dict.values())
            keys_lst = list(nodes_dict.keys())
            for i in range(0,len(keys_lst)):
                value = values_lst[i]
                key = keys_lst[i]
                if "leaf" in value:
                    # Extract values
                    val = float(value.split("leaf=")[1].split(",")[0])
                    node_sample_weight_val = float(value.split("cover=")[1])
                    # Append to lists
                    values[key] = val
                    node_sample_weight[key] = node_sample_weight_val
                else:
                    c_left = int(value.split("yes=")[1].split(",")[0])
                    c_right = int(value.split("no=")[1].split(",")[0])
                    c_default = int(value.split("missing=")[1].split(",")[0])
                    feat_thres = value.split(" ")[0]
                    if ("<" in feat_thres):
                        feature = int(feat_thres.split("<")[0][2:])
                        threshold = float(feat_thres.split("<")[1][:-1])
                    if ("=" in feat_thres):
                        feature = int(feat_thres.split("=")[0][2:])
                        threshold = float(feat_thres.split("=")[1][:-1])
                    node_sample_weight_val = float(value.split("cover=")[1].split(",")[0])
                    children_left[key] = c_left
                    children_right[key] = c_right
                    children_default[key] = c_default
                    features[key] = feature
                    thresholds[key] = threshold
                    node_sample_weight[key] = node_sample_weight_val

            self.children_left = children_left
            self.children_right = children_right
            self.children_default = children_default
            self.features = features
            self.thresholds = thresholds
            self.values = values[:,np.newaxis] * scaling
            self.node_sample_weight = node_sample_weight
        else:
            raise TypeError("Unknown input to SingleTree constructor: " + str(tree))

        # Re-compute the number of samples that pass through each node if we are given data
        if data is not None and data_missing is not None:
            self.node_sample_weight.fill(0.0)
            _cext.dense_tree_update_weights(
                self.children_left, self.children_right, self.children_default, self.features,
                self.thresholds, self.values, 1, self.node_sample_weight, data, data_missing
            )

        # we compute the expectations to make sure they follow the SHAP logic
        self.max_depth = _cext.compute_expectations(
            self.children_left, self.children_right, self.node_sample_weight,
            self.values
        )


class IsoTree(SingleTree):
    """
    In sklearn the tree of the Isolation Forest does not calculated in a good way.
    """
    def __init__(self, tree, tree_features, normalize=False, scaling=1.0, data=None, data_missing=None):
        super().__init__(tree, normalize, scaling, data, data_missing)
        if safe_isinstance(tree, "sklearn.tree._tree.Tree"):
            from sklearn.ensemble._iforest import (
                _average_path_length,  # pylint: disable=no-name-in-module
            )

            def _recalculate_value(tree, i , level):
                if tree.children_left[i] == -1 and tree.children_right[i] == -1:
                    value = level + _average_path_length(np.array([tree.n_node_samples[i]]))[0]
                    self.values[i, 0] =  value
                    return value * tree.n_node_samples[i]
                else:
                    value_left = _recalculate_value(tree, tree.children_left[i] , level + 1)
                    value_right = _recalculate_value(tree, tree.children_right[i] , level + 1)
                    self.values[i, 0] =  (value_left + value_right) / tree.n_node_samples[i]
                    return value_left + value_right

            _recalculate_value(tree, 0, 0)
            if normalize:
                self.values = (self.values.T / self.values.sum(1)).T
            self.values = self.values * scaling
            # re-number the features if each tree gets a different set of features
            self.features = np.where(self.features >= 0, tree_features[self.features], self.features)


def get_xgboost_dmatrix_properties(model):
    """
    Retrieves properties from an xgboost.sklearn.XGBModel instance that should be passed to the xgboost.core.DMatrix object before calling predict on the model
    """
    properties_to_pass = ["missing", "n_jobs", "enable_categorical", "feature_types"]
    dmatrix_attributes = {}
    for attribute in properties_to_pass:
        if hasattr(model, attribute):
            dmatrix_attributes[attribute] = getattr(model, attribute)

    # Convert sklearn n_jobs to xgboost nthread
    if "n_jobs" in dmatrix_attributes:
        dmatrix_attributes["nthread"] = dmatrix_attributes.pop("n_jobs")
    return dmatrix_attributes

def get_xgboost_json(model):
    """ This gets a JSON dump of an XGBoost model while ensuring the features names are their indexes.
    """
    fnames = model.feature_names
    model.feature_names = None
    json_trees = model.get_dump(with_stats=True, dump_format="json")
    model.feature_names = fnames

    # this fixes a bug where XGBoost can return invalid JSON
    json_trees = [t.replace(": inf,", ": 1000000000000.0,") for t in json_trees]
    json_trees = [t.replace(": -inf,", ": -1000000000000.0,") for t in json_trees]

    return json_trees


class XGBTreeModelLoader:
    """ This loads an XGBoost model directly from a raw memory dump.

    We can't use the JSON dump because due to numerical precision issues those
    tree can actually be wrong when feature values land almost on a threshold.
    """
    def __init__(self, xgb_model):
        # new in XGBoost 1.1, 'binf' is appended to the buffer
        self.buf = xgb_model.save_raw()
        if self.buf.startswith(b'binf'):
            self.buf = self.buf[4:]
        self.pos = 0

        # load the model parameters
        self.base_score = self.read('f')
        self.num_feature = self.read('I')
        self.num_class = self.read('i')
        self.contain_extra_attrs = self.read('i')
        self.contain_eval_metrics = self.read('i')
        self.read_arr('i', 29) # reserved
        self.name_obj_len = self.read('Q')
        self.name_obj = self.read_str(self.name_obj_len)
        self.name_gbm_len = self.read('Q')
        self.name_gbm = self.read_str(self.name_gbm_len)

        # new in XGBoost 1.0 is that the base_score is saved untransformed (https://github.com/dmlc/xgboost/pull/5101)
        # so we have to transform it depending on the objective
        import xgboost
        if version.parse(xgboost.__version__).major >= 1:
            if self.name_obj in ["binary:logistic", "reg:logistic"]:
                self.base_score = scipy.special.logit(self.base_score) # pylint: disable=no-member

        assert self.name_gbm == "gbtree", "Only the 'gbtree' model type is supported, not '%s'!" % self.name_gbm

        # load the gbtree specific parameters
        self.num_trees = self.read('i')
        self.num_roots = self.read('i')
        self.num_feature = self.read('i')
        self.pad_32bit = self.read('i')
        self.num_pbuffer_deprecated = self.read('Q')
        self.num_output_group = self.read('i')
        self.size_leaf_vector = self.read('i')
        self.read_arr('i', 32) # reserved

        # load each tree
        self.num_roots = np.zeros(self.num_trees, dtype=np.int32)
        self.num_nodes = np.zeros(self.num_trees, dtype=np.int32)
        self.num_deleted = np.zeros(self.num_trees, dtype=np.int32)
        self.max_depth = np.zeros(self.num_trees, dtype=np.int32)
        self.num_feature = np.zeros(self.num_trees, dtype=np.int32)
        self.size_leaf_vector = np.zeros(self.num_trees, dtype=np.int32)
        self.node_parents = []
        self.node_cleft = []
        self.node_cright = []
        self.node_sindex = []
        self.node_info = []
        self.loss_chg = []
        self.sum_hess = []
        self.base_weight = []
        self.leaf_child_cnt = []
        for i in range(self.num_trees):

            # load the per-tree params
            self.num_roots[i] = self.read('i')
            self.num_nodes[i] = self.read('i')
            self.num_deleted[i] = self.read('i')
            self.max_depth[i] = self.read('i')
            self.num_feature[i] = self.read('i')
            self.size_leaf_vector[i] = self.read('i')

            # load the nodes
            self.read_arr('i', 31) # reserved
            self.node_parents.append(np.zeros(self.num_nodes[i], dtype=np.int32))
            self.node_cleft.append(np.zeros(self.num_nodes[i], dtype=np.int32))
            self.node_cright.append(np.zeros(self.num_nodes[i], dtype=np.int32))
            self.node_sindex.append(np.zeros(self.num_nodes[i], dtype=np.uint32))
            self.node_info.append(np.zeros(self.num_nodes[i], dtype=np.float32))
            for j in range(self.num_nodes[i]):
                self.node_parents[-1][j] = self.read('i')
                self.node_cleft[-1][j] = self.read('i')
                self.node_cright[-1][j] = self.read('i')
                self.node_sindex[-1][j] = self.read('I')
                self.node_info[-1][j] = self.read('f')

            # load the stat nodes
            self.loss_chg.append(np.zeros(self.num_nodes[i], dtype=np.float32))
            self.sum_hess.append(np.zeros(self.num_nodes[i], dtype=np.float64))
            self.base_weight.append(np.zeros(self.num_nodes[i], dtype=np.float32))
            self.leaf_child_cnt.append(np.zeros(self.num_nodes[i], dtype=int))
            for j in range(self.num_nodes[i]):
                self.loss_chg[-1][j] = self.read('f')
                self.sum_hess[-1][j] = self.read('f')
                self.base_weight[-1][j] = self.read('f')
                self.leaf_child_cnt[-1][j] = self.read('i')

    def get_trees(self, data=None, data_missing=None):
        shape = (self.num_trees, self.num_nodes.max())
        self.children_default = np.zeros(shape, dtype=int)
        self.features = np.zeros(shape, dtype=int)
        self.thresholds = np.zeros(shape, dtype=np.float32)
        self.values = np.zeros((shape[0], shape[1], 1), dtype=np.float32)
        trees = []
        for i in range(self.num_trees):
            for j in range(self.num_nodes[i]):
                if np.right_shift(self.node_sindex[i][j], np.uint32(31)) != 0:
                    self.children_default[i,j] = self.node_cleft[i][j]
                else:
                    self.children_default[i,j] = self.node_cright[i][j]
                self.features[i,j] = self.node_sindex[i][j] & ((np.uint32(1) << np.uint32(31)) - np.uint32(1))
                if self.node_cleft[i][j] >= 0:
                    # Xgboost uses < for thresholds where shap uses <=
                    # Move the threshold down by the smallest possible increment
                    self.thresholds[i, j] = np.nextafter(self.node_info[i][j], - np.float32(np.inf))
                else:
                    self.values[i,j] = self.node_info[i][j]

            l = len(self.node_cleft[i])
            trees.append(SingleTree({
                "children_left": self.node_cleft[i],
                "children_right": self.node_cright[i],
                "children_default": self.children_default[i,:l],
                "feature": self.features[i,:l],
                "threshold": self.thresholds[i,:l],
                "value": self.values[i,:l],
                "node_sample_weight": self.sum_hess[i]
            }, data=data, data_missing=data_missing))
        return trees

    def read(self, dtype):
        size = struct.calcsize(dtype)
        val = struct.unpack(dtype, self.buf[self.pos:self.pos+size])[0]
        self.pos += size
        return val

    def read_arr(self, dtype, n_items):
        format = "%d%s" % (n_items, dtype)
        size = struct.calcsize(format)
        val = struct.unpack(format, self.buf[self.pos:self.pos+size])[0]
        self.pos += size
        return val

    def read_str(self, size):
        val = self.buf[self.pos:self.pos+size].decode('utf-8')
        self.pos += size
        return val

    def print_info(self):

        print("--- global parameters ---")
        print("base_score =", self.base_score)
        print("num_feature =", self.num_feature)
        print("num_class =", self.num_class)
        print("contain_extra_attrs =", self.contain_extra_attrs)
        print("contain_eval_metrics =", self.contain_eval_metrics)
        print("name_obj_len =", self.name_obj_len)
        print("name_obj =", self.name_obj)
        print("name_gbm_len =", self.name_gbm_len)
        print("name_gbm =", self.name_gbm)
        print()
        print("--- gbtree specific parameters ---")
        print("num_trees =", self.num_trees)
        print("num_roots =", self.num_roots)
        print("num_feature =", self.num_feature)
        print("pad_32bit =", self.pad_32bit)
        print("num_pbuffer_deprecated =", self.num_pbuffer_deprecated)
        print("num_output_group =", self.num_output_group)
        print("size_leaf_vector =", self.size_leaf_vector)


class CatBoostTreeModelLoader:
    def __init__(self, cb_model):
        import tempfile
        with tempfile.TemporaryDirectory() as tmp_dir:
            tmp_file = os.path.join(tmp_dir, "model.json")
            cb_model.save_model(tmp_file, format="json")
            self.loaded_cb_model = json.load(open(tmp_file))

        # load the CatBoost oblivious trees specific parameters
        self.num_trees = len(self.loaded_cb_model['oblivious_trees'])
        self.max_depth = self.loaded_cb_model['model_info']['params']['tree_learner_options']['depth']

    def get_trees(self, data=None, data_missing=None):
        # load each tree
        trees = []
        for tree_index in range(self.num_trees):

            # load the per-tree params
            #depth = len(self.loaded_cb_model['oblivious_trees'][tree_index]['splits'])

            # load the nodes

            # Re-compute the number of samples that pass through each node if we are given data
            leaf_weights = self.loaded_cb_model['oblivious_trees'][tree_index]['leaf_weights']
            leaf_weights_unraveled = [0] * (len(leaf_weights) - 1) + leaf_weights
            leaf_weights_unraveled[0] = sum(leaf_weights)
            for index in range(len(leaf_weights) - 2, 0, -1):
                leaf_weights_unraveled[index] = leaf_weights_unraveled[2 * index + 1] + leaf_weights_unraveled[2 * index + 2]

            leaf_values = self.loaded_cb_model['oblivious_trees'][tree_index]['leaf_values']
            leaf_values_unraveled = [0] * (len(leaf_values) - 1) + leaf_values

            children_left = [i * 2 + 1 for i in range(len(leaf_values) - 1)]
            children_left += [-1] * len(leaf_values)

            children_right = [i * 2 for i in range(1, len(leaf_values))]
            children_right += [-1] * len(leaf_values)

            children_default = [i * 2 + 1 for i in range(len(leaf_values) - 1)]
            children_default += [-1] * len(leaf_values)

            # load the split features and borders
            # split features and borders go from leafs to the root
            split_features_index = []
            borders = []

            # split features and borders go from leafs to the root
            for elem in self.loaded_cb_model['oblivious_trees'][tree_index]['splits']:
                split_type = elem.get('split_type')
                if split_type == 'FloatFeature':
                    split_feature_index = elem.get('float_feature_index')
                    borders.append(elem['border'])
                elif split_type == 'OneHotFeature':
                    split_feature_index = elem.get('cat_feature_index')
                    borders.append(elem['value'])
                else:
                    split_feature_index = elem.get('ctr_target_border_idx')
                    borders.append(elem['border'])
                split_features_index.append(split_feature_index)

            split_features_index_unraveled = []
            for counter, feature_index in enumerate(split_features_index[::-1]):
                split_features_index_unraveled += [feature_index] * (2 ** counter)
            split_features_index_unraveled += [0] * len(leaf_values)

            borders_unraveled = []
            for counter, border in enumerate(borders[::-1]):
                borders_unraveled += [border] * (2 ** counter)
            borders_unraveled += [0] * len(leaf_values)

            trees.append(SingleTree({"children_left": np.array(children_left),
                             "children_right": np.array(children_right),
                             "children_default": np.array(children_default),
                             "feature": np.array(split_features_index_unraveled),
                             "threshold": np.array(borders_unraveled),
                             "value": np.array(leaf_values_unraveled).reshape((-1,1)),
                             "node_sample_weight": np.array(leaf_weights_unraveled),
                            }, data=data, data_missing=data_missing))

        return trees<|MERGE_RESOLUTION|>--- conflicted
+++ resolved
@@ -1444,11 +1444,7 @@
                     self.values[index] = [node.prediction()]  # prediction for the node
                 else:
                     self.values[index] = [e for e in node.impurityStats().stats()] #for gini: NDarray(numLabel): 1 per label: number of item for each label which went through this node
-<<<<<<< HEAD
-                self.node_sample_weight[index] = sum([e for e in node.impurityStats().stats()]) #weighted count of element trough this node
-=======
-                self.node_sample_weight[index] = node.impurityStats().count()  # weighted count of element through this node
->>>>>>> 442e940c
+                self.node_sample_weight[index] = sum([e for e in node.impurityStats().stats()]) #weighted count of element through this node
 
                 if node.subtreeDepth() == 0:
                     return index
