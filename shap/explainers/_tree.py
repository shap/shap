--- conflicted
+++ resolved
@@ -578,11 +578,7 @@
                 assert not approximate, "approximate=True is not supported for LightGBM models!"
                 phi = self.model.original_model.predict(X, num_iteration=tree_limit, pred_contrib=True)
                 # Note: the data must be joined on the last axis
-<<<<<<< HEAD
                 if 'objective' in self.model.original_model.params and self.model.original_model.params['objective'] == 'binary':
-=======
-                if self.model.original_model.params["objective"] == "binary":
->>>>>>> 11af84a8
                     if not from_call:
                         warnings.warn(
                             "LightGBM binary classifier with TreeExplainer shap values output has changed to a list of ndarray"
