--- conflicted
+++ resolved
@@ -4,19 +4,6 @@
 import pandas as pd
 from packaging import version
 
-<<<<<<< HEAD
-try:
-    import tensorflow as tf
-    import tensorflow.keras as keras
-except:
-    tf = None
-    keras = None
-
-try:
-    import torch
-except:
-    torch = None
-=======
 from .._explanation import Explanation
 from ..explainers._explainer import Explainer
 from ..explainers.tf_utils import (
@@ -29,7 +16,6 @@
 keras = None
 tf = None
 torch = None
->>>>>>> b2a60a31
 
 
 class Gradient(Explainer):
@@ -164,17 +150,17 @@
 
         # try and import keras and tensorflow
         global tf, keras
-        try:
+        if tf is None:
+            import tensorflow as tf
             if version.parse(tf.__version__) < version.parse("1.4.0"):
                 warnings.warn("Your TensorFlow version is older than 1.4.0 and not supported.")
-        except ImportError:
-            raise ImportError("Tensorflow not found.")
-
-        try:
-            if version.parse(keras.__version__) < version.parse("2.1.0"):
-                warnings.warn("Your Keras version is older than 2.1.0 and not supported.")
-        except ImportError:
-            raise ImportError("tensorflow.keras not found.")
+        if keras is None:
+            try:
+                from tensorflow import keras
+                if version.parse(keras.__version__) < version.parse("2.1.0"):
+                    warnings.warn("Your Keras version is older than 2.1.0 and not supported.")
+            except:
+                pass
 
         # determine the model inputs and outputs
         self.model = model
@@ -386,11 +372,10 @@
 
         # try and import pytorch
         global torch
-        try:
+        if torch is None:
+            import torch
             if version.parse(torch.__version__) < version.parse("0.4"):
                 warnings.warn("Your PyTorch version is older than 0.4 and not supported.")
-        except ImportError:
-            raise ImportError("torch not found.")
 
         # check if we have multiple inputs
         self.multi_input = False
