--- conflicted
+++ resolved
@@ -9,16 +9,10 @@
 import sys
 import time
 from multiprocessing import Pool
-<<<<<<< HEAD
 
 from .. import __version__, datasets
 from . import metrics, models
 
-=======
-import itertools
-import copy
-import random
->>>>>>> 9438e817
 try:
     from queue import Queue
 except ImportError:
