--- conflicted
+++ resolved
@@ -60,15 +60,12 @@
     labelpad : float
         How much padding to use around the model output labels.
 
-<<<<<<< HEAD
-=======
     cmap: str or matplotlib.colors.Colormap
         Colormap to use when plotting the SHAP values.
 
     vmax: Optional float
         Sets the colormap scale for SHAP values from ``-vmax`` to ``+vmax``.
 
->>>>>>> 8954b188
     show : bool
         Whether :external+mpl:func:`matplotlib.pyplot.show()` is called before returning.
         Setting this to ``False`` allows the plot
