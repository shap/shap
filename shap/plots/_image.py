from __future__ import annotations

import json
import random
import string
from typing import TYPE_CHECKING, Literal, cast

import matplotlib.pyplot as pl
import numpy as np

try:
    from IPython.display import HTML, display

    have_ipython = True
except ImportError:
    have_ipython = False

from .._explanation import Explanation
from ..utils import ordinal_str
from ..utils._legacy import kmeans
from . import colors

<<<<<<< HEAD

def image(shap_values: Explanation or np.ndarray,
          pixel_values: Optional[np.ndarray] = None,
          labels: Optional[list or np.ndarray] = None,
          true_labels: Optional[list] = None,
          width: Optional[int] = 20,
          aspect: Optional[float] = 0.2,
          hspace: Optional[float] = 0.2,
          labelpad: Optional[float] = None,
          cmap: Optional[str or Colormap] = colors.red_transparent_blue,
          show: Optional[bool] = True,
          max_val: Optiona[float] = None
         ):
=======
if TYPE_CHECKING:
    from matplotlib.colors import Colormap


def image(
    shap_values: Explanation | np.ndarray | list[np.ndarray],
    pixel_values: np.ndarray | None = None,
    labels: list[str] | np.ndarray | None = None,
    true_labels: list | None = None,
    width: int | None = 20,
    aspect: float | None = 0.2,
    hspace: float | Literal["auto"] | None = 0.2,
    labelpad: float | None = None,
    cmap: str | Colormap | None = colors.red_transparent_blue,
    show: bool | None = True,
):
>>>>>>> 98f0b61c
    """Plots SHAP values for image inputs.

    Parameters
    ----------
    shap_values : [numpy.array]
        List of arrays of SHAP values. Each array has the shape
        (# samples x width x height x channels), and the
        length of the list is equal to the number of model outputs that are being
        explained.

    pixel_values : numpy.array
        Matrix of pixel values (# samples x width x height x channels) for each image.
        It should be the same
        shape as each array in the ``shap_values`` list of arrays.

    labels : list or np.ndarray
        List or ``np.ndarray`` (# samples x top_k classes) of names for each of the
        model outputs that are being explained.

    true_labels: list
        List of a true image labels to plot.

    width : float
        The width of the produced matplotlib plot.

    labelpad : float
        How much padding to use around the model output labels.

    show : bool
        Whether ``matplotlib.pyplot.show()`` is called before returning.
        Setting this to ``False`` allows the plot
        to be customized further after it has been created.

    Examples
    --------
    See `image plot examples <https://shap.readthedocs.io/en/latest/example_notebooks/api_examples/plots/image.html>`_.

    """
    # support passing an explanation object
    if isinstance(shap_values, Explanation):
        shap_exp: Explanation = shap_values
        # feature_names = [shap_exp.feature_names]
        # ind = 0
        if len(shap_exp.output_dims) == 1:
            shap_values = cast(list[np.ndarray], [shap_exp.values[..., i] for i in range(shap_exp.values.shape[-1])])
        elif len(shap_exp.output_dims) == 0:
            shap_values = cast(list[np.ndarray], [shap_exp.values])
        else:
            raise Exception("Number of outputs needs to have support added!! (probably a simple fix)")
        if pixel_values is None:
            pixel_values = cast(np.ndarray, shap_exp.data)
        if labels is None:
            labels = cast(list[str], shap_exp.output_names)
    else:
        assert isinstance(
            pixel_values, np.ndarray
        ), "The input pixel_values must be a numpy array or an Explanation object must be provided!"

    # multi_output = True
    if not isinstance(shap_values, list):
        # multi_output = False
        shap_values = cast(list[np.ndarray], [shap_values])

    if len(shap_values[0].shape) == 3:
        shap_values = [v.reshape(1, *v.shape) for v in shap_values]
        pixel_values = pixel_values.reshape(1, *pixel_values.shape)

    # labels: (rows (images) x columns (top_k classes) )
    if labels is not None:
        if isinstance(labels, list):
            labels = np.array(labels).reshape(1, -1)

    # if labels is not None:
    #     labels = np.array(labels)
    #     if labels.shape[0] != shap_values[0].shape[0] and labels.shape[0] == len(shap_values):
    #         labels = np.tile(np.array([labels]), shap_values[0].shape[0])
    #     assert labels.shape[0] == shap_values[0].shape[0], "Labels must have same row count as shap_values arrays!"
    #     if multi_output:
    #         assert labels.shape[1] == len(shap_values), "Labels must have a column for each output in shap_values!"
    #     else:
    #         assert len(labels[0].shape) == 1, "Labels must be a vector for single output shap_values."

    label_kwargs = {} if labelpad is None else {"pad": labelpad}

    # plot our explanations
    x: np.ndarray = pixel_values
    fig_size = np.array([3 * (len(shap_values) + 1), 2.5 * (x.shape[0] + 1)])
    if fig_size[0] > width:
        fig_size *= width / fig_size[0]
    fig, axes = pl.subplots(nrows=x.shape[0], ncols=len(shap_values) + 1, figsize=fig_size, squeeze=False)
    for row in range(x.shape[0]):
        x_curr = x[row].copy()

        # make sure we have a 2D array for grayscale
        if len(x_curr.shape) == 3 and x_curr.shape[2] == 1:
            x_curr = x_curr.reshape(x_curr.shape[:2])

        # if x_curr.max() > 1:
        #     x_curr /= 255.

        # get a grayscale version of the image
        if len(x_curr.shape) == 3 and x_curr.shape[2] == 3:
            x_curr_gray = 0.2989 * x_curr[:, :, 0] + 0.5870 * x_curr[:, :, 1] + 0.1140 * x_curr[:, :, 2]  # rgb to gray
            x_curr_disp = x_curr
        elif len(x_curr.shape) == 3:
            x_curr_gray = x_curr.mean(2)

            # for non-RGB multi-channel data we show an RGB image where each of the three channels is a scaled k-mean center
            flat_vals = x_curr.reshape([x_curr.shape[0] * x_curr.shape[1], x_curr.shape[2]]).T
            flat_vals = (flat_vals.T - flat_vals.mean(1)).T
            means = kmeans(flat_vals, 3, round_values=False).data.T.reshape([x_curr.shape[0], x_curr.shape[1], 3])
            x_curr_disp = (means - np.percentile(means, 0.5, (0, 1))) / (
                np.percentile(means, 99.5, (0, 1)) - np.percentile(means, 1, (0, 1))
            )
            x_curr_disp[x_curr_disp > 1] = 1
            x_curr_disp[x_curr_disp < 0] = 0
        else:
            x_curr_gray = x_curr
            x_curr_disp = x_curr

        axes[row, 0].imshow(x_curr_disp, cmap=pl.get_cmap("gray"))
        if true_labels:
            axes[row, 0].set_title(true_labels[row], **label_kwargs)
        axes[row, 0].axis("off")
        if len(shap_values[0][row].shape) == 2:
            abs_vals = np.stack([np.abs(shap_values[i]) for i in range(len(shap_values))], 0).flatten()
        else:
            abs_vals = np.stack([np.abs(shap_values[i].sum(-1)) for i in range(len(shap_values))], 0).flatten()

        if max_val is None:
            max_val = np.nanpercentile(abs_vals, 99.9)

        for i in range(len(shap_values)):
            if labels is not None:
                axes[row, i + 1].set_title(labels[row, i], **label_kwargs)
            sv = shap_values[i][row] if len(shap_values[i][row].shape) == 2 else shap_values[i][row].sum(-1)
            axes[row, i + 1].imshow(
                x_curr_gray, cmap=pl.get_cmap("gray"), alpha=0.15, extent=(-1, sv.shape[1], sv.shape[0], -1)
            )
            im = axes[row, i + 1].imshow(sv, cmap=cmap, vmin=-max_val, vmax=max_val)
            axes[row, i + 1].axis("off")
    if hspace == "auto":
        fig.tight_layout()
    else:
        fig.subplots_adjust(hspace=hspace)
    cb = fig.colorbar(
        im, ax=np.ravel(axes).tolist(), label="SHAP value", orientation="horizontal", aspect=fig_size[0] / aspect
    )
    cb.outline.set_visible(False)  # type: ignore
    if show:
        pl.show()


def image_to_text(shap_values):
    """Plots SHAP values for image inputs with test outputs.

    Parameters
    ----------
    shap_values : [numpy.array]
        List of arrays of SHAP values. Each array has the shap (# width x height x channels x num output tokens). One array
        for each sample

    """
    if not have_ipython:  # pragma: no cover
        msg = "IPython is required for this function but is not installed. Fix this with `pip install ipython`."
        raise ImportError(msg)

    if len(shap_values.values.shape) == 5:
        for i in range(shap_values.values.shape[0]):
            display(HTML(f"<br/><b>{ordinal_str(i)} instance:</b><br/>"))
            image_to_text(shap_values[i])

        return

    uuid = "".join(random.choices(string.ascii_lowercase, k=20))

    # creating input html tokens

    model_output = shap_values.output_names

    output_text_html = ""

    for i in range(model_output.shape[0]):
        output_text_html += (
            "<div style='display:inline; text-align:center;'>"
            f"<div id='{uuid}_output_flat_value_label_{i}'"
            "style='display:none;color: #999; padding-top: 0px; font-size:12px;'>"
            "</div>"
            f"<div id='{uuid}_output_flat_token_{i}'"
            "style='display: inline; background:transparent; border-radius: 3px; padding: 0px;cursor: default;cursor: pointer;'"
            f'onmouseover="onMouseHoverFlat_{uuid}(this.id)" '
            f'onmouseout="onMouseOutFlat_{uuid}(this.id)" '
            f'onclick="onMouseClickFlat_{uuid}(this.id)" '
            ">"
            + model_output[i]
            .replace("<", "&lt;")
            .replace(">", "&gt;")
            .replace(" ##", "")
            .replace("▁", "")
            .replace("Ġ", "")
            + " </div>"
            + "</div>"
        )

    # computing gray scale images
    image_data = shap_values.data
    image_height = image_data.shape[0]
    image_width = image_data.shape[1]

    # computing gray scale image
    image_data_gray_scale = np.ones((image_height, image_width, 4)) * 255 * 0.5
    image_data_gray_scale[:, :, 0] = np.mean(image_data, axis=2).astype(int)
    image_data_gray_scale[:, :, 1] = image_data_gray_scale[:, :, 0]
    image_data_gray_scale[:, :, 2] = image_data_gray_scale[:, :, 0]

    # computing shap color values for every pixel and for every output token

    shap_values_color_maps = shap_values.values[:, :, 0, :]
    max_val = np.nanpercentile(np.abs(shap_values.values), 99.9)

    shap_values_color_dict = {}

    for index in range(model_output.shape[0]):
        shap_values_color_dict[f"{uuid}_output_flat_token_{index}"] = (
            (colors.red_transparent_blue(0.5 + 0.5 * shap_values_color_maps[:, :, index] / max_val) * 255)
            .astype(int)
            .tolist()
        )

    # converting to json to be read in javascript

    image_data_json = json.dumps(shap_values.data.astype(int).tolist())
    shap_values_color_dict_json = json.dumps(shap_values_color_dict)
    image_data_gray_scale_json = json.dumps(image_data_gray_scale.astype(int).tolist())

    image_viz_html = f"""

        <div id="{uuid}_image_viz" class="{uuid}_image_viz_content">
          <div id="{uuid}_image_viz_header" style="padding:15px;margin:5px;font-family:sans-serif;font-weight:bold;">
            <div style="display:inline">
              <span style="font-size: 20px;"> Input/Output - Heatmap </span>
            </div>
          </div>
          <div id="{uuid}_image_viz_content" style="display:flex;">
            <div id="{uuid}_image_viz_input_container" style="padding:15px;border-style:solid;margin:5px;flex:2;">
              <div id="{uuid}_image_viz_input_header" style="margin:5px;font-weight:bold;font-family:sans-serif;margin-bottom:10px">
                Input Image
              </div>
              <div id="{uuid}_image_viz_input_content" style="margin:5px;font-family:sans-serif;">
                  <canvas id="{uuid}_image_canvas" style="cursor:grab;width:100%;max-height:500px;"></canvas>
                  <br>
                  <br>
                  <div id="{uuid}_tools">
                      <div id="{uuid}_zoom">
                        <span style="font-size:12px;margin-right:15px;"> Zoom </span>
                        <button id="{uuid}_minus_button" class="zoom-button" onclick="{uuid}_zoom(-1)" style="background-color: #555555;color: white; border:none;font-size:15px;">-</button>
                        <button id="{uuid}_plus_button" class="zoom-button" onclick="{uuid}_zoom(1)" style="background-color: #555555;color: white; border:none;font-size:15px;">+</button>
                        <button id="{uuid}_reset_button" class="zoom-button" onclick="{uuid}_reset()" style="background-color: #555555;color: white; border:none;font-size:15px;"> Reset </button>
                      </div>
                      <br>
                      <div id="{uuid}_opacity" style="display:none">
                      <span style="font-size:12px;margin-right:15px;"> Shap-Overlay Opacity </span>
                      <input type="range" min="1" max="100" value="35" style="width:100px" oninput="{uuid}_set_opacity(this.value)">
                      </div>
                  </div>
              </div>
            </div>
            <div id="{uuid}_image_viz_output_container" style="padding:15px;border-style:solid;margin:5px;flex:1;">
              <div id="{uuid}_image_viz_output_header" style="margin:5px;font-weight:bold;font-family:sans-serif;margin-bottom:10px">
                Output Text
              </div>
              <div id="{uuid}_image_viz_output_content" style="margin:5px;font-family:sans-serif;">
                  {output_text_html}
              </div>
            </div>
          </div>
        </div>

    """

    image_viz_script = f"""
        <script>

            var {uuid}_heatmap_flat_state = null;
            var {uuid}_opacity = 0.35

            function onMouseHoverFlat_{uuid}(id) {{
                if ({uuid}_heatmap_flat_state === null) {{
                    document.getElementById(id).style.backgroundColor  = "grey";
                    {uuid}_update_image_and_overlay(id);
                }}
            }}

            function onMouseOutFlat_{uuid}(id) {{
                if ({uuid}_heatmap_flat_state === null) {{
                    document.getElementById(id).style.backgroundColor  = "transparent";
                    {uuid}_update_image_and_overlay(null);
                }}
            }}

            function onMouseClickFlat_{uuid}(id) {{
                if ({uuid}_heatmap_flat_state === null) {{
                    document.getElementById(id).style.backgroundColor  = "grey";
                    document.getElementById('{uuid}_opacity').style.display  = "block";
                    {uuid}_update_image_and_overlay(id);
                    {uuid}_heatmap_flat_state = id;
                }}
                else {{
                    if ({uuid}_heatmap_flat_state === id) {{
                        document.getElementById(id).style.backgroundColor  = "transparent";
                        document.getElementById('{uuid}_opacity').style.display  = "none";
                        {uuid}_update_image_and_overlay(null);
                        {uuid}_heatmap_flat_state = null;
                    }}
                    else {{
                        document.getElementById({uuid}_heatmap_flat_state).style.backgroundColor  = "transparent";
                        document.getElementById(id).style.backgroundColor  = "grey";
                        {uuid}_update_image_and_overlay(id)
                        {uuid}_heatmap_flat_state = id
                    }}
                }}
            }}

            const {uuid}_image_data_matrix = {image_data_json};
            const {uuid}_image_data_gray_scale = {image_data_gray_scale_json};
            const {uuid}_image_height = {image_height};
            const {uuid}_image_width = {image_width};
            const {uuid}_shap_values_color_dict = {shap_values_color_dict_json};

            {uuid}_canvas = document.getElementById('{uuid}_image_canvas');
            {uuid}_context = {uuid}_canvas.getContext('2d');

            var {uuid}_imageData = {uuid}_convert_image_matrix_to_data({uuid}_image_data_matrix, {image_height}, {image_width}, {uuid}_context);
            var {uuid}_currImagData = {uuid}_imageData;


            {uuid}_trackTransforms({uuid}_context);
            initial_scale_factor = Math.min({uuid}_canvas.height/{uuid}_image_height,{uuid}_canvas.width/{uuid}_image_width);
            {uuid}_context.scale(initial_scale_factor, initial_scale_factor);

            function {uuid}_update_image_and_overlay(selected_id) {{
                if (selected_id == null) {{
                    {uuid}_currImagData = {uuid}_imageData;
                    {uuid}_redraw();
                }}
                else {{
                    {uuid}_currImagData = {uuid}_blend_image_shap_map({uuid}_image_data_gray_scale, {uuid}_shap_values_color_dict[selected_id], {image_height}, {image_width}, {uuid}_opacity, {uuid}_context);
                    {uuid}_redraw();
                }}
            }}

            function {uuid}_set_opacity(value) {{
                {uuid}_opacity = value/100;

                if ({uuid}_heatmap_flat_state !== null ) {{
                    {uuid}_currImagData = {uuid}_blend_image_shap_map({uuid}_image_data_gray_scale, {uuid}_shap_values_color_dict[{uuid}_heatmap_flat_state], {image_height}, {image_width}, {uuid}_opacity, {uuid}_context);
                    {uuid}_redraw();
                }}
            }}

            function {uuid}_redraw() {{

                // Clear the entire canvas
                var p1 = {uuid}_context.transformedPoint(0, 0);
                var p2 = {uuid}_context.transformedPoint({uuid}_canvas.width, {uuid}_canvas.height);
                {uuid}_context.clearRect(p1.x, p1.y, p2.x - p1.x, p2.y - p1.y);

                {uuid}_context.save();
                {uuid}_context.setTransform(1, 0, 0, 1, 0, 0);
                {uuid}_context.clearRect(0, 0, {uuid}_canvas.width, {uuid}_canvas.height);
                {uuid}_context.restore();

                createImageBitmap({uuid}_currImagData, {{ premultiplyAlpha: 'premultiply' }}).then(function(imgBitmap) {{
                    {uuid}_context.drawImage(imgBitmap, 0, 0);
                }});
            }}
            {uuid}_redraw();
            {uuid}_context.save();

            var lastX = {uuid}_canvas.width / 2,
                lastY = {uuid}_canvas.height / 2;

            var dragStart, dragged;

            {uuid}_canvas.addEventListener('mousedown', function(evt) {{
                document.body.style.mozUserSelect = document.body.style.webkitUserSelect = document.body.style.userSelect = 'none';
                lastX = evt.offsetX || (evt.pageX - {uuid}_canvas.offsetLeft);
                lastY = evt.offsetY || (evt.pageY - {uuid}_canvas.offsetTop);
                dragStart = {uuid}_context.transformedPoint(lastX, lastY);
                dragged = false;
                document.getElementById('{uuid}_image_canvas').style.cursor = 'grabbing';
            }}, false);

            {uuid}_canvas.addEventListener('mousemove', function(evt) {{
                lastX = evt.offsetX || (evt.pageX - {uuid}_canvas.offsetLeft);
                lastY = evt.offsetY || (evt.pageY - {uuid}_canvas.offsetTop);
                dragged = true;
                if (dragStart) {{
                    var pt = {uuid}_context.transformedPoint(lastX, lastY);
                    {uuid}_context.translate(pt.x - dragStart.x, pt.y - dragStart.y);
                    {uuid}_redraw();
                }}
            }}, false);

            {uuid}_canvas.addEventListener('mouseup', function(evt) {{
                dragStart = null;
                document.getElementById('{uuid}_image_canvas').style.cursor = 'grab';
            }}, false);

            var scaleFactor = 1.1;

            var {uuid}_zoom = function(clicks) {{
                var pt = {uuid}_context.transformedPoint(lastX, lastY);
                {uuid}_context.translate(pt.x, pt.y);
                var factor = Math.pow(scaleFactor, clicks);
                {uuid}_context.scale(factor, factor);
                {uuid}_context.translate(-pt.x, -pt.y);
                {uuid}_redraw();
            }}

            var {uuid}_reset = function(clicks) {{
                {uuid}_context.restore();
                {uuid}_redraw();
                {uuid}_context.save();
            }}

            var handleScroll = function(evt) {{
                var delta = evt.wheelDelta ? evt.wheelDelta / 40 : evt.detail ? -evt.detail : 0;
                if (delta) {uuid}_zoom(delta);
                return evt.preventDefault() && false;
            }}

            {uuid}_canvas.addEventListener('DOMMouseScroll', handleScroll, false);
            {uuid}_canvas.addEventListener('mousewheel', handleScroll, false);



            function {uuid}_trackTransforms(ctx) {{
                var svg = document.createElementNS("http://www.w3.org/2000/svg", 'svg');
                var xform = svg.createSVGMatrix();
                ctx.getTransform = function() {{
                    return xform;
                }}

                var savedTransforms = [];
                var save = ctx.save;
                ctx.save = function() {{
                    savedTransforms.push(xform.translate(0, 0));
                    return save.call(ctx);
                }}

                var restore = ctx.restore;
                ctx.restore = function() {{
                    xform = savedTransforms.pop();
                    return restore.call(ctx);
                }}

                var scale = ctx.scale;
                ctx.scale = function(sx, sy) {{
                    xform = xform.scaleNonUniform(sx, sy);
                    return scale.call(ctx, sx, sy);
                }}

                var rotate = ctx.rotate;
                ctx.rotate = function(radians) {{
                    xform = xform.rotate(radians * 180 / Math.PI);
                    return rotate.call(ctx, radians);
                }}

                var translate = ctx.translate;
                ctx.translate = function(dx, dy) {{
                    xform = xform.translate(dx, dy);
                    return translate.call(ctx, dx, dy);
                }}

                var transform = ctx.transform;
                ctx.transform = function(a, b, c, d, e, f) {{
                    var m2 = svg.createSVGMatrix();
                    m2.a = a;
                    m2.b = b;
                    m2.c = c;
                    m2.d = d;
                    m2.e = e;
                    m2.f = f;
                    xform = xform.multiply(m2);
                    return transform.call(ctx, a, b, c, d, e, f);
                }}

                var setTransform = ctx.setTransform;
                ctx.setTransform = function(a, b, c, d, e, f) {{
                    xform.a = a;
                    xform.b = b;
                    xform.c = c;
                    xform.d = d;
                    xform.e = e;
                    xform.f = f;
                    return setTransform.call(ctx, a, b, c, d, e, f);
                }}

                var pt = svg.createSVGPoint();
                ctx.transformedPoint = function(x, y) {{
                    pt.x = x;
                    pt.y = y;
                    return pt.matrixTransform(xform.inverse());
                }}
            }}


            function {uuid}_convert_image_matrix_to_data(image_data_matrix, image_height, image_width, context) {{

                var imageData = context.createImageData(image_height, image_width);

                for(var row_index = 0; row_index < image_height; row_index++) {{
                    for(var col_index = 0; col_index < image_width; col_index++) {{

                        index = (row_index * image_width + col_index) * 4;

                        imageData.data[index + 0] = image_data_matrix[row_index][col_index][0];
                        imageData.data[index + 1] = image_data_matrix[row_index][col_index][1];
                        imageData.data[index + 2] = image_data_matrix[row_index][col_index][2];
                        imageData.data[index + 3] = 255;
                    }}
                }}

                return imageData;
            }}

            function {uuid}_blend_image_shap_map(image_data_matrix, shap_color_map, image_height, image_width, alpha, context) {{
                var blendedImageData = context.createImageData(image_height, image_width);

                for(var row_index = 0; row_index < image_height; row_index++) {{

                    for(var col_index = 0; col_index < image_width; col_index++) {{

                        index = (row_index * image_width + col_index) * 4;

                        blendedImageData.data[index + 0] = image_data_matrix[row_index][col_index][0] * alpha + (shap_color_map[row_index][col_index][0]) * ( 1 - alpha);
                        blendedImageData.data[index + 1] = image_data_matrix[row_index][col_index][1] * alpha + (shap_color_map[row_index][col_index][1]) * ( 1 - alpha);
                        blendedImageData.data[index + 2] = image_data_matrix[row_index][col_index][2] * alpha + (shap_color_map[row_index][col_index][2]) * ( 1 - alpha);
                        blendedImageData.data[index + 3] = image_data_matrix[row_index][col_index][3] * alpha + (shap_color_map[row_index][col_index][3]) * ( 1 - alpha);
                    }}
                }}

                return blendedImageData;
            }}

        </script>
    """

    display(HTML(image_viz_html + image_viz_script))<|MERGE_RESOLUTION|>--- conflicted
+++ resolved
@@ -20,21 +20,6 @@
 from ..utils._legacy import kmeans
 from . import colors
 
-<<<<<<< HEAD
-
-def image(shap_values: Explanation or np.ndarray,
-          pixel_values: Optional[np.ndarray] = None,
-          labels: Optional[list or np.ndarray] = None,
-          true_labels: Optional[list] = None,
-          width: Optional[int] = 20,
-          aspect: Optional[float] = 0.2,
-          hspace: Optional[float] = 0.2,
-          labelpad: Optional[float] = None,
-          cmap: Optional[str or Colormap] = colors.red_transparent_blue,
-          show: Optional[bool] = True,
-          max_val: Optiona[float] = None
-         ):
-=======
 if TYPE_CHECKING:
     from matplotlib.colors import Colormap
 
@@ -49,9 +34,9 @@
     hspace: float | Literal["auto"] | None = 0.2,
     labelpad: float | None = None,
     cmap: str | Colormap | None = colors.red_transparent_blue,
+    max_val: float | None = None,
     show: bool | None = True,
 ):
->>>>>>> 98f0b61c
     """Plots SHAP values for image inputs.
 
     Parameters
