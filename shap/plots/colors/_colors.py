"""This defines some common colors."""

import numpy as np
from matplotlib.colors import LinearSegmentedColormap

from ._colorconv import lab2rgb, lch2lab


def lch2rgb(x):
    return lab2rgb(lch2lab([[x]]))[0][0]


# define our colors using Lch
# note that we intentionally vary the lightness during interpolation so as to better
# enable the eye to see patterns (since patterns are most easily recognized through
# lightness variability)
blue_lch = [54.0, 70.0, 4.6588]
l_mid = 40.0
red_lch = [54.0, 90.0, 0.35470565 + 2 * np.pi]
gray_lch = [55.0, 0.0, 0.0]
blue_rgb = lch2rgb(blue_lch)
red_rgb = lch2rgb(red_lch)
gray_rgb = lch2rgb(gray_lch)
white_rgb = np.array([1.0, 1.0, 1.0])

light_blue_rgb = np.array([127.0, 196, 252]) / 255
light_red_rgb = np.array([255.0, 127, 167]) / 255

# define a perceptually uniform color scale using the Lch color space
reds = []
greens = []
blues = []
alphas = []
nsteps = 100
l_vals = list(np.linspace(blue_lch[0], l_mid, nsteps // 2)) + list(np.linspace(l_mid, red_lch[0], nsteps // 2))
c_vals = np.linspace(blue_lch[1], red_lch[1], nsteps)
h_vals = np.linspace(blue_lch[2], red_lch[2], nsteps)
for pos, l, c, h in zip(np.linspace(0, 1, nsteps), l_vals, c_vals, h_vals):  # noqa: E741
    lch = [l, c, h]
    rgb = lch2rgb(lch)
    reds.append((pos, rgb[0], rgb[0]))
    greens.append((pos, rgb[1], rgb[1]))
    blues.append((pos, rgb[2], rgb[2]))
    alphas.append((pos, 1.0, 1.0))

red_blue = LinearSegmentedColormap("red_blue", {"red": reds, "green": greens, "blue": blues, "alpha": alphas})
red_blue.set_bad(gray_rgb, 1.0)
red_blue.set_over(gray_rgb, 1.0)
red_blue.set_under(gray_rgb, 1.0)  # "under" is incorrectly used instead of "bad" in the scatter plot

red_blue_no_bounds = LinearSegmentedColormap(
    "red_blue_no_bounds", {"red": reds, "green": greens, "blue": blues, "alpha": alphas}
)

red_blue_transparent = LinearSegmentedColormap(
<<<<<<< HEAD
    "red_blue_no_bounds", {"red": reds, "green": greens, "blue": blues, "alpha": [(a[0], 0.5, 0.5) for a in alphas]}
=======
    "red_blue_transparent", {"red": reds, "green": greens, "blue": blues, "alpha": [(a[0], 0.5, 0.5) for a in alphas]}
>>>>>>> c4de4aa1
)

# define a circular version of the color scale for categorical coloring
reds = []
greens = []
blues = []
alphas = []
nsteps = 100
c_vals = np.linspace(blue_lch[1], red_lch[1], nsteps)
h_vals = np.linspace(blue_lch[2], red_lch[2], nsteps)
for pos, c, h in zip(np.linspace(0, 0.5, nsteps), c_vals, h_vals):
    lch = [blue_lch[0], c, h]
    rgb = lch2rgb(lch)
    reds.append((pos, rgb[0], rgb[0]))
    greens.append((pos, rgb[1], rgb[1]))
    blues.append((pos, rgb[2], rgb[2]))
    alphas.append((pos, 1.0, 1.0))
c_vals = np.linspace(red_lch[1], blue_lch[1], nsteps)
h_vals = np.linspace(red_lch[2] - 2 * np.pi, blue_lch[2], nsteps)
for pos, c, h in zip(np.linspace(0.5, 1, nsteps), c_vals, h_vals):
    lch = [blue_lch[0], c, h]
    rgb = lch2rgb(lch)
    reds.append((pos, rgb[0], rgb[0]))
    greens.append((pos, rgb[1], rgb[1]))
    blues.append((pos, rgb[2], rgb[2]))
    alphas.append((pos, 1.0, 1.0))

red_blue_circle = LinearSegmentedColormap(
    "red_blue_circle", {"red": reds, "green": greens, "blue": blues, "alpha": alphas}
)

colors = []
for j in np.linspace(1, 0, 100):
    colors.append((30.0 / 255, 136.0 / 255, 229.0 / 255, j))
for j in np.linspace(0, 1, 100):
    colors.append((255.0 / 255, 13.0 / 255, 87.0 / 255, j))
red_transparent_blue = LinearSegmentedColormap.from_list("red_transparent_blue", colors)

colors = []
for j in np.linspace(0, 1, 100):
    colors.append((30.0 / 255, 136.0 / 255, 229.0 / 255, j))
transparent_blue = LinearSegmentedColormap.from_list("transparent_blue", colors)

colors = []
for j in np.linspace(0, 1, 100):
    colors.append((255.0 / 255, 13.0 / 255, 87.0 / 255, j))
transparent_red = LinearSegmentedColormap.from_list("transparent_red", colors)

old_blue_rgb = np.array([30, 136, 229]) / 255
old_red_rgb = np.array([255, 13, 87]) / 255

colors = []
for alpha in np.linspace(1, 0, 100):
    c = blue_rgb * alpha + (1 - alpha) * white_rgb
    colors.append(c)
for alpha in np.linspace(0, 1, 100):
    c = red_rgb * alpha + (1 - alpha) * white_rgb
    colors.append(c)
<<<<<<< HEAD
red_white_blue = LinearSegmentedColormap.from_list("red_transparent_blue", colors)
=======
red_white_blue = LinearSegmentedColormap.from_list("red_white_blue", colors)
>>>>>>> c4de4aa1


# default_colors = ["#1E88E5", "#ff0d57", "#13B755", "#7C52FF", "#FFC000", "#00AEEF"]

# blue_rgba = np.array([0.11764705882352941, 0.5333333333333333, 0.8980392156862745, 1.0])
# blue_rgba = np.array([30, 136, 229, 255]) / 255
# blue_rgb = np.array([30, 136, 229]) / 255
# red_rgb = np.array([255, 13, 87]) / 255

# default_blue_colors = []
# tmp = blue_rgba.copy()
# for i in range(10):
#     default_blue_colors.append(tmp.copy())
#     if tmp[-1] > 0.1:
#         tmp[-1] *= 0.7<|MERGE_RESOLUTION|>--- conflicted
+++ resolved
@@ -53,11 +53,9 @@
 )
 
 red_blue_transparent = LinearSegmentedColormap(
-<<<<<<< HEAD
-    "red_blue_no_bounds", {"red": reds, "green": greens, "blue": blues, "alpha": [(a[0], 0.5, 0.5) for a in alphas]}
-=======
+
     "red_blue_transparent", {"red": reds, "green": greens, "blue": blues, "alpha": [(a[0], 0.5, 0.5) for a in alphas]}
->>>>>>> c4de4aa1
+
 )
 
 # define a circular version of the color scale for categorical coloring
@@ -116,11 +114,9 @@
 for alpha in np.linspace(0, 1, 100):
     c = red_rgb * alpha + (1 - alpha) * white_rgb
     colors.append(c)
-<<<<<<< HEAD
-red_white_blue = LinearSegmentedColormap.from_list("red_transparent_blue", colors)
-=======
+
 red_white_blue = LinearSegmentedColormap.from_list("red_white_blue", colors)
->>>>>>> c4de4aa1
+
 
 
 # default_colors = ["#1E88E5", "#ff0d57", "#13B755", "#7C52FF", "#FFC000", "#00AEEF"]
