import warnings

import matplotlib
import matplotlib.pyplot as pl
import numpy as np
import pandas as pd

from .._explanation import Explanation
from ..utils import approximate_interactions, convert_name
from ..utils._general import encode_array_if_needed
from . import colors
from ._labels import labels


# TODO: Make the color bar a one-sided beeswarm plot so we can see the density along the color axis
def scatter(
    shap_values,
    color="#1E88E5",
    hist=True,
    axis_color="#333333",
    cmap=colors.red_blue,
    dot_size=16,
    x_jitter="auto",
    alpha=1,
    title=None,
    xmin=None,
    xmax=None,
    ymin=None,
    ymax=None,
    overlay=None,
    ax=None,
    ylabel="SHAP value",
    show=True,
):
    """Create a SHAP dependence scatter plot, colored by an interaction feature.

    Plots the value of the feature on the x-axis and the SHAP value of the same feature
    on the y-axis. This shows how the model depends on the given feature, and is like a
    richer extension of classical partial dependence plots. Vertical dispersion of the
    data points represents interaction effects. Grey ticks along the y-axis are data
    points where the feature's value was NaN.

    Note that if you want to change the data being displayed, you can update the
    ``shap_values.display_features`` attribute and it will then be used for plotting instead of
    ``shap_values.data``.

    Parameters
    ----------
    shap_values : shap.Explanation
        A single column of an :class:`.Explanation` object (i.e.
        ``shap_values[:,"Feature A"]``).

    color : string or shap.Explanation
        How to color the scatter plot points. This can be a fixed color string, or an
        :class:`.Explanation` object. If it is an :class:`.Explanation` object, then the
        scatter plot points are colored by the feature that seems to have the strongest
        interaction effect with the feature given by the ``shap_values`` argument. This
        is calculated using :func:`shap.utils.approximate_interactions`. If only a
        single column of an :class:`.Explanation` object is passed, then that
        feature column will be used to color the data points.

    hist : bool
        Whether to show a light histogram along the x-axis to show the density of the
        data. Note that the histogram is normalized such that if all the points were in
        a single bin, then that bin would span the full height of the plot. Defaults to
        ``True``.

    x_jitter : 'auto' or float
        Adds random jitter to feature values by specifying a float between 0 to 1. May
        increase plot readability when a feature is discrete. By default, ``x_jitter``
        is chosen based on auto-detection of categorical features.

    alpha : float
        The transparency of the data points (between 0 and 1). This can be useful to
        show the density of the data points when using a large dataset.

    xmin : float or string
        Represents the lower bound of the plot's x-axis. It can be a string of the format
        "percentile(float)" to denote that percentile of the feature's value used on the x-axis.

    xmax : float or string
        Represents the upper bound of the plot's x-axis. It can be a string of the format
        "percentile(float)" to denote that percentile of the feature's value used on the x-axis.

    ax : matplotlib Axes object
        Optionally specify an existing matplotlib ``Axes`` object, into which the plot will be placed.
        In this case, we do not create a ``Figure``, otherwise we do.

    show : bool
        Whether ``matplotlib.pyplot.show()`` is called before returning.
        Setting this to ``False`` allows the plot
        to be customized further after it has been created.

    Examples
    --------
    See `scatter plot examples <https://shap.readthedocs.io/en/latest/example_notebooks/api_examples/plots/scatter.html>`_.

    """
    assert str(type(shap_values)).endswith(
        "Explanation'>"
    ), "The shap_values parameter must be a shap.Explanation object!"

    # see if we are plotting multiple columns
    if not isinstance(shap_values.feature_names, str) and len(shap_values.feature_names) > 0:
        inds = np.argsort(np.abs(shap_values.values).mean(0))
        nan_min = np.nanmin(shap_values.values)
        nan_max = np.nanmax(shap_values.values)
        if ymin is None:
            ymin = nan_min - (nan_max - nan_min) / 20
        if ymax is None:
            ymax = nan_max + (nan_max - nan_min) / 20
        _ = pl.subplots(1, len(inds), figsize=(min(6 * len(inds), 15), 5))
        for i in inds:
            ax = pl.subplot(1, len(inds), i + 1)
            scatter(shap_values[:, i], color=color, show=False, ax=ax, ymin=ymin, ymax=ymax)
            if overlay is not None:
                line_styles = ["solid", "dotted", "dashed"]
                for j, name in enumerate(overlay):
                    vals = overlay[name]
                    if isinstance(vals[i][0][0], (float, int)):
                        pl.plot(vals[i][0], vals[i][1], color="#000000", linestyle=line_styles[j], label=name)
            if i == 0:
                ax.set_ylabel(ylabel)
            else:
                ax.set_ylabel("")
                ax.set_yticks([])
                ax.spines["left"].set_visible(False)
        if overlay is not None:
            pl.legend()
        if show:
            pl.show()
        return

    if len(shap_values.shape) != 1:
        raise Exception(
            "The passed Explanation object has multiple columns, please pass a single feature column to "
            + "shap.plots.dependence like: shap_values[:,column]"
        )

    # this unpacks the explanation object for the code that was written earlier
    feature_names = [shap_values.feature_names]
    ind = 0
    shap_values_arr = shap_values.values.reshape(-1, 1)
    features = shap_values.data.reshape(-1, 1)
    if shap_values.display_data is None:
        display_features = features
    else:
        display_features = shap_values.display_data.reshape(-1, 1)
    interaction_index = None

    # unwrap explanation objects used for bounds
    if issubclass(type(xmin), Explanation):
        xmin = xmin.data
    if issubclass(type(xmax), Explanation):
        xmax = xmax.data
    if issubclass(type(ymin), Explanation):
        ymin = ymin.values
    if issubclass(type(ymax), Explanation):
        ymax = ymax.values

    # wrap np.arrays as Explanations
    if isinstance(color, np.ndarray):
        color = Explanation(values=color, base_values=None, data=color)

    # TODO: This stacking could be avoided if we use the new shap.utils.potential_interactions function
    if str(type(color)).endswith("Explanation'>"):
        shap_values2 = color
        if issubclass(type(shap_values2.feature_names), (str, int)):
            feature_names.append(shap_values2.feature_names)
            shap_values_arr = np.hstack([shap_values_arr, shap_values2.values.reshape(-1, len(feature_names) - 1)])
            features = np.hstack([features, shap_values2.data.reshape(-1, len(feature_names) - 1)])
            if shap_values2.display_data is None:
                display_features = np.hstack([display_features, shap_values2.data.reshape(-1, len(feature_names) - 1)])
            else:
                display_features = np.hstack(
                    [display_features, shap_values2.display_data.reshape(-1, len(feature_names) - 1)]
                )
        else:
            feature_names2 = np.array(shap_values2.feature_names)
            mask = ~(feature_names[0] == feature_names2)
            feature_names.extend(feature_names2[mask])
            shap_values_arr = np.hstack([shap_values_arr, shap_values2.values[:, mask]])
            features = np.hstack([features, shap_values2.data[:, mask]])
            if shap_values2.display_data is None:
                display_features = np.hstack([display_features, shap_values2.data[:, mask]])
            else:
                display_features = np.hstack([display_features, shap_values2.display_data[:, mask]])
        color = None
        interaction_index = "auto"

    if isinstance(shap_values_arr, list):
        raise TypeError(
            "The passed shap_values_arr are a list not an array! If you have a list of explanations try "
            "passing shap_values_arr[0] instead to explain the first output class of a multi-output model."
        )

    # convert from DataFrames if we got any
    if isinstance(features, pd.DataFrame):
        if feature_names is None:
            feature_names = features.columns
        features = features.values

    if feature_names is None:
        feature_names = [labels["FEATURE"] % str(i) for i in range(shap_values_arr.shape[1])]

    # allow vectors to be passed
    if len(shap_values_arr.shape) == 1:
        shap_values_arr = np.reshape(shap_values_arr, (len(shap_values_arr), 1))
    if len(features.shape) == 1:
        features = np.reshape(features, (len(features), 1))

    ind = convert_name(ind, shap_values_arr, feature_names)

    # pick jitter for categorical features
<<<<<<< HEAD
    vals = np.sort(np.unique(features[:,ind]))
    if x_jitter == "auto":
        min_dist = 1
        for i in range(1,len(vals)):
            # If vals contains numbers,
            # check for min_dist based on difference in vals
            # Otherwise, min_dist remains set arbitrarily at 1
            try:
                d = vals[i] - vals[i-1]
                if d > 1e-8 and d < min_dist:
                    min_dist = d
            except TypeError:
                pass
        num_points_per_value = len(features[:,ind]) / len(vals)
        if num_points_per_value < 10:
            #categorical = False
            x_jitter = 0
        elif num_points_per_value < 100:
            #categorical = True
            x_jitter = min_dist * 0.1
        else:
            #categorical = True
=======
    vals = np.sort(np.unique(features[:, ind]))
    min_dist = np.inf
    for i in range(1, len(vals)):
        d = vals[i] - vals[i - 1]
        if d > 1e-8 and d < min_dist:
            min_dist = d
    num_points_per_value = len(features[:, ind]) / len(vals)
    if num_points_per_value < 10:
        # categorical = False
        if x_jitter == "auto":
            x_jitter = 0
    elif num_points_per_value < 100:
        # categorical = True
        if x_jitter == "auto":
            x_jitter = min_dist * 0.1
    else:
        # categorical = True
        if x_jitter == "auto":
>>>>>>> 058cfb74
            x_jitter = min_dist * 0.2

    # guess what other feature as the stongest interaction with the plotted feature
    if not hasattr(ind, "__len__"):
        if interaction_index == "auto":
            interaction_index = approximate_interactions(ind, shap_values_arr, features)[0]
        interaction_index = convert_name(interaction_index, shap_values_arr, feature_names)
    categorical_interaction = False

    # create a matplotlib figure, if `ax` hasn't been specified.
    if not ax:
        figsize = (7.5, 5) if interaction_index != ind and interaction_index is not None else (6, 5)
        fig = pl.figure(figsize=figsize)
        ax = fig.gca()
    else:
        fig = ax.get_figure()

    # plotting SHAP interaction values
    if len(shap_values_arr.shape) == 3 and hasattr(ind, "__len__") and len(ind) == 2:
        ind1 = convert_name(ind[0], shap_values_arr, feature_names)
        ind2 = convert_name(ind[1], shap_values_arr, feature_names)
        if ind1 == ind2:
            proj_shap_values_arr = shap_values_arr[:, ind2, :]
        else:
            proj_shap_values_arr = shap_values_arr[:, ind2, :] * 2  # off-diag values are split in half

        # there is no interaction coloring for the main effect
        if ind1 == ind2:
            fig.set_size_inches(6, 5, forward=True)

        # TODO: remove recursion; generally the functions should be shorter for more maintainable code
        dependence_legacy(
            ind1,
            proj_shap_values_arr,
            features,
            feature_names=feature_names,
            interaction_index=(None if ind1 == ind2 else ind2),
            display_features=display_features,
            ax=ax,
            show=False,
            xmin=xmin,
            xmax=xmax,
            x_jitter=x_jitter,
            alpha=alpha,
        )
        if ind1 == ind2:
            ax.set_ylabel(labels["MAIN_EFFECT"] % feature_names[ind1])
        else:
            ax.set_ylabel(labels["INTERACTION_EFFECT"] % (feature_names[ind1], feature_names[ind2]))

        if show:
            pl.show()
        return

    assert (
        shap_values_arr.shape[0] == features.shape[0]
    ), "'shap_values_arr' and 'features' values must have the same number of rows!"
    assert (
        shap_values_arr.shape[1] == features.shape[1]
    ), "'shap_values_arr' must have the same number of columns as 'features'!"

    # get both the raw and display feature values
    oinds = np.arange(
        shap_values_arr.shape[0]
    )  # we randomize the ordering so plotting overlaps are not related to data ordering
    np.random.shuffle(oinds)
    xv = encode_array_if_needed(features[oinds, ind])
    xd = display_features[oinds, ind]

    s = shap_values_arr[oinds, ind]
    if isinstance(xd[0], str):
        name_map = {}
        for i in range(len(xv)):
            name_map[xd[i]] = xv[i]
        xnames = list(name_map.keys())

    # allow a single feature name to be passed alone
    if isinstance(feature_names, str):
        feature_names = [feature_names]
    name = feature_names[ind]

    # get both the raw and display color values
    color_norm = None
    if interaction_index is not None:
        interaction_feature_values = encode_array_if_needed(features[:, interaction_index])
        cv = interaction_feature_values
        cd = display_features[:, interaction_index]
        clow = np.nanpercentile(cv.astype(float), 5)
        chigh = np.nanpercentile(cv.astype(float), 95)
        if clow == chigh:
            clow = np.nanmin(cv.astype(float))
            chigh = np.nanmax(cv.astype(float))
        if isinstance(cd[0], str):
            cname_map = {}
            for i in range(len(cv)):
                cname_map[cd[i]] = cv[i]
            cnames = list(cname_map.keys())
            categorical_interaction = True
        elif clow % 1 == 0 and chigh % 1 == 0 and chigh - clow < 10:
            categorical_interaction = True

        # discritize colors for categorical features
        if categorical_interaction and clow != chigh:
            clow = np.nanmin(cv.astype(float))
            chigh = np.nanmax(cv.astype(float))
            bounds = np.linspace(clow, chigh, min(int(chigh - clow + 2), cmap.N - 1))
            color_norm = matplotlib.colors.BoundaryNorm(bounds, cmap.N - 1)

    # optionally add jitter to feature values
    xv_no_jitter = xv.copy()
    if x_jitter > 0:
        if x_jitter > 1:
            x_jitter = 1
        xvals = xv.copy()
        if isinstance(xvals[0], float):
            xvals = xvals.astype(float)
            xvals = xvals[~np.isnan(xvals)]
        xvals = np.unique(xvals)  # returns a sorted array
        if len(xvals) >= 2:
            smallest_diff = np.min(np.diff(xvals))
            jitter_amount = x_jitter * smallest_diff
            xv += (np.random.random_sample(size=len(xv)) * jitter_amount) - (jitter_amount / 2)

    # the actual scatter plot, TODO: adapt the dot_size to the number of data points?
    xv_nan = np.isnan(xv)
    xv_notnan = np.invert(xv_nan)
    if interaction_index is not None:
        # plot the nan values in the interaction feature as grey
        cvals = features[oinds, interaction_index].astype(np.float64)
        cvals_imp = cvals.copy()
        cvals_imp[np.isnan(cvals)] = (clow + chigh) / 2.0
        cvals[cvals_imp > chigh] = chigh
        cvals[cvals_imp < clow] = clow
        if color_norm is None:
            vmin = clow
            vmax = chigh
        else:
            vmin = vmax = None
        ax.axhline(0, color="#888888", lw=0.5, dashes=(1, 5), zorder=-1)
        p = ax.scatter(
            xv[xv_notnan],
            s[xv_notnan],
            s=dot_size,
            linewidth=0,
            c=cvals[xv_notnan],
            cmap=cmap,
            alpha=alpha,
            vmin=vmin,
            vmax=vmax,
            norm=color_norm,
            rasterized=len(xv) > 500,
        )
        p.set_array(cvals[xv_notnan])
    else:
        p = ax.scatter(xv, s, s=dot_size, linewidth=0, color=color, alpha=alpha, rasterized=len(xv) > 500)

    if interaction_index != ind and interaction_index is not None:
        # draw the color bar
        if isinstance(cd[0], str):
            tick_positions = np.array([cname_map[n] for n in cnames])
            tick_positions *= 1 - 1 / len(cnames)
            tick_positions += 0.5 * (chigh - clow) / (chigh - clow + 1)
            cb = pl.colorbar(p, ticks=tick_positions, ax=ax, aspect=80)
            cb.set_ticklabels(cnames)
        else:
            cb = pl.colorbar(p, ax=ax, aspect=80)

        cb.set_label(feature_names[interaction_index], size=13)
        cb.ax.tick_params(labelsize=11)
        if categorical_interaction:
            cb.ax.tick_params(length=0)
        cb.set_alpha(1)
        cb.outline.set_visible(False)
    #         bbox = cb.ax.get_window_extent().transformed(fig.dpi_scale_trans.inverted())
    #         cb.ax.set_aspect((bbox.height - 0.7) * 20)

    # handles any setting of xmax and xmin
    # note that we handle None,float, or "percentile(float)" formats
    if xmin is not None or xmax is not None:
        if isinstance(xmin, str) and xmin.startswith("percentile"):
            xmin = np.nanpercentile(xv, float(xmin[11:-1]))
        if isinstance(xmax, str) and xmax.startswith("percentile"):
            xmax = np.nanpercentile(xv, float(xmax[11:-1]))

        if xmin is None or xmin == np.nanmin(xv):
            xmin = np.nanmin(xv) - (xmax - np.nanmin(xv)) / 20
        if xmax is None or xmax == np.nanmax(xv):
            xmax = np.nanmax(xv) + (np.nanmax(xv) - xmin) / 20

        ax.set_xlim(xmin, xmax)

    if ymin is not None or ymax is not None:
        # if type(ymin) == str and ymin.startswith("percentile"):
        #     ymin = np.nanpercentile(xv, float(ymin[11:-1]))
        # if type(ymax) == str and ymax.startswith("percentile"):
        #     ymax = np.nanpercentile(xv, float(ymax[11:-1]))

        if ymin is None or ymin == np.nanmin(xv):
            ymin = np.nanmin(xv) - (ymax - np.nanmin(xv)) / 20
        if ymax is None or ymax == np.nanmax(xv):
            ymax = np.nanmax(xv) + (np.nanmax(xv) - ymin) / 20

        ax.set_ylim(ymin, ymax)

    # plot any nan feature values as tick marks along the y-axis
    xlim = ax.get_xlim()
    if interaction_index is not None:
        p = ax.scatter(
            xlim[0] * np.ones(xv_nan.sum()),
            s[xv_nan],
            marker=1,
            linewidth=2,
            c=cvals_imp[xv_nan],
            cmap=cmap,
            alpha=alpha,
            vmin=clow,
            vmax=chigh,
        )
        p.set_array(cvals[xv_nan])
    else:
        ax.scatter(xlim[0] * np.ones(xv_nan.sum()), s[xv_nan], marker=1, linewidth=2, color=color, alpha=alpha)
    ax.set_xlim(xlim)

    # the histogram of the data
    if hist:
        ax2 = ax.twinx()
        # n, bins, patches =
        xlim = ax.get_xlim()
        xvals = np.unique(xv_no_jitter)

        if len(xvals) / len(xv_no_jitter) < 0.2 and len(xvals) < 75 and np.max(xvals) < 75 and np.min(xvals) >= 0:
            np.sort(xvals)
            bin_edges = []
            for i in range(int(np.max(xvals) + 1)):
                bin_edges.append(i - 0.5)

                # bin_edges.append((xvals[i] + xvals[i+1])/2)
            bin_edges.append(int(np.max(xvals)) + 0.5)

            lim = np.floor(np.min(xvals) - 0.5) + 0.5, np.ceil(np.max(xvals) + 0.5) - 0.5
            ax.set_xlim(lim)
        else:
            if len(xv_no_jitter) >= 500:
                bin_edges = 50
            elif len(xv_no_jitter) >= 200:
                bin_edges = 20
            elif len(xv_no_jitter) >= 100:
                bin_edges = 10
            else:
                bin_edges = 5

        ax2.hist(
            xv[~np.isnan(xv)],
            bin_edges,
            density=False,
            facecolor="#000000",
            alpha=0.1,
            range=(xlim[0], xlim[1]),
            zorder=-1,
        )
        ax2.set_ylim(0, len(xv))

        ax2.xaxis.set_ticks_position("bottom")
        ax2.yaxis.set_ticks_position("left")
        ax2.yaxis.set_ticks([])
        ax2.spines["right"].set_visible(False)
        ax2.spines["top"].set_visible(False)
        ax2.spines["left"].set_visible(False)
        ax2.spines["bottom"].set_visible(False)

    pl.sca(ax)

    # make the plot more readable
    ax.set_xlabel(name, color=axis_color, fontsize=13)
    ax.set_ylabel(labels["VALUE_FOR"] % name, color=axis_color, fontsize=13)
    if title is not None:
        ax.set_title(title, color=axis_color, fontsize=13)
    ax.xaxis.set_ticks_position("bottom")
    ax.yaxis.set_ticks_position("left")
    ax.spines["right"].set_visible(False)
    ax.spines["top"].set_visible(False)
    ax.tick_params(color=axis_color, labelcolor=axis_color, labelsize=11)
    for spine in ax.spines.values():
        spine.set_edgecolor(axis_color)
    if isinstance(xd[0], str):
        ax.set_xticks([name_map[n] for n in xnames])
        ax.set_xticklabels(xnames, fontdict=dict(rotation="vertical", fontsize=11))
    if show:
        with warnings.catch_warnings():  # ignore expected matplotlib warnings
            warnings.simplefilter("ignore", RuntimeWarning)
            pl.show()


def dependence_legacy(
    ind,
    shap_values=None,
    features=None,
    feature_names=None,
    display_features=None,
    interaction_index="auto",
    color="#1E88E5",
    axis_color="#333333",
    cmap=None,
    dot_size=16,
    x_jitter=0,
    alpha=1,
    title=None,
    xmin=None,
    xmax=None,
    ax=None,
    show=True,
    ymin=None,
    ymax=None,
):
    """Create a SHAP dependence plot, colored by an interaction feature.

    Plots the value of the feature on the x-axis and the SHAP value of the same feature
    on the y-axis. This shows how the model depends on the given feature, and is like a
    richer extension of the classical partial dependence plots. Vertical dispersion of the
    data points represents interaction effects. Grey ticks along the y-axis are data
    points where the feature's value was NaN.


    Parameters
    ----------
    ind : int or string
        If this is an int it is the index of the feature to plot. If this is a string it is
        either the name of the feature to plot, or it can have the form "rank(int)" to specify
        the feature with that rank (ordered by mean absolute SHAP value over all the samples).

    shap_values : numpy.array
        Matrix of SHAP values (# samples x # features).

    features : numpy.array or pandas.DataFrame
        Matrix of feature values (# samples x # features).

    feature_names : list
        Names of the features (length # features).

    display_features : numpy.array or pandas.DataFrame
        Matrix of feature values for visual display (such as strings instead of coded values).

    interaction_index : "auto", None, int, or string
        The index of the feature used to color the plot. The name of a feature can also be passed
        as a string. If "auto" then shap.common.approximate_interactions is used to pick what
        seems to be the strongest interaction (note that to find to true stongest interaction you
        need to compute the SHAP interaction values).

    x_jitter : float (0 - 1)
        Adds random jitter to feature values. May increase plot readability when feature
        is discrete.

    alpha : float
        The transparency of the data points (between 0 and 1). This can be useful to the
        show density of the data points when using a large dataset.

    xmin : float or string
        Represents the lower bound of the plot's x-axis. It can be a string of the format
        "percentile(float)" to denote that percentile of the feature's value used on the x-axis.

    xmax : float or string
        Represents the upper bound of the plot's x-axis. It can be a string of the format
        "percentile(float)" to denote that percentile of the feature's value used on the x-axis.

    ax : matplotlib Axes object
         Optionally specify an existing matplotlib Axes object, into which the plot will be placed.
         In this case we do not create a Figure, otherwise we do.

    ymin : float
        Represents the lower bound of the plot's y-axis.

    ymax : float
        Represents the upper bound of the plot's y-axis.

    """
    if cmap is None:
        cmap = colors.red_blue

    if isinstance(shap_values, list):
        raise TypeError(
            "The passed shap_values are a list not an array! If you have a list of explanations try "
            "passing shap_values[0] instead to explain the first output class of a multi-output model."
        )

    # convert from DataFrames if we got any
    if isinstance(features, pd.DataFrame):
        if feature_names is None:
            feature_names = features.columns
        features = features.values
    if isinstance(display_features, pd.DataFrame):
        if feature_names is None:
            feature_names = display_features.columns
        display_features = display_features.values
    elif display_features is None:
        display_features = features

    if feature_names is None:
        feature_names = [labels["FEATURE"] % str(i) for i in range(shap_values.shape[1])]

    # allow vectors to be passed
    if len(shap_values.shape) == 1:
        shap_values = np.reshape(shap_values, (len(shap_values), 1))
    if len(features.shape) == 1:
        features = np.reshape(features, (len(features), 1))

    ind = convert_name(ind, shap_values, feature_names)

    # guess what other feature as the stongest interaction with the plotted feature
    if not hasattr(ind, "__len__"):
        if interaction_index == "auto":
            interaction_index = approximate_interactions(ind, shap_values, features)[0]
        interaction_index = convert_name(interaction_index, shap_values, feature_names)
    categorical_interaction = False

    # create a matplotlib figure, if `ax` hasn't been specified.
    if not ax:
        figsize = (7.5, 5) if interaction_index != ind and interaction_index is not None else (6, 5)
        fig = pl.figure(figsize=figsize)
        ax = fig.gca()
    else:
        fig = ax.get_figure()

    # plotting SHAP interaction values
    if len(shap_values.shape) == 3 and hasattr(ind, "__len__") and len(ind) == 2:
        ind1 = convert_name(ind[0], shap_values, feature_names)
        ind2 = convert_name(ind[1], shap_values, feature_names)
        if ind1 == ind2:
            proj_shap_values = shap_values[:, ind2, :]
        else:
            proj_shap_values = shap_values[:, ind2, :] * 2  # off-diag values are split in half

        # there is no interaction coloring for the main effect
        if ind1 == ind2:
            fig.set_size_inches(6, 5, forward=True)

        # TODO: remove recursion; generally the functions should be shorter for more maintainable code
        dependence_legacy(
            ind1,
            proj_shap_values,
            features,
            feature_names=feature_names,
            interaction_index=(None if ind1 == ind2 else ind2),
            display_features=display_features,
            ax=ax,
            show=False,
            xmin=xmin,
            xmax=xmax,
            x_jitter=x_jitter,
            alpha=alpha,
        )
        if ind1 == ind2:
            ax.set_ylabel(labels["MAIN_EFFECT"] % feature_names[ind1])
        else:
            ax.set_ylabel(labels["INTERACTION_EFFECT"] % (feature_names[ind1], feature_names[ind2]))

        if show:
            pl.show()
        return

    assert (
        shap_values.shape[0] == features.shape[0]
    ), "'shap_values' and 'features' values must have the same number of rows!"
    assert (
        shap_values.shape[1] == features.shape[1]
    ), "'shap_values' must have the same number of columns as 'features'!"

    # get both the raw and display feature values
    oinds = np.arange(
        shap_values.shape[0]
    )  # we randomize the ordering so plotting overlaps are not related to data ordering
    np.random.shuffle(oinds)

    xv = encode_array_if_needed(features[oinds, ind])

    xd = display_features[oinds, ind]
    s = shap_values[oinds, ind]
    if isinstance(xd[0], str):
        name_map = {}
        for i in range(len(xv)):
            name_map[xd[i]] = xv[i]
        xnames = list(name_map.keys())

    # allow a single feature name to be passed alone
    if isinstance(feature_names, str):
        feature_names = [feature_names]
    name = feature_names[ind]

    # get both the raw and display color values
    color_norm = None
    if interaction_index is not None:
        interaction_feature_values = encode_array_if_needed(features[:, interaction_index])
        cv = interaction_feature_values
        cd = display_features[:, interaction_index]
        clow = np.nanpercentile(cv.astype(float), 5)
        chigh = np.nanpercentile(cv.astype(float), 95)
        if clow == chigh:
            clow = np.nanmin(cv.astype(float))
            chigh = np.nanmax(cv.astype(float))
        if isinstance(cd[0], str):
            cname_map = {}
            for i in range(len(cv)):
                cname_map[cd[i]] = cv[i]
            cnames = list(cname_map.keys())
            categorical_interaction = True
        elif clow % 1 == 0 and chigh % 1 == 0 and chigh - clow < 10:
            categorical_interaction = True

        # discritize colors for categorical features
        if categorical_interaction and clow != chigh:
            clow = np.nanmin(cv.astype(float))
            chigh = np.nanmax(cv.astype(float))
            bounds = np.linspace(clow, chigh, min(int(chigh - clow + 2), cmap.N - 1))
            color_norm = matplotlib.colors.BoundaryNorm(bounds, cmap.N - 1)

    # optionally add jitter to feature values
    if x_jitter > 0:
        if x_jitter > 1:
            x_jitter = 1
        xvals = xv.copy()
        if isinstance(xvals[0], float):
            xvals = xvals.astype(float)
            xvals = xvals[~np.isnan(xvals)]
        xvals = np.unique(xvals)  # returns a sorted array
        if len(xvals) >= 2:
            smallest_diff = np.min(np.diff(xvals))
            jitter_amount = x_jitter * smallest_diff
            xv += (np.random.random_sample(size=len(xv)) * jitter_amount) - (jitter_amount / 2)

    # the actual scatter plot, TODO: adapt the dot_size to the number of data points?
    xv_nan = np.isnan(xv)
    xv_notnan = np.invert(xv_nan)
    if interaction_index is not None:
        # plot the nan values in the interaction feature as grey
        cvals = interaction_feature_values[oinds].astype(np.float64)
        cvals_imp = cvals.copy()
        cvals_imp[np.isnan(cvals)] = (clow + chigh) / 2.0
        cvals[cvals_imp > chigh] = chigh
        cvals[cvals_imp < clow] = clow
        p = ax.scatter(
            xv[xv_notnan],
            s[xv_notnan],
            s=dot_size,
            linewidth=0,
            c=cvals[xv_notnan],
            cmap=cmap,
            alpha=alpha,
            norm=color_norm,
            rasterized=len(xv) > 500,
        )
        p.set_array(cvals[xv_notnan])
    else:
        p = ax.scatter(xv, s, s=dot_size, linewidth=0, color=color, alpha=alpha, rasterized=len(xv) > 500)

    if interaction_index != ind and interaction_index is not None:
        # draw the color bar
        if isinstance(cd[0], str):
            tick_positions = [cname_map[n] for n in cnames]
            if len(tick_positions) == 2:
                tick_positions[0] -= 0.25
                tick_positions[1] += 0.25
            cb = pl.colorbar(p, ticks=tick_positions, ax=ax, aspect=80)
            cb.set_ticklabels(cnames)
        else:
            cb = pl.colorbar(p, ax=ax, aspect=80)

        cb.set_label(feature_names[interaction_index], size=13)
        cb.ax.tick_params(labelsize=11)
        if categorical_interaction:
            cb.ax.tick_params(length=0)
        cb.set_alpha(1)
        cb.outline.set_visible(False)
    #         bbox = cb.ax.get_window_extent().transformed(fig.dpi_scale_trans.inverted())
    #         cb.ax.set_aspect((bbox.height - 0.7) * 20)

    # handles any setting of xmax and xmin
    # note that we handle None,float, or "percentile(float)" formats
    if xmin is not None or xmax is not None:
        if isinstance(xmin, str) and xmin.startswith("percentile"):
            xmin = np.nanpercentile(xv, float(xmin[11:-1]))
        if isinstance(xmax, str) and xmax.startswith("percentile"):
            xmax = np.nanpercentile(xv, float(xmax[11:-1]))

        if xmin is None or xmin == np.nanmin(xv):
            xmin = np.nanmin(xv) - (xmax - np.nanmin(xv)) / 20
        if xmax is None or xmax == np.nanmax(xv):
            xmax = np.nanmax(xv) + (np.nanmax(xv) - xmin) / 20

        ax.set_xlim(xmin, xmax)

    # plot any nan feature values as tick marks along the y-axis
    xlim = ax.get_xlim()
    if interaction_index is not None:
        p = ax.scatter(
            xlim[0] * np.ones(xv_nan.sum()),
            s[xv_nan],
            marker=1,
            linewidth=2,
            c=cvals_imp[xv_nan],
            cmap=cmap,
            alpha=alpha,
            vmin=clow,
            vmax=chigh,
        )
        p.set_array(cvals[xv_nan])
    else:
        ax.scatter(xlim[0] * np.ones(xv_nan.sum()), s[xv_nan], marker=1, linewidth=2, color=color, alpha=alpha)
    ax.set_xlim(xlim)

    # make the plot more readable
    ax.set_xlabel(name, color=axis_color, fontsize=13)
    ax.set_ylabel(labels["VALUE_FOR"] % name, color=axis_color, fontsize=13)

    if (ymin is not None) or (ymax is not None):
        if ymin is None:
            ymin = -ymax
        if ymax is None:
            ymax = -ymin

        ax.set_ylim(ymin, ymax)

    if title is not None:
        ax.set_title(title, color=axis_color, fontsize=13)
    ax.xaxis.set_ticks_position("bottom")
    ax.yaxis.set_ticks_position("left")
    ax.spines["right"].set_visible(False)
    ax.spines["top"].set_visible(False)
    ax.tick_params(color=axis_color, labelcolor=axis_color, labelsize=11)
    for spine in ax.spines.values():
        spine.set_edgecolor(axis_color)
    if isinstance(xd[0], str):
        ax.set_xticks([name_map[n] for n in xnames])
        ax.set_xticklabels(xnames, fontdict=dict(rotation="vertical", fontsize=11))
    if show:
        with warnings.catch_warnings():  # ignore expected matplotlib warnings
            warnings.simplefilter("ignore", RuntimeWarning)
            pl.show()<|MERGE_RESOLUTION|>--- conflicted
+++ resolved
@@ -212,40 +212,22 @@
     ind = convert_name(ind, shap_values_arr, feature_names)
 
     # pick jitter for categorical features
-<<<<<<< HEAD
-    vals = np.sort(np.unique(features[:,ind]))
+    vals = np.sort(np.unique(features[:, ind]))
     if x_jitter == "auto":
         min_dist = 1
-        for i in range(1,len(vals)):
+        for i in range(1, len(vals)):
             # If vals contains numbers,
             # check for min_dist based on difference in vals
             # Otherwise, min_dist remains set arbitrarily at 1
             try:
-                d = vals[i] - vals[i-1]
+                d = vals[i] - vals[i - 1]
                 if d > 1e-8 and d < min_dist:
                     min_dist = d
             except TypeError:
                 pass
-        num_points_per_value = len(features[:,ind]) / len(vals)
+        num_points_per_value = len(features[:, ind]) / len(vals)
         if num_points_per_value < 10:
-            #categorical = False
-            x_jitter = 0
-        elif num_points_per_value < 100:
-            #categorical = True
-            x_jitter = min_dist * 0.1
-        else:
-            #categorical = True
-=======
-    vals = np.sort(np.unique(features[:, ind]))
-    min_dist = np.inf
-    for i in range(1, len(vals)):
-        d = vals[i] - vals[i - 1]
-        if d > 1e-8 and d < min_dist:
-            min_dist = d
-    num_points_per_value = len(features[:, ind]) / len(vals)
-    if num_points_per_value < 10:
-        # categorical = False
-        if x_jitter == "auto":
+            # categorical = False
             x_jitter = 0
     elif num_points_per_value < 100:
         # categorical = True
@@ -254,7 +236,6 @@
     else:
         # categorical = True
         if x_jitter == "auto":
->>>>>>> 058cfb74
             x_jitter = min_dist * 0.2
 
     # guess what other feature as the stongest interaction with the plotted feature
