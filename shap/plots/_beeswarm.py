--- conflicted
+++ resolved
@@ -34,10 +34,7 @@
     color=None,
     axis_color="#333333",
     alpha=1,
-<<<<<<< HEAD
     ax=None,
-=======
->>>>>>> 98f0b61c
     show=True,
     log_scale=False,
     color_bar=True,
@@ -90,11 +87,7 @@
 
     """
     if not isinstance(shap_values, Explanation):
-<<<<<<< HEAD
-        emsg = "The beeswarm plot requires an `Explanation` object as the " "`shap_values` argument."
-=======
         emsg = "The beeswarm plot requires an `Explanation` object as the `shap_values` argument."
->>>>>>> 98f0b61c
         raise TypeError(emsg)
 
     sv_shape = shap_values.shape
@@ -168,11 +161,7 @@
     num_features = values.shape[1]
 
     if features is not None:
-<<<<<<< HEAD
-        shape_msg = "The shape of the shap_values matrix does not match the shape " "of the provided data matrix."
-=======
         shape_msg = "The shape of the shap_values matrix does not match the shape of the provided data matrix."
->>>>>>> 98f0b61c
         if num_features - 1 == features.shape[1]:
             shape_msg += (
                 " Perhaps the extra column in the shap_values matrix is the "
@@ -184,7 +173,6 @@
 
     if feature_names is None:
         feature_names = np.array([labels["FEATURE"] % str(i) for i in range(num_features)])
-<<<<<<< HEAD
 
     fig = pl.gcf()
     if ax is None:
@@ -192,11 +180,6 @@
 
     if log_scale:
         ax.set_xscale("symlog")
-=======
-
-    if log_scale:
-        pl.xscale("symlog")
->>>>>>> 98f0b61c
 
     if clustering is None:
         partition_tree = getattr(shap_values, "clustering", None)
@@ -353,12 +336,7 @@
     if num_features < len(values[0]):
         num_cut = np.sum([len(orig_inds[feature_order[i]]) for i in range(num_features - 1, len(values[0]))])
         values[:, feature_order[num_features - 1]] = np.sum(
-<<<<<<< HEAD
-            [values[:, feature_order[i]] for i in range(num_features - 1, len(values[0]))],
-            0,
-=======
             [values[:, feature_order[i]] for i in range(num_features - 1, len(values[0]))], 0
->>>>>>> 98f0b61c
         )
 
     # build our y-tick labels
@@ -429,11 +407,7 @@
 
             # plot the nan fvalues in the interaction feature as grey
             nan_mask = np.isnan(fvalues)
-<<<<<<< HEAD
             ax.scatter(
-=======
-            pl.scatter(
->>>>>>> 98f0b61c
                 shaps[nan_mask],
                 pos + ys[nan_mask],
                 color="#777777",
@@ -450,11 +424,7 @@
             cvals_imp[np.isnan(cvals)] = (vmin + vmax) / 2.0
             cvals[cvals_imp > vmax] = vmax
             cvals[cvals_imp < vmin] = vmin
-<<<<<<< HEAD
             ax.scatter(
-=======
-            pl.scatter(
->>>>>>> 98f0b61c
                 shaps[np.invert(nan_mask)],
                 pos + ys[np.invert(nan_mask)],
                 cmap=color,
@@ -468,11 +438,7 @@
                 rasterized=len(shaps) > 500,
             )
         else:
-<<<<<<< HEAD
             ax.scatter(
-=======
-            pl.scatter(
->>>>>>> 98f0b61c
                 shaps,
                 pos + ys,
                 s=s,
@@ -489,11 +455,7 @@
 
         m = cm.ScalarMappable(cmap=color)
         m.set_array([0, 1])
-<<<<<<< HEAD
         cb = fig.colorbar(m, ax=ax, ticks=[0, 1], aspect=80)
-=======
-        cb = pl.colorbar(m, ax=pl.gca(), ticks=[0, 1], aspect=80)
->>>>>>> 98f0b61c
         cb.set_ticklabels([labels["FEATURE_VALUE_LOW"], labels["FEATURE_VALUE_HIGH"]])
         cb.set_label(color_bar_label, size=12, labelpad=0)
         cb.ax.tick_params(labelsize=11, length=0)
@@ -503,7 +465,6 @@
     #         cb.ax.set_aspect((bbox.height - 0.9) * 20)
     # cb.draw_all()
 
-<<<<<<< HEAD
     ax.xaxis.set_ticks_position("bottom")
     ax.yaxis.set_ticks_position("none")
     ax.spines["right"].set_visible(False)
@@ -515,25 +476,11 @@
     ax.tick_params("x", labelsize=11)
     ax.set_ylim(-1, len(feature_inds))
     ax.set_xlabel(labels["VALUE"], fontsize=13)
-=======
-    pl.gca().xaxis.set_ticks_position("bottom")
-    pl.gca().yaxis.set_ticks_position("none")
-    pl.gca().spines["right"].set_visible(False)
-    pl.gca().spines["top"].set_visible(False)
-    pl.gca().spines["left"].set_visible(False)
-    pl.gca().tick_params(color=axis_color, labelcolor=axis_color)
-    pl.yticks(range(len(feature_inds)), reversed(yticklabels), fontsize=13)
-    pl.gca().tick_params("y", length=20, width=0.5, which="major")
-    pl.gca().tick_params("x", labelsize=11)
-    pl.ylim(-1, len(feature_inds))
-    pl.xlabel(labels["VALUE"], fontsize=13)
->>>>>>> 98f0b61c
     if show:
         pl.show()
     else:
         pl.close(fig)
         return ax
-
 
 
 def shorten_text(text, length_limit):
@@ -569,11 +516,6 @@
     color_bar_label=labels["FEATURE_VALUE"],
     cmap=colors.red_blue,
     show_values_in_legend=False,
-<<<<<<< HEAD
-    # depreciated
-    auto_size_plot=None,
-=======
->>>>>>> 98f0b61c
     use_log_scale=False,
 ):
     """Create a SHAP beeswarm plot, colored by feature values when they are provided.
@@ -621,17 +563,6 @@
         # if out_names is None: # TODO: waiting for slicer support of this
         #     out_names = shap_exp.output_names
 
-<<<<<<< HEAD
-    # deprecation warnings
-    if auto_size_plot is not None:
-        warnings.warn(
-            "auto_size_plot=False is deprecated and is now ignored! Use plot_size=None instead. "
-            "The parameter auto_size_plot will be removed in the next release 0.46.0.",
-            DeprecationWarning,
-        )
-
-=======
->>>>>>> 98f0b61c
     multi_class = False
     if isinstance(shap_values, list):
         multi_class = True
@@ -673,11 +604,7 @@
     num_features = shap_values[0].shape[1] if multi_class else shap_values.shape[1]
 
     if features is not None:
-<<<<<<< HEAD
-        shape_msg = "The shape of the shap_values matrix does not match the shape of the " "provided data matrix."
-=======
         shape_msg = "The shape of the shap_values matrix does not match the shape of the provided data matrix."
->>>>>>> 98f0b61c
         if num_features - 1 == features.shape[1]:
             assert False, (
                 shape_msg + " Perhaps the extra column in the shap_values matrix is the "
@@ -746,11 +673,7 @@
         summary_legacy(
             proj_shap_values,
             features[:, sort_inds] if features is not None else None,
-<<<<<<< HEAD
-            feature_names=feature_names[sort_inds],
-=======
             feature_names=np.array(feature_names)[sort_inds].tolist(),
->>>>>>> 98f0b61c
             sort=False,
             show=False,
             color_bar=False,
@@ -1073,11 +996,7 @@
             for i in range(nbins - 1, -1, -1):
                 y = ys[i, :] / scale
                 c = (
-<<<<<<< HEAD
-                    pl.get_cmap(color)(i / (nbins - 1)) if color in pl.cm.datad else color
-=======
                     pl.get_cmap(color)(i / (nbins - 1)) if color in pl.colormaps else color
->>>>>>> 98f0b61c
                 )  # if color is a cmap, use it, otherwise use a color
                 pl.fill_between(x_points, pos - y, pos + y, facecolor=c, edgecolor="face")
         pl.xlim(shap_min, shap_max)
@@ -1120,17 +1039,7 @@
             else:
                 label = class_names[ind]
             pl.barh(
-<<<<<<< HEAD
-                y_pos,
-                global_shap_values[feature_inds],
-                0.7,
-                left=left_pos,
-                align="center",
-                color=color(i),
-                label=label,
-=======
                 y_pos, global_shap_values[feature_inds], 0.7, left=left_pos, align="center", color=color(i), label=label
->>>>>>> 98f0b61c
             )
             left_pos += global_shap_values[feature_inds]
         pl.yticks(y_pos, fontsize=13)
@@ -1142,11 +1051,7 @@
         color_bar
         and features is not None
         and plot_type != "bar"
-<<<<<<< HEAD
-        and (plot_type != "layered_violin" or color in pl.cm.datad)
-=======
         and (plot_type != "layered_violin" or color in pl.colormaps)
->>>>>>> 98f0b61c
     ):
         import matplotlib.cm as cm
 
@@ -1168,11 +1073,7 @@
     pl.gca().spines["top"].set_visible(False)
     pl.gca().spines["left"].set_visible(False)
     pl.gca().tick_params(color=axis_color, labelcolor=axis_color)
-    pl.yticks(
-        range(len(feature_order)),
-        [feature_names[i] for i in feature_order],
-        fontsize=13,
-    )
+    pl.yticks(range(len(feature_order)), [feature_names[i] for i in feature_order], fontsize=13)
     if plot_type != "bar":
         pl.gca().tick_params("y", length=20, width=0.5, which="major")
     pl.gca().tick_params("x", labelsize=11)
