""" Summary plots of SHAP values across a whole dataset.
"""

from __future__ import division

import warnings
import numpy as np
import scipy as sp
from scipy.stats import gaussian_kde
try:
    import matplotlib.pyplot as pl
except ImportError:
    warnings.warn("matplotlib could not be loaded!")
    pass
from ._labels import labels
from . import colors
from ..utils import safe_isinstance, OpChain, format_value
from ._utils import convert_ordering, convert_color, merge_nodes, get_sort_order, sort_inds
from .. import Explanation


# TODO: Add support for hclustering based explanations where we sort the leaf order by magnitude and then show the dendrogram to the left
def beeswarm(shap_values, max_display=10, order=Explanation.abs.mean(0),
             clustering=None, cluster_threshold=0.5, color=None,
             axis_color="#333333", alpha=1, show=True, log_scale=False,
             color_bar=True, plot_size="auto", color_bar_label=labels["FEATURE_VALUE"], sum_bottom_features=True):
    """Create a SHAP beeswarm plot, colored by feature values when they are provided.

    Parameters
    ----------
    shap_values : Explanation
        This is an Explanation object containing a matrix of SHAP values (# samples x # features).

    max_display : int
        How many top features to include in the plot (default is 20, or 7 for interaction plots)

    plot_size : "auto" (default), float, (float, float), or None
        What size to make the plot. By default the size is auto-scaled based on the number of
        features that are being displayed. Passing a single float will cause each row to be that 
        many inches high. Passing a pair of floats will scale the plot by that
        number of inches. If None is passed then the size of the current figure will be left
        unchanged.

    sum_bottom_features: bool
        Include a summary of other features at the bottom of the figure (default is True).
    """

<<<<<<< HEAD
    # support passing an explanation object
    if str(type(shap_values)).endswith("Explanation'>"):
        if len(shap_values.shape) == 1:
            raise ValueError(
                "The beeswarm plot does not support plotting a single instance, please pass "
                "an explanation matrix with many instances!"
            )
        elif len(shap_values.shape) > 2:
            raise ValueError(
                "The beeswarm plot does not support plotting explanations with instances that have more "
                "than one dimension!"
            )
        shap_exp = shap_values
        base_values = shap_exp.base_values
        values = shap_exp.values
        features = shap_exp.data
        if sp.sparse.issparse(features):
            features = features.toarray()
        feature_names = shap_exp.feature_names
    else:
        raise ValueError(f"Type of type(shap_values) is {type(shap_values)}")
        # if out_names is None: # TODO: waiting for slicer support
        #     out_names = shap_exp.output_names
=======
    if not isinstance(shap_values, Explanation):
        raise ValueError("the beeswarm plot requires Explanation object as the `shap_values` argument")

    if len(shap_values.shape) == 1:
        raise ValueError(
            "The beeswarm plot does not support plotting a single instance, please pass "
            "an explanation matrix with many instances!"
        )
    elif len(shap_values.shape) > 2:
        raise ValueError(
            "The beeswarm plot does not support plotting explanations with instances that have more "
            "than one dimension!"
        )
    shap_exp = shap_values
    # we make a copy here, because later there are places that might modify this array
    values = np.copy(shap_exp.values)
    features = shap_exp.data
    if sp.sparse.issparse(features):
        features = features.toarray()
    feature_names = shap_exp.feature_names
    # if out_names is None: # TODO: waiting for slicer support
    #     out_names = shap_exp.output_names
>>>>>>> 5367bc49

    order = convert_ordering(order, values)
    

    # # deprecation warnings
    # if auto_size_plot is not None:
    #     warnings.warn("auto_size_plot=False is deprecated and is now ignored! Use plot_size=None instead.")

    # multi_class = False
    # if isinstance(values, list):
    #     multi_class = True
    #     if plot_type is None:
    #         plot_type = "bar" # default for multi-output explanations
    #     assert plot_type == "bar", "Only plot_type = 'bar' is supported for multi-output explanations!"
    # else:
    #     if plot_type is None:
    #         plot_type = "dot" # default for single output explanations
    #     assert len(values.shape) != 1, "Summary plots need a matrix of values, not a vector."

    # default color:
    if color is None:
        if features is not None:
            color = colors.red_blue
        else:
            color = colors.blue_rgb
    color = convert_color(color)

    idx2cat = None
    # convert from a DataFrame or other types
    if str(type(features)) == "<class 'pandas.core.frame.DataFrame'>":
        if feature_names is None:
            feature_names = features.columns
        # feature index to category flag
        idx2cat = features.dtypes.astype(str).isin(["object", "category"]).tolist()
        features = features.values
    elif isinstance(features, list):
        if feature_names is None:
            feature_names = features
        features = None
    elif (features is not None) and len(features.shape) == 1 and feature_names is None:
        feature_names = features
        features = None

    num_features = values.shape[1]

    if features is not None:
        shape_msg = "The shape of the matrix does not match the shape of the " \
                    "provided data matrix."
        if num_features - 1 == features.shape[1]:
            assert False, shape_msg + " Perhaps the extra column in the shap_values matrix is the " \
                          "constant offset? Of so just pass shap_values[:,:-1]."
        else:
            assert num_features == features.shape[1], shape_msg

    if feature_names is None:
        feature_names = np.array([labels['FEATURE'] % str(i) for i in range(num_features)])

    if log_scale:
        pl.xscale('symlog')

    if clustering is None:
        partition_tree = getattr(shap_values, "clustering", None)
        if partition_tree is not None and partition_tree.var(0).sum() == 0:
            partition_tree = partition_tree[0]
        else:
            partition_tree = None
    elif clustering is False:
        partition_tree = None
    else:
        partition_tree = clustering
    
    if partition_tree is not None:
        assert partition_tree.shape[1] == 4, "The clustering provided by the Explanation object does not seem to be a partition tree (which is all shap.plots.bar supports)!"

    # plotting SHAP interaction values
    if len(values.shape) == 3:

        if plot_type == "compact_dot":
            new_values = values.reshape(values.shape[0], -1)
            new_features = np.tile(features, (1, 1, features.shape[1])).reshape(features.shape[0], -1)

            new_feature_names = []
            for c1 in feature_names:
                for c2 in feature_names:
                    if c1 == c2:
                        new_feature_names.append(c1)
                    else:
                        new_feature_names.append(c1 + "* - " + c2)

            return beeswarm(
                new_values, new_features, new_feature_names,
                max_display=max_display, plot_type="dot", color=color, axis_color=axis_color,
                title=title, alpha=alpha, show=show, sort=sort,
                color_bar=color_bar, plot_size=plot_size, class_names=class_names,
                color_bar_label="*" + color_bar_label
            )

        if max_display is None:
            max_display = 7
        else:
            max_display = min(len(feature_names), max_display)

        interaction_sort_inds = order#np.argsort(-np.abs(values.sum(1)).sum(0))

        # get plotting limits
        delta = 1.0 / (values.shape[1] ** 2)
        slow = np.nanpercentile(values, delta)
        shigh = np.nanpercentile(values, 100 - delta)
        v = max(abs(slow), abs(shigh))
        slow = -v
        shigh = v

        pl.figure(figsize=(1.5 * max_display + 1, 0.8 * max_display + 1))
        pl.subplot(1, max_display, 1)
        proj_values = values[:, interaction_sort_inds[0], interaction_sort_inds]
        proj_values[:, 1:] *= 2  # because off diag effects are split in half
        beeswarm(
            proj_values, features[:, interaction_sort_inds] if features is not None else None,
            feature_names=feature_names[interaction_sort_inds],
            sort=False, show=False, color_bar=False,
            plot_size=None,
            max_display=max_display
        )
        pl.xlim((slow, shigh))
        pl.xlabel("")
        title_length_limit = 11
        pl.title(shorten_text(feature_names[interaction_sort_inds[0]], title_length_limit))
        for i in range(1, min(len(interaction_sort_inds), max_display)):
            ind = interaction_sort_inds[i]
            pl.subplot(1, max_display, i + 1)
            proj_values = values[:, ind, interaction_sort_inds]
            proj_values *= 2
            proj_values[:, i] /= 2  # because only off diag effects are split in half
            summary(
                proj_values, features[:, interaction_sort_inds] if features is not None else None,
                sort=False,
                feature_names=["" for i in range(len(feature_names))],
                show=False,
                color_bar=False,
                plot_size=None,
                max_display=max_display
            )
            pl.xlim((slow, shigh))
            pl.xlabel("")
            if i == min(len(interaction_sort_inds), max_display) // 2:
                pl.xlabel(labels['INTERACTION_VALUE'])
            pl.title(shorten_text(feature_names[ind], title_length_limit))
        pl.tight_layout(pad=0, w_pad=0, h_pad=0.0)
        pl.subplots_adjust(hspace=0, wspace=0.1)
        if show:
            pl.show()
        return

    # determine how many top features we will plot
    if max_display is None:
        max_display = len(feature_names)
    num_features = min(max_display, len(feature_names))

    # iteratively merge nodes until we can cut off the smallest feature values to stay within
    # num_features without breaking a cluster tree
    orig_inds = [[i] for i in range(len(feature_names))]
    orig_values = values.copy()
    while True:
        feature_order = convert_ordering(order, Explanation(np.abs(values)))
        if partition_tree is not None:

            # compute the leaf order if we were to show (and so have the ordering respect) the whole partition tree
            clust_order = sort_inds(partition_tree, np.abs(values))

            # now relax the requirement to match the parition tree ordering for connections above cluster_threshold
            dist = scipy.spatial.distance.squareform(scipy.cluster.hierarchy.cophenet(partition_tree))
            feature_order = get_sort_order(dist, clust_order, cluster_threshold, feature_order)
        
            # if the last feature we can display is connected in a tree the next feature then we can't just cut
            # off the feature ordering, so we need to merge some tree nodes and then try again.
            if max_display < len(feature_order) and dist[feature_order[max_display-1],feature_order[max_display-2]] <= cluster_threshold:
                #values, partition_tree, orig_inds = merge_nodes(values, partition_tree, orig_inds)
                partition_tree, ind1, ind2 = merge_nodes(np.abs(values), partition_tree)
                for i in range(len(values)):
                    values[:,ind1] += values[:,ind2]
                    values = np.delete(values, ind2, 1)
                    orig_inds[ind1] += orig_inds[ind2]
                    del orig_inds[ind2]
            else:
                break
        else:
            break

    # here we build our feature names, accounting for the fact that some features might be merged together
    feature_inds = feature_order[:max_display]
    y_pos = np.arange(len(feature_inds), 0, -1)
    feature_names_new = []
    for pos,inds in enumerate(orig_inds):
        if len(inds) == 1:
            feature_names_new.append(feature_names[inds[0]])
        elif len(inds) <= 2:
            feature_names_new.append(" + ".join([feature_names[i] for i in inds]))
        else:
            max_ind = np.argmax(np.abs(orig_values).mean(0)[inds])
            feature_names_new.append(feature_names[inds[max_ind]] + " + %d other features" % (len(inds)-1))
    feature_names = feature_names_new

    # see how many individual (vs. grouped at the end) features we are plotting
    if num_features < len(values[0]) and sum_bottom_features:
        num_cut = np.sum([len(orig_inds[feature_order[i]]) for i in range(num_features-1, len(values[0]))])
        values[:,feature_order[num_features-1]] = np.sum([values[:,feature_order[i]] for i in range(num_features-1, len(values[0]))], 0)
    
    # build our y-tick labels
    yticklabels = [feature_names[i] for i in feature_inds]
    if num_features < len(values[0]) and sum_bottom_features:
        yticklabels[-1] = "Sum of %d other features" % num_cut
    
    row_height = 0.4
    if plot_size == "auto":
        pl.gcf().set_size_inches(8, min(len(feature_order), max_display) * row_height + 1.5)
    elif type(plot_size) in (list, tuple):
        pl.gcf().set_size_inches(plot_size[0], plot_size[1])
    elif plot_size is not None:
        pl.gcf().set_size_inches(8, min(len(feature_order), max_display) * plot_size + 1.5)
    pl.axvline(x=0, color="#999999", zorder=-1)

    # make the beeswarm dots
    for pos, i in enumerate(reversed(feature_inds)):
        pl.axhline(y=pos, color="#cccccc", lw=0.5, dashes=(1, 5), zorder=-1)
        shaps = values[:, i]
        fvalues = None if features is None else features[:, i]
        inds = np.arange(len(shaps))
        np.random.shuffle(inds)
        if fvalues is not None:
            fvalues = fvalues[inds]
        shaps = shaps[inds]
        colored_feature = True
        try:
            if idx2cat is not None and idx2cat[i]: # check categorical feature
                colored_feature = False
            else:
                fvalues = np.array(fvalues, dtype=np.float64)  # make sure this can be numeric
        except:
            colored_feature = False
        N = len(shaps)
        # hspacing = (np.max(shaps) - np.min(shaps)) / 200
        # curr_bin = []
        nbins = 100
        quant = np.round(nbins * (shaps - np.min(shaps)) / (np.max(shaps) - np.min(shaps) + 1e-8))
        inds = np.argsort(quant + np.random.randn(N) * 1e-6)
        layer = 0
        last_bin = -1
        ys = np.zeros(N)
        for ind in inds:
            if quant[ind] != last_bin:
                layer = 0
            ys[ind] = np.ceil(layer / 2) * ((layer % 2) * 2 - 1)
            layer += 1
            last_bin = quant[ind]
        ys *= 0.9 * (row_height / np.max(ys + 1))

        if safe_isinstance(color, "matplotlib.colors.Colormap") and features is not None and colored_feature:
            # trim the color range, but prevent the color range from collapsing
            vmin = np.nanpercentile(fvalues, 5)
            vmax = np.nanpercentile(fvalues, 95)
            if vmin == vmax:
                vmin = np.nanpercentile(fvalues, 1)
                vmax = np.nanpercentile(fvalues, 99)
                if vmin == vmax:
                    vmin = np.min(fvalues)
                    vmax = np.max(fvalues)
            if vmin > vmax: # fixes rare numerical precision issues
                vmin = vmax

            assert features.shape[0] == len(shaps), "Feature and SHAP matrices must have the same number of rows!"

            # plot the nan fvalues in the interaction feature as grey
            nan_mask = np.isnan(fvalues)
            pl.scatter(shaps[nan_mask], pos + ys[nan_mask], color="#777777", vmin=vmin,
                        vmax=vmax, s=16, alpha=alpha, linewidth=0,
                        zorder=3, rasterized=len(shaps) > 500)

            # plot the non-nan fvalues colored by the trimmed feature value
            cvals = fvalues[np.invert(nan_mask)].astype(np.float64)
            cvals_imp = cvals.copy()
            cvals_imp[np.isnan(cvals)] = (vmin + vmax) / 2.0
            cvals[cvals_imp > vmax] = vmax
            cvals[cvals_imp < vmin] = vmin
            pl.scatter(shaps[np.invert(nan_mask)], pos + ys[np.invert(nan_mask)],
                        cmap=color, vmin=vmin, vmax=vmax, s=16,
                        c=cvals, alpha=alpha, linewidth=0,
                        zorder=3, rasterized=len(shaps) > 500)
        else:

            pl.scatter(shaps, pos + ys, s=16, alpha=alpha, linewidth=0, zorder=3,
                        color=color if colored_feature else "#777777", rasterized=len(shaps) > 500)


    # draw the color bar
    if safe_isinstance(color, "matplotlib.colors.Colormap") and color_bar and features is not None:
        import matplotlib.cm as cm
        m = cm.ScalarMappable(cmap=color)
        m.set_array([0, 1])
        cb = pl.colorbar(m, ticks=[0, 1], aspect=1000)
        cb.set_ticklabels([labels['FEATURE_VALUE_LOW'], labels['FEATURE_VALUE_HIGH']])
        cb.set_label(color_bar_label, size=12, labelpad=0)
        cb.ax.tick_params(labelsize=11, length=0)
        cb.set_alpha(1)
        cb.outline.set_visible(False)
        bbox = cb.ax.get_window_extent().transformed(pl.gcf().dpi_scale_trans.inverted())
        cb.ax.set_aspect((bbox.height - 0.9) * 20)
        # cb.draw_all()

    pl.gca().xaxis.set_ticks_position('bottom')
    pl.gca().yaxis.set_ticks_position('none')
    pl.gca().spines['right'].set_visible(False)
    pl.gca().spines['top'].set_visible(False)
    pl.gca().spines['left'].set_visible(False)
    pl.gca().tick_params(color=axis_color, labelcolor=axis_color)
    pl.yticks(range(len(feature_inds)), reversed(yticklabels), fontsize=13)
    pl.gca().tick_params('y', length=20, width=0.5, which='major')
    pl.gca().tick_params('x', labelsize=11)
    pl.ylim(-1, len(feature_inds))
    pl.xlabel(labels['VALUE'], fontsize=13)
    if show:
        pl.show()

def shorten_text(text, length_limit):
    if len(text) > length_limit:
        return text[:length_limit - 3] + "..."
    else:
        return text



def is_color_map(color):
    safe_isinstance(color, "matplotlib.colors.Colormap")


# TODO: remove unused title argument / use title argument
# TODO: Add support for hclustering based explanations where we sort the leaf order by magnitude and then show the dendrogram to the left
def summary_legacy(shap_values, features=None, feature_names=None, max_display=None, plot_type=None,
                 color=None, axis_color="#333333", title=None, alpha=1, show=True, sort=True,
                 color_bar=True, plot_size="auto", layered_violin_max_num_bins=20, class_names=None,
                 class_inds=None,
                 color_bar_label=labels["FEATURE_VALUE"],
                 cmap=colors.red_blue,
                 # depreciated
                 auto_size_plot=None,
                 use_log_scale=False):
    """Create a SHAP beeswarm plot, colored by feature values when they are provided.

    Parameters
    ----------
    shap_values : numpy.array
        For single output explanations this is a matrix of SHAP values (# samples x # features).
        For multi-output explanations this is a list of such matrices of SHAP values.

    features : numpy.array or pandas.DataFrame or list
        Matrix of feature values (# samples x # features) or a feature_names list as shorthand

    feature_names : list
        Names of the features (length # features)

    max_display : int
        How many top features to include in the plot (default is 20, or 7 for interaction plots)

    plot_type : "dot" (default for single output), "bar" (default for multi-output), "violin",
        or "compact_dot".
        What type of summary plot to produce. Note that "compact_dot" is only used for
        SHAP interaction values.

    plot_size : "auto" (default), float, (float, float), or None
        What size to make the plot. By default the size is auto-scaled based on the number of
        features that are being displayed. Passing a single float will cause each row to be that 
        many inches high. Passing a pair of floats will scale the plot by that
        number of inches. If None is passed then the size of the current figure will be left
        unchanged.
    """

    # support passing an explanation object
    if str(type(shap_values)).endswith("Explanation'>"):
        shap_exp = shap_values
        base_value = shap_exp.base_values
        shap_values = shap_exp.values
        if features is None:
            features = shap_exp.data
        if feature_names is None:
            feature_names = shap_exp.feature_names
        # if out_names is None: # TODO: waiting for slicer support of this
        #     out_names = shap_exp.output_names

    # deprecation warnings
    if auto_size_plot is not None:
        warnings.warn("auto_size_plot=False is deprecated and is now ignored! Use plot_size=None instead.")

    multi_class = False
    if isinstance(shap_values, list):
        multi_class = True
        if plot_type is None:
            plot_type = "bar" # default for multi-output explanations
        assert plot_type == "bar", "Only plot_type = 'bar' is supported for multi-output explanations!"
    else:
        if plot_type is None:
            plot_type = "dot" # default for single output explanations
        assert len(shap_values.shape) != 1, "Summary plots need a matrix of shap_values, not a vector."

    # default color:
    if color is None:
        if plot_type == 'layered_violin':
            color = "coolwarm"
        elif multi_class:
            color = lambda i: colors.red_blue_circle(i/len(shap_values))
        else:
            color = colors.blue_rgb

    idx2cat = None
    # convert from a DataFrame or other types
    if str(type(features)) == "<class 'pandas.core.frame.DataFrame'>":
        if feature_names is None:
            feature_names = features.columns
        # feature index to category flag
        idx2cat = features.dtypes.astype(str).isin(["object", "category"]).tolist()
        features = features.values
    elif isinstance(features, list):
        if feature_names is None:
            feature_names = features
        features = None
    elif (features is not None) and len(features.shape) == 1 and feature_names is None:
        feature_names = features
        features = None

    num_features = (shap_values[0].shape[1] if multi_class else shap_values.shape[1])

    if features is not None:
        shape_msg = "The shape of the shap_values matrix does not match the shape of the " \
                    "provided data matrix."
        if num_features - 1 == features.shape[1]:
            assert False, shape_msg + " Perhaps the extra column in the shap_values matrix is the " \
                          "constant offset? Of so just pass shap_values[:,:-1]."
        else:
            assert num_features == features.shape[1], shape_msg

    if feature_names is None:
        feature_names = np.array([labels['FEATURE'] % str(i) for i in range(num_features)])

    if use_log_scale:
        pl.xscale('symlog')

    # plotting SHAP interaction values
    if not multi_class and len(shap_values.shape) == 3:

        if plot_type == "compact_dot":
            new_shap_values = shap_values.reshape(shap_values.shape[0], -1)
            new_features = np.tile(features, (1, 1, features.shape[1])).reshape(features.shape[0], -1)

            new_feature_names = []
            for c1 in feature_names:
                for c2 in feature_names:
                    if c1 == c2:
                        new_feature_names.append(c1)
                    else:
                        new_feature_names.append(c1 + "* - " + c2)

            return summary_legacy(
                new_shap_values, new_features, new_feature_names,
                max_display=max_display, plot_type="dot", color=color, axis_color=axis_color,
                title=title, alpha=alpha, show=show, sort=sort,
                color_bar=color_bar, plot_size=plot_size, class_names=class_names,
                color_bar_label="*" + color_bar_label
            )

        if max_display is None:
            max_display = 7
        else:
            max_display = min(len(feature_names), max_display)

        sort_inds = np.argsort(-np.abs(shap_values.sum(1)).sum(0))

        # get plotting limits
        delta = 1.0 / (shap_values.shape[1] ** 2)
        slow = np.nanpercentile(shap_values, delta)
        shigh = np.nanpercentile(shap_values, 100 - delta)
        v = max(abs(slow), abs(shigh))
        slow = -v
        shigh = v

        pl.figure(figsize=(1.5 * max_display + 1, 0.8 * max_display + 1))
        pl.subplot(1, max_display, 1)
        proj_shap_values = shap_values[:, sort_inds[0], sort_inds]
        proj_shap_values[:, 1:] *= 2  # because off diag effects are split in half
        summary_legacy(
            proj_shap_values, features[:, sort_inds] if features is not None else None,
            feature_names=feature_names[sort_inds],
            sort=False, show=False, color_bar=False,
            plot_size=None,
            max_display=max_display
        )
        pl.xlim((slow, shigh))
        pl.xlabel("")
        title_length_limit = 11
        pl.title(shorten_text(feature_names[sort_inds[0]], title_length_limit))
        for i in range(1, min(len(sort_inds), max_display)):
            ind = sort_inds[i]
            pl.subplot(1, max_display, i + 1)
            proj_shap_values = shap_values[:, ind, sort_inds]
            proj_shap_values *= 2
            proj_shap_values[:, i] /= 2  # because only off diag effects are split in half
            summary_legacy(
                proj_shap_values, features[:, sort_inds] if features is not None else None,
                sort=False,
                feature_names=["" for i in range(len(feature_names))],
                show=False,
                color_bar=False,
                plot_size=None,
                max_display=max_display
            )
            pl.xlim((slow, shigh))
            pl.xlabel("")
            if i == min(len(sort_inds), max_display) // 2:
                pl.xlabel(labels['INTERACTION_VALUE'])
            pl.title(shorten_text(feature_names[ind], title_length_limit))
        pl.tight_layout(pad=0, w_pad=0, h_pad=0.0)
        pl.subplots_adjust(hspace=0, wspace=0.1)
        if show:
            pl.show()
        return

    if max_display is None:
        max_display = 20

    if sort:
        # order features by the sum of their effect magnitudes
        if multi_class:
            feature_order = np.argsort(np.sum(np.mean(np.abs(shap_values), axis=1), axis=0))
        else:
            feature_order = np.argsort(np.sum(np.abs(shap_values), axis=0))
        feature_order = feature_order[-min(max_display, len(feature_order)):]
    else:
        feature_order = np.flip(np.arange(min(max_display, num_features)), 0)

    row_height = 0.4
    if plot_size == "auto":
        pl.gcf().set_size_inches(8, len(feature_order) * row_height + 1.5)
    elif type(plot_size) in (list, tuple):
        pl.gcf().set_size_inches(plot_size[0], plot_size[1])
    elif plot_size is not None:
        pl.gcf().set_size_inches(8, len(feature_order) * plot_size + 1.5)
    pl.axvline(x=0, color="#999999", zorder=-1)

    if plot_type == "dot":
        for pos, i in enumerate(feature_order):
            pl.axhline(y=pos, color="#cccccc", lw=0.5, dashes=(1, 5), zorder=-1)
            shaps = shap_values[:, i]
            values = None if features is None else features[:, i]
            inds = np.arange(len(shaps))
            np.random.shuffle(inds)
            if values is not None:
                values = values[inds]
            shaps = shaps[inds]
            colored_feature = True
            try:
                if idx2cat is not None and idx2cat[i]: # check categorical feature
                    colored_feature = False
                else:
                    values = np.array(values, dtype=np.float64)  # make sure this can be numeric
            except:
                colored_feature = False
            N = len(shaps)
            # hspacing = (np.max(shaps) - np.min(shaps)) / 200
            # curr_bin = []
            nbins = 100
            quant = np.round(nbins * (shaps - np.min(shaps)) / (np.max(shaps) - np.min(shaps) + 1e-8))
            inds = np.argsort(quant + np.random.randn(N) * 1e-6)
            layer = 0
            last_bin = -1
            ys = np.zeros(N)
            for ind in inds:
                if quant[ind] != last_bin:
                    layer = 0
                ys[ind] = np.ceil(layer / 2) * ((layer % 2) * 2 - 1)
                layer += 1
                last_bin = quant[ind]
            ys *= 0.9 * (row_height / np.max(ys + 1))

            if features is not None and colored_feature:
                # trim the color range, but prevent the color range from collapsing
                vmin = np.nanpercentile(values, 5)
                vmax = np.nanpercentile(values, 95)
                if vmin == vmax:
                    vmin = np.nanpercentile(values, 1)
                    vmax = np.nanpercentile(values, 99)
                    if vmin == vmax:
                        vmin = np.min(values)
                        vmax = np.max(values)
                if vmin > vmax: # fixes rare numerical precision issues
                    vmin = vmax

                assert features.shape[0] == len(shaps), "Feature and SHAP matrices must have the same number of rows!"

                # plot the nan values in the interaction feature as grey
                nan_mask = np.isnan(values)
                pl.scatter(shaps[nan_mask], pos + ys[nan_mask], color="#777777", vmin=vmin,
                           vmax=vmax, s=16, alpha=alpha, linewidth=0,
                           zorder=3, rasterized=len(shaps) > 500)

                # plot the non-nan values colored by the trimmed feature value
                cvals = values[np.invert(nan_mask)].astype(np.float64)
                cvals_imp = cvals.copy()
                cvals_imp[np.isnan(cvals)] = (vmin + vmax) / 2.0
                cvals[cvals_imp > vmax] = vmax
                cvals[cvals_imp < vmin] = vmin
                pl.scatter(shaps[np.invert(nan_mask)], pos + ys[np.invert(nan_mask)],
                           cmap=cmap, vmin=vmin, vmax=vmax, s=16,
                           c=cvals, alpha=alpha, linewidth=0,
                           zorder=3, rasterized=len(shaps) > 500)
            else:

                pl.scatter(shaps, pos + ys, s=16, alpha=alpha, linewidth=0, zorder=3,
                           color=color if colored_feature else "#777777", rasterized=len(shaps) > 500)

    elif plot_type == "violin":
        for pos, i in enumerate(feature_order):
            pl.axhline(y=pos, color="#cccccc", lw=0.5, dashes=(1, 5), zorder=-1)

        if features is not None:
            global_low = np.nanpercentile(shap_values[:, :len(feature_names)].flatten(), 1)
            global_high = np.nanpercentile(shap_values[:, :len(feature_names)].flatten(), 99)
            for pos, i in enumerate(feature_order):
                shaps = shap_values[:, i]
                shap_min, shap_max = np.min(shaps), np.max(shaps)
                rng = shap_max - shap_min
                xs = np.linspace(np.min(shaps) - rng * 0.2, np.max(shaps) + rng * 0.2, 100)
                if np.std(shaps) < (global_high - global_low) / 100:
                    ds = gaussian_kde(shaps + np.random.randn(len(shaps)) * (global_high - global_low) / 100)(xs)
                else:
                    ds = gaussian_kde(shaps)(xs)
                ds /= np.max(ds) * 3

                values = features[:, i]
                window_size = max(10, len(values) // 20)
                smooth_values = np.zeros(len(xs) - 1)
                sort_inds = np.argsort(shaps)
                trailing_pos = 0
                leading_pos = 0
                running_sum = 0
                back_fill = 0
                for j in range(len(xs) - 1):

                    while leading_pos < len(shaps) and xs[j] >= shaps[sort_inds[leading_pos]]:
                        running_sum += values[sort_inds[leading_pos]]
                        leading_pos += 1
                        if leading_pos - trailing_pos > 20:
                            running_sum -= values[sort_inds[trailing_pos]]
                            trailing_pos += 1
                    if leading_pos - trailing_pos > 0:
                        smooth_values[j] = running_sum / (leading_pos - trailing_pos)
                        for k in range(back_fill):
                            smooth_values[j - k - 1] = smooth_values[j]
                    else:
                        back_fill += 1

                vmin = np.nanpercentile(values, 5)
                vmax = np.nanpercentile(values, 95)
                if vmin == vmax:
                    vmin = np.nanpercentile(values, 1)
                    vmax = np.nanpercentile(values, 99)
                    if vmin == vmax:
                        vmin = np.min(values)
                        vmax = np.max(values)

                # plot the nan values in the interaction feature as grey
                nan_mask = np.isnan(values)
                pl.scatter(shaps[nan_mask], np.ones(shap_values[nan_mask].shape[0]) * pos,
                           color="#777777", vmin=vmin, vmax=vmax, s=9,
                           alpha=alpha, linewidth=0, zorder=1)
                # plot the non-nan values colored by the trimmed feature value
                cvals = values[np.invert(nan_mask)].astype(np.float64)
                cvals_imp = cvals.copy()
                cvals_imp[np.isnan(cvals)] = (vmin + vmax) / 2.0
                cvals[cvals_imp > vmax] = vmax
                cvals[cvals_imp < vmin] = vmin
                pl.scatter(shaps[np.invert(nan_mask)], np.ones(shap_values[np.invert(nan_mask)].shape[0]) * pos,
                           cmap=cmap, vmin=vmin, vmax=vmax, s=9,
                           c=cvals, alpha=alpha, linewidth=0, zorder=1)
                # smooth_values -= nxp.nanpercentile(smooth_values, 5)
                # smooth_values /= np.nanpercentile(smooth_values, 95)
                smooth_values -= vmin
                if vmax - vmin > 0:
                    smooth_values /= vmax - vmin
                for i in range(len(xs) - 1):
                    if ds[i] > 0.05 or ds[i + 1] > 0.05:
                        pl.fill_between([xs[i], xs[i + 1]], [pos + ds[i], pos + ds[i + 1]],
                                        [pos - ds[i], pos - ds[i + 1]], color=colors.red_blue_no_bounds(smooth_values[i]),
                                        zorder=2)

        else:
            parts = pl.violinplot(shap_values[:, feature_order], range(len(feature_order)), points=200, vert=False,
                                  widths=0.7,
                                  showmeans=False, showextrema=False, showmedians=False)

            for pc in parts['bodies']:
                pc.set_facecolor(color)
                pc.set_edgecolor('none')
                pc.set_alpha(alpha)

    elif plot_type == "layered_violin":  # courtesy of @kodonnell
        num_x_points = 200
        bins = np.linspace(0, features.shape[0], layered_violin_max_num_bins + 1).round(0).astype(
            'int')  # the indices of the feature data corresponding to each bin
        shap_min, shap_max = np.min(shap_values), np.max(shap_values)
        x_points = np.linspace(shap_min, shap_max, num_x_points)

        # loop through each feature and plot:
        for pos, ind in enumerate(feature_order):
            # decide how to handle: if #unique < layered_violin_max_num_bins then split by unique value, otherwise use bins/percentiles.
            # to keep simpler code, in the case of uniques, we just adjust the bins to align with the unique counts.
            feature = features[:, ind]
            unique, counts = np.unique(feature, return_counts=True)
            if unique.shape[0] <= layered_violin_max_num_bins:
                order = np.argsort(unique)
                thesebins = np.cumsum(counts[order])
                thesebins = np.insert(thesebins, 0, 0)
            else:
                thesebins = bins
            nbins = thesebins.shape[0] - 1
            # order the feature data so we can apply percentiling
            order = np.argsort(feature)
            # x axis is located at y0 = pos, with pos being there for offset
            y0 = np.ones(num_x_points) * pos
            # calculate kdes:
            ys = np.zeros((nbins, num_x_points))
            for i in range(nbins):
                # get shap values in this bin:
                shaps = shap_values[order[thesebins[i]:thesebins[i + 1]], ind]
                # if there's only one element, then we can't
                if shaps.shape[0] == 1:
                    warnings.warn(
                        "not enough data in bin #%d for feature %s, so it'll be ignored. Try increasing the number of records to plot."
                        % (i, feature_names[ind]))
                    # to ignore it, just set it to the previous y-values (so the area between them will be zero). Not ys is already 0, so there's
                    # nothing to do if i == 0
                    if i > 0:
                        ys[i, :] = ys[i - 1, :]
                    continue
                # save kde of them: note that we add a tiny bit of gaussian noise to avoid singular matrix errors
                ys[i, :] = gaussian_kde(shaps + np.random.normal(loc=0, scale=0.001, size=shaps.shape[0]))(x_points)
                # scale it up so that the 'size' of each y represents the size of the bin. For continuous data this will
                # do nothing, but when we've gone with the unqique option, this will matter - e.g. if 99% are male and 1%
                # female, we want the 1% to appear a lot smaller.
                size = thesebins[i + 1] - thesebins[i]
                bin_size_if_even = features.shape[0] / nbins
                relative_bin_size = size / bin_size_if_even
                ys[i, :] *= relative_bin_size
            # now plot 'em. We don't plot the individual strips, as this can leave whitespace between them.
            # instead, we plot the full kde, then remove outer strip and plot over it, etc., to ensure no
            # whitespace
            ys = np.cumsum(ys, axis=0)
            width = 0.8
            scale = ys.max() * 2 / width  # 2 is here as we plot both sides of x axis
            for i in range(nbins - 1, -1, -1):
                y = ys[i, :] / scale
                c = pl.get_cmap(color)(i / (
                        nbins - 1)) if color in pl.cm.datad else color  # if color is a cmap, use it, otherwise use a color
                pl.fill_between(x_points, pos - y, pos + y, facecolor=c)
        pl.xlim(shap_min, shap_max)

    elif not multi_class and plot_type == "bar":
        feature_inds = feature_order[:max_display]
        y_pos = np.arange(len(feature_inds))
        global_shap_values = np.abs(shap_values).mean(0)
        pl.barh(y_pos, global_shap_values[feature_inds], 0.7, align='center', color=color)
        pl.yticks(y_pos, fontsize=13)
        pl.gca().set_yticklabels([feature_names[i] for i in feature_inds])

    elif multi_class and plot_type == "bar":
        if class_names is None:
            class_names = ["Class "+str(i) for i in range(len(shap_values))]
        feature_inds = feature_order[:max_display]
        y_pos = np.arange(len(feature_inds))
        left_pos = np.zeros(len(feature_inds))

        if class_inds is None:
            class_inds = np.argsort([-np.abs(shap_values[i]).mean() for i in range(len(shap_values))])
        elif class_inds == "original":
            class_inds = range(len(shap_values))
        for i, ind in enumerate(class_inds):
            global_shap_values = np.abs(shap_values[ind]).mean(0)
            pl.barh(
                y_pos, global_shap_values[feature_inds], 0.7, left=left_pos, align='center',
                color=color(i), label=class_names[ind]
            )
            left_pos += global_shap_values[feature_inds]
        pl.yticks(y_pos, fontsize=13)
        pl.gca().set_yticklabels([feature_names[i] for i in feature_inds])
        pl.legend(frameon=False, fontsize=12)

    # draw the color bar
    if color_bar and features is not None and plot_type != "bar" and \
            (plot_type != "layered_violin" or color in pl.cm.datad):
        import matplotlib.cm as cm
        m = cm.ScalarMappable(cmap=cmap if plot_type != "layered_violin" else pl.get_cmap(color))
        m.set_array([0, 1])
        cb = pl.colorbar(m, ticks=[0, 1], aspect=1000)
        cb.set_ticklabels([labels['FEATURE_VALUE_LOW'], labels['FEATURE_VALUE_HIGH']])
        cb.set_label(color_bar_label, size=12, labelpad=0)
        cb.ax.tick_params(labelsize=11, length=0)
        cb.set_alpha(1)
        cb.outline.set_visible(False)
        bbox = cb.ax.get_window_extent().transformed(pl.gcf().dpi_scale_trans.inverted())
        cb.ax.set_aspect((bbox.height - 0.9) * 20)
        # cb.draw_all()

    pl.gca().xaxis.set_ticks_position('bottom')
    pl.gca().yaxis.set_ticks_position('none')
    pl.gca().spines['right'].set_visible(False)
    pl.gca().spines['top'].set_visible(False)
    pl.gca().spines['left'].set_visible(False)
    pl.gca().tick_params(color=axis_color, labelcolor=axis_color)
    pl.yticks(range(len(feature_order)), [feature_names[i] for i in feature_order], fontsize=13)
    if plot_type != "bar":
        pl.gca().tick_params('y', length=20, width=0.5, which='major')
    pl.gca().tick_params('x', labelsize=11)
    pl.ylim(-1, len(feature_order))
    if plot_type == "bar":
        pl.xlabel(labels['GLOBAL_VALUE'], fontsize=13)
    else:
        pl.xlabel(labels['VALUE'], fontsize=13)
    if show:
        pl.show()<|MERGE_RESOLUTION|>--- conflicted
+++ resolved
@@ -45,31 +45,6 @@
         Include a summary of other features at the bottom of the figure (default is True).
     """
 
-<<<<<<< HEAD
-    # support passing an explanation object
-    if str(type(shap_values)).endswith("Explanation'>"):
-        if len(shap_values.shape) == 1:
-            raise ValueError(
-                "The beeswarm plot does not support plotting a single instance, please pass "
-                "an explanation matrix with many instances!"
-            )
-        elif len(shap_values.shape) > 2:
-            raise ValueError(
-                "The beeswarm plot does not support plotting explanations with instances that have more "
-                "than one dimension!"
-            )
-        shap_exp = shap_values
-        base_values = shap_exp.base_values
-        values = shap_exp.values
-        features = shap_exp.data
-        if sp.sparse.issparse(features):
-            features = features.toarray()
-        feature_names = shap_exp.feature_names
-    else:
-        raise ValueError(f"Type of type(shap_values) is {type(shap_values)}")
-        # if out_names is None: # TODO: waiting for slicer support
-        #     out_names = shap_exp.output_names
-=======
     if not isinstance(shap_values, Explanation):
         raise ValueError("the beeswarm plot requires Explanation object as the `shap_values` argument")
 
@@ -92,7 +67,6 @@
     feature_names = shap_exp.feature_names
     # if out_names is None: # TODO: waiting for slicer support
     #     out_names = shap_exp.output_names
->>>>>>> 5367bc49
 
     order = convert_ordering(order, values)
     
