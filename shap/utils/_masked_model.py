--- conflicted
+++ resolved
@@ -71,42 +71,17 @@
         if batch_size is None:
             batch_size = len(masks)
         do_delta_masking = getattr(self.masker, "reset_delta_masking", None) is not None
-<<<<<<< HEAD
-        last_mask = np.zeros(masks.shape[1], dtype=bool)
+        num_varying_rows = np.zeros(len(masks), dtype=int)
         batch_positions = np.zeros(len(masks)+1, dtype=int)
-        #masked_inputs = np.zeros((len(masks) * self.masker.max_output_samples, masks.shape[1]))
-        all_masked_inputs = []
-        #batch_masked_inputs = []
-        num_mask_samples = np.zeros(len(masks), dtype=int)
-        num_varying_rows = np.zeros(len(masks), dtype=int)
         varying_rows = []
         if self._variants is not None:
             delta_tmp = self._variants.copy().astype(int)
-        for i, mask in enumerate(masks):
-
-            # mask the inputs
-            delta_mask = mask ^ last_mask
-            if do_delta_masking and delta_mask.sum() == 1:
-                delta_ind = np.nonzero(delta_mask)[0][0]
-                masked_inputs = self.masker(delta_ind, *self.args).copy()
-            else:
-                masked_inputs = self.masker(mask, *self.args)
-
-            # wrap the masked inputs if they are not already in a tuple
-            if not isinstance(masked_inputs, tuple):
-                masked_inputs = (masked_inputs.copy(),)
-=======
-        num_varying_rows = np.zeros(len(masks), dtype=np.int)
-        batch_positions = np.zeros(len(masks)+1, dtype=np.int)
-        varying_rows = []
-        if self._variants is not None:
-            delta_tmp = self._variants.copy().astype(np.int)
         all_outputs = []
         for batch_ind in range(0, len(masks), batch_size):
             mask_batch = masks[batch_ind:batch_ind + batch_size]
             all_masked_inputs = []
-            num_mask_samples = np.zeros(len(mask_batch), dtype=np.int)
-            last_mask = np.zeros(mask_batch.shape[1], dtype=np.bool)
+            num_mask_samples = np.zeros(len(mask_batch), dtype=.int)
+            last_mask = np.zeros(mask_batch.shape[1], dtype=bool)
             for i, mask in enumerate(mask_batch):
 
                 # mask the inputs
@@ -116,41 +91,21 @@
                     masked_inputs = self.masker(delta_ind, *self.args).copy()
                 else:
                     masked_inputs = self.masker(mask, *self.args)
->>>>>>> 45b85c18
 
                 # get a copy that won't get overwritten by the next iteration 
                 if not getattr(self.masker, "immutable_outputs", False):
                     masked_inputs = copy.deepcopy(masked_inputs)
 
-<<<<<<< HEAD
-            # see which rows have been updated, so we can only evaluate the model on the rows we need to
-            if i == 0 or self._variants is None:
-                varying_rows.append(np.ones(num_mask_samples[i], dtype=bool))
-                num_varying_rows[i] = num_mask_samples[i]
-            else:
-                # a = np.any(self._variants & delta_mask, axis=1)
-                # a = np.any(self._variants & delta_mask, axis=1)
-                # a = np.any(self._variants & delta_mask, axis=1)
-                # (self._variants & delta_mask).sum(1) > 0
-
-                np.bitwise_and(self._variants, delta_mask, out=delta_tmp)
-                varying_rows.append(np.any(delta_tmp, axis=1))#np.any(self._variants & delta_mask, axis=1))
-                num_varying_rows[i] = varying_rows[-1].sum()
-                # for i in range(20):
-                #     varying_rows[-1].sum()
-            last_mask[:] = mask
-=======
                 # wrap the masked inputs if they are not already in a tuple
                 if not isinstance(masked_inputs, tuple):
                     masked_inputs = (masked_inputs,)
->>>>>>> 45b85c18
 
                 # masked_inputs = self.masker(mask, *self.args)
                 num_mask_samples[i] = len(masked_inputs[0])
 
                 # see which rows have been updated, so we can only evaluate the model on the rows we need to
                 if i == 0 or self._variants is None:
-                    varying_rows.append(np.ones(num_mask_samples[i], dtype=np.bool))
+                    varying_rows.append(np.ones(num_mask_samples[i], dtype=bool))
                     num_varying_rows[batch_ind + i] = num_mask_samples[i]
                 else:
                     # a = np.any(self._variants & delta_mask, axis=1)
@@ -455,31 +410,16 @@
     """
 
     M = cluster_matrix.shape[0] + 1
-    indices_row_pos = np.zeros(2 * M - 1, dtype=np.int)
-    indptr = np.zeros(2 * M, dtype=np.int)
-    indices = np.zeros(int(np.sum(cluster_matrix[:,3])) + M, dtype=np.int)
-
-<<<<<<< HEAD
-    # convert the array of index lists into CSR format
-    indptr = np.zeros(len(mask_matrix_inds) + 1, dtype=int)
-    indices = np.zeros(np.sum([len(v) for v in mask_matrix_inds]), dtype=int)
-    pos = 0
-    for i in range(len(mask_matrix_inds)):
-        inds = mask_matrix_inds[i]
-        indices[pos:pos+len(inds)] = inds
-        pos += len(inds)
-        indptr[i+1] = pos
-    mask_matrix = scipy.sparse.csr_matrix(
-        (np.ones(len(indices), dtype=bool), indices, indptr),
-        shape=(len(mask_matrix_inds), M)
-=======
+    indices_row_pos = np.zeros(2 * M - 1, dtype=int)
+    indptr = np.zeros(2 * M, dtype=int)
+    indices = np.zeros(int(np.sum(cluster_matrix[:,3])) + M, dtype=int)
+
     # build an array of index lists in CSR format
     _init_masks(cluster_matrix, M, indices_row_pos, indptr)
     _rec_fill_masks(cluster_matrix, indices_row_pos, indptr, indices, M, cluster_matrix.shape[0] - 1 + M)    
     mask_matrix = scipy.sparse.csr_matrix(
-        (np.ones(len(indices), dtype=np.bool), indices, indptr),
+        (np.ones(len(indices), dtype=bool), indices, indptr),
         shape=(2 * M - 1, M)
->>>>>>> 45b85c18
     )
 
     return mask_matrix
