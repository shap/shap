--- conflicted
+++ resolved
@@ -2,11 +2,8 @@
 import numpy as np
 import scipy.sparse
 from numba import jit
-<<<<<<< HEAD
+from .. import links
 import pandas as pd
-=======
-from .. import links
->>>>>>> 45b85c18
 
 
 class MaskedModel():
@@ -20,21 +17,14 @@
 
     delta_mask_noop_value = 2147483647 # used to encode a noop for delta masking
 
-<<<<<<< HEAD
-    def __init__(self, model, masker, link, *args, **kwargs):
-=======
-    def __init__(self, model, masker, link, linearize_link, *args):
->>>>>>> 45b85c18
+    def __init__(self, model, masker, link, linearize_link, *args, **kwargs):
         self.model = model
         self.masker = masker
         self.link = link
         self.linearize_link = linearize_link
         self.args = args
-<<<<<<< HEAD
+
         self.mode = kwargs.get("mode")
-=======
-
->>>>>>> 45b85c18
         # if the masker supports it, save what positions vary from the background
         if callable(getattr(self.masker, "invariants", None)) and (self.mode != 'full'):
             self._variants = ~self.masker.invariants(*args)
@@ -59,43 +49,27 @@
             self._masker_rows = None# # just assuming...
             self._masker_cols = sum(np.prod(a.shape) for a in self.args)
 
-<<<<<<< HEAD
-    def __call__(self, masks, batch_size=None, mask_end_pos=[], start_row = 0):
-=======
         self._linearizing_weights = None
 
-    def __call__(self, masks, zero_index=None, batch_size=None):
->>>>>>> 45b85c18
+    def __call__(self, masks, zero_index=None, batch_size=None, mask_end_pos=[], start_row = 0):
 
         self.mask_end_pos = mask_end_pos
         # if we are passed a 1D array of indexes then we are delta masking and have a special implementation
         if len(masks.shape) == 1:
             if getattr(self.masker, "supports_delta_masking", False):
-<<<<<<< HEAD
-                return self._delta_masking_call(masks, batch_size=batch_size, start_row = start_row)
-=======
-                return self._delta_masking_call(masks, zero_index=zero_index, batch_size=batch_size)
->>>>>>> 45b85c18
+                return self._delta_masking_call(masks, zero_index=zero_index, batch_size=batch_size, start_row = start_row)
 
             # we need to convert from delta masking to a full masking call because we were given a delta masking
             # input but the masker does not support delta masking
             else: 
                 full_masks = np.zeros((int(np.sum(masks >= 0)), self._masker_cols), dtype=np.bool)
                 _convert_delta_mask_to_full(masks, full_masks)
-<<<<<<< HEAD
-                return self._full_masking_call(full_masks, batch_size=batch_size, start_row = start_row)
-=======
-                return self._full_masking_call(full_masks, zero_index=zero_index, batch_size=batch_size)
->>>>>>> 45b85c18
+                return self._full_masking_call(full_masks, zero_index=zero_index, batch_size=batch_size, start_row = start_row)
 
         else:
             return self._full_masking_call(masks, batch_size=batch_size, start_row = start_row)
 
-<<<<<<< HEAD
-    def _full_masking_call(self, masks, batch_size=None, start_row = 0):
-=======
-    def _full_masking_call(self, masks, zero_index=None, batch_size=None):
->>>>>>> 45b85c18
+    def _full_masking_call(self, masks, zero_index=None, batch_size=None, start_row = 0):
 
         if batch_size is None:
             batch_size = len(masks)
@@ -213,13 +187,12 @@
     #             masks_pos += 1
     #         self._varying_delta_mask_rows.append(np.unique(np.concatenate(varying_rows_set)))
 
-<<<<<<< HEAD
-    
-    def _delta_masking_call(self, masks, batch_size=None, start_row = 0):
+
+    def _delta_masking_call(self, masks, zero_index=None, batch_size=None, start_row = 0):
         # TODO: we need to do batching here
 
         assert getattr(self.masker, "supports_delta_masking", None) is not None, "Masker must support delta masking!"
-        
+
         if self.mode == 'full':
             masked_inputs_list=[]
             varying_rows_list=[]
@@ -243,15 +216,6 @@
             
         else:
             masked_inputs, varying_rows = self.masker(masks, *self.args)
-=======
-
-    def _delta_masking_call(self, masks, zero_index=None, batch_size=None):
-        # TODO: we need to do batching here
-
-        assert getattr(self.masker, "supports_delta_masking", None) is not None, "Masker must support delta masking!"
-
-        masked_inputs, varying_rows = self.masker(masks, *self.args)
->>>>>>> 45b85c18
         num_varying_rows = varying_rows.sum(1)
 
         subset_masked_inputs = [arg[varying_rows.reshape(-1)] for arg in masked_inputs]
@@ -275,6 +239,9 @@
 
         return averaged_outs
 
+    def _stack_inputs(self, *inputs):
+        return tuple([np.concatenate(v) for v in inputs])
+
     @property
     def mask_shapes(self):
         if hasattr(self.masker, "mask_shapes") and callable(self.masker.mask_shapes):
@@ -296,11 +263,7 @@
         else:
             return np.where(np.any(self._variants, axis=0))[0]
 
-<<<<<<< HEAD
-    def main_effects(self, inds=None, need_interactions=False):
-=======
-    def main_effects(self, inds=None, batch_size=None):
->>>>>>> 45b85c18
+    def main_effects(self, inds=None, batch_size=None, need_interactions=False):
         """ Compute the main effects for this model.
         """
         def add_pair(pair_dict, inds, iind, iind2, k):
@@ -333,9 +296,8 @@
                     masks.append(-inds[iind2]-1)
             masks.append(-inds[iind]-1)
         # compute the main effects for the given indexes
-<<<<<<< HEAD
         masks=np.array(masks, dtype=np.int)
-        outputs = self(masks)
+        outputs = self(masks, batch_size=batch_size)
         main_effects = []
         for ind in range(len(self)):
             main_effects.append(outputs[pair_dict[ind][ind]]) # make up the list of main_effects for features
@@ -362,17 +324,6 @@
             return expanded_main_effects, expanded_interactions
         else:
             return expanded_main_effects
-=======
-        outputs = self(masks, batch_size=batch_size)
-        main_effects = outputs[1:] - outputs[0]
-        
-        # expand the vector to the full input size
-        expanded_main_effects = np.zeros((len(self),) + outputs.shape[1:])
-        for i,ind in enumerate(inds):
-            expanded_main_effects[ind] = main_effects[i]
-        
-        return expanded_main_effects
->>>>>>> 45b85c18
 
 def _assert_output_input_match(inputs, outputs):
     assert len(outputs) == len(inputs[0]), \
