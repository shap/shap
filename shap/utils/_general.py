from __future__ import annotations

import copy
import os
import re
import sys
from contextlib import contextmanager
from typing import TYPE_CHECKING, Any

import numpy as np
import pandas as pd
import scipy.special
import sklearn

if TYPE_CHECKING:
    from shap.utils._types import _ArrayT

import_errors: dict[str, tuple[str, Exception]] = {}


def assert_import(package_name: str) -> None:
    global import_errors
    force_import(package_name)
    if package_name in import_errors:
        msg, e = import_errors[package_name]
        print(msg)
        raise e


def record_import_error(package_name: str, msg: str, e: ImportError) -> None:
    global import_errors
    import_errors[package_name] = (msg, e)


def shapley_coefficients(n: int) -> np.ndarray:
    out = np.zeros(n)
    for i in range(n):
        out[i] = 1 / (n * scipy.special.comb(n - 1, i))
    return out


def convert_name(ind, shap_values, input_names):
    if isinstance(ind, str):
        nzinds = np.where(np.array(input_names) == ind)[0]
        if len(nzinds) == 0:
            # we allow rank based indexing using the format "rank(int)"
            if ind.startswith("rank("):
                return np.argsort(-np.abs(shap_values).mean(0))[int(ind[5:-1])]

            # we allow the sum of all the SHAP values to be specified with "sum()"
            # assuming here that the calling method can deal with this case
            elif ind == "sum()":
                return "sum()"
            else:
                raise ValueError("Could not find feature named: " + ind)
        else:
            return nzinds[0]
    else:
        return ind


def potential_interactions(shap_values_column, shap_values_matrix):
    """Order other features by how much interaction they seem to have with the feature at the given index.

    This just bins the SHAP values for a feature along that feature's value. For true Shapley interaction
    index values for SHAP see the interaction_contribs option implemented in XGBoost.
    """
    # ignore inds that are identical to the column
    ignore_inds = np.where((shap_values_matrix.values.T - shap_values_column.values).T.std(0) < 1e-8)

    X = shap_values_matrix.data

    if X.shape[0] > 10000:
        a = np.arange(X.shape[0])
        np.random.shuffle(a)
        inds = a[:10000]
    else:
        inds = np.arange(X.shape[0])

    x = shap_values_column.data[inds]
    srt = np.argsort(x)
    shap_ref = shap_values_column.values[inds]
    shap_ref = shap_ref[srt]
    inc = max(min(int(len(x) / 10.0), 50), 1)
    interactions = []
    for i in range(X.shape[1]):
        encoded_val_other = encode_array_if_needed(X[inds, i][srt], dtype=float)

        val_other = encoded_val_other
        v = 0.0
        if not (i in ignore_inds or np.sum(np.abs(val_other)) < 1e-8):
            for j in range(0, len(x), inc):
                if np.std(val_other[j : j + inc]) > 0 and np.std(shap_ref[j : j + inc]) > 0:
                    v += abs(np.corrcoef(shap_ref[j : j + inc], val_other[j : j + inc])[0, 1])
        val_v = v

        val_other = np.isnan(encoded_val_other)
        v = 0.0
        if not (i in ignore_inds or np.sum(np.abs(val_other)) < 1e-8):
            for j in range(0, len(x), inc):
                if np.std(val_other[j : j + inc]) > 0 and np.std(shap_ref[j : j + inc]) > 0:
                    v += abs(np.corrcoef(shap_ref[j : j + inc], val_other[j : j + inc])[0, 1])
        nan_v = v

        interactions.append(max(val_v, nan_v))

    return np.argsort(-np.abs(interactions))


def approximate_interactions(index, shap_values, X, feature_names=None):
    """Order other features by how much interaction they seem to have with the feature at the given index.

    This just bins the SHAP values for a feature along that feature's value. For true Shapley interaction
    index values for SHAP see the interaction_contribs option implemented in XGBoost.
    """
    # convert from DataFrames if we got any
    if isinstance(X, pd.DataFrame):
        if feature_names is None:
            feature_names = X.columns
        X = X.values

    index = convert_name(index, shap_values, feature_names)

    if X.shape[0] > 10000:
        a = np.arange(X.shape[0])
        np.random.shuffle(a)
        inds = a[:10000]
    else:
        inds = np.arange(X.shape[0])

    x = X[inds, index]
    srt = np.argsort(x)
    shap_ref = shap_values[inds, index]
    shap_ref = shap_ref[srt]
    inc = max(min(int(len(x) / 10.0), 50), 1)
    interactions = []
    for i in range(X.shape[1]):
        encoded_val_other = encode_array_if_needed(X[inds, i][srt], dtype=float)

        val_other = encoded_val_other
        v = 0.0
        if not (i == index or np.sum(np.abs(val_other)) < 1e-8):
            for j in range(0, len(x), inc):
                if np.std(val_other[j : j + inc]) > 0 and np.std(shap_ref[j : j + inc]) > 0:
                    v += abs(np.corrcoef(shap_ref[j : j + inc], val_other[j : j + inc])[0, 1])
        val_v = v

        val_other = np.isnan(encoded_val_other)
        v = 0.0
        if not (i == index or np.sum(np.abs(val_other)) < 1e-8):
            for j in range(0, len(x), inc):
                if np.std(val_other[j : j + inc]) > 0 and np.std(shap_ref[j : j + inc]) > 0:
                    v += abs(np.corrcoef(shap_ref[j : j + inc], val_other[j : j + inc])[0, 1])
        nan_v = v

        interactions.append(max(val_v, nan_v))

    return np.argsort(-np.abs(interactions))


def encode_array_if_needed(arr, dtype=np.float64):
    try:
        return arr.astype(dtype)
    except ValueError:
        unique_values = np.unique(arr)
        encoding_dict = {string: index for index, string in enumerate(unique_values)}
        encoded_array = np.array([encoding_dict[string] for string in arr], dtype=dtype)
        return encoded_array


def sample(X: _ArrayT, nsamples: int = 100, random_state: int = 0) -> _ArrayT:
    """Performs sampling without replacement of the input data ``X``.

    This is a simple wrapper over scikit-learn's ``shuffle`` function.
    It is used mainly to downsample ``X`` for use as a background
    dataset in SHAP :class:`.Explainer` and its subclasses.

    .. versionchanged :: 0.42
        The behaviour of ``sample`` was changed from sampling *with* replacement to sampling
        *without* replacement.
        Note that reproducibility might be broken when using this function pre- and post-0.42,
        even with the specification of ``random_state``.

    Parameters
    ----------
    X : array-like
        Data to sample from. Input data can be arrays, lists, dataframes
        or scipy sparse matrices with a consistent first dimension.

    nsamples : int
        Number of samples to generate from ``X``.

    random_state :
        Determines random number generation for shuffling the data. Use this to
        ensure reproducibility across multiple function calls.

    """
    if hasattr(X, "shape"):
        over_count = nsamples >= X.shape[0]
    else:
        over_count = nsamples >= len(X)

    if over_count:
        return X
    return sklearn.utils.shuffle(X, n_samples=nsamples, random_state=random_state)


def safe_isinstance(obj: Any, class_path_str: str | list[str]) -> bool:
    """Acts as a safe version of isinstance without having to explicitly
    import packages which may not exist in the users environment.

    Checks if obj is an instance of type specified by class_path_str.

    Parameters
    ----------
    obj: Any
        Some object you want to test against
    class_path_str: str or list
        A string or list of strings specifying full class paths
        Example: `sklearn.ensemble.RandomForestRegressor`

    Returns
    -------
    bool: True if isinstance is true and the package exists, False otherwise

    """
    if isinstance(class_path_str, str):
        class_path_strs = [class_path_str]
    elif isinstance(class_path_str, (list, tuple)):
        class_path_strs = class_path_str
    else:
        class_path_strs = [""]

    # try each module path in order
    for class_path_str in class_path_strs:
        if "." not in class_path_str:
            raise ValueError(
                "class_path_str must be a string or list of strings specifying a full \
                module path to a class. Eg, 'sklearn.ensemble.RandomForestRegressor'"
            )

        # Splits on last occurrence of "."
        module_name, class_name = class_path_str.rsplit(".", 1)

        # here we don't check further if the model is not imported, since we shouldn't have
        # an object of that types passed to us if the model the type is from has never been
        # imported. (and we don't want to import lots of new modules for no reason)
        if module_name not in sys.modules:
            continue

        module = sys.modules[module_name]

        # Get class
        _class = getattr(module, class_name, None)

        if _class is None:
            continue

        if isinstance(obj, _class):
            return True

    return False


def format_value(s, format_str):
    """Strips trailing zeros and uses a unicode minus sign."""
    if not issubclass(type(s), str):
        s = format_str % s
    s = re.sub(r"\.?0+$", "", s)
    if s[0] == "-":
        s = "\u2212" + s[1:]
    return s


# From: https://groups.google.com/forum/m/#!topic/openrefine/G7_PSdUeno0
def ordinal_str(n):
    """Converts a number to and ordinal string."""
    return str(n) + {1: "st", 2: "nd", 3: "rd"}.get(4 if 10 <= n % 100 < 20 else n % 10, "th")


class OpChain:
    """A way to represent a set of dot chained operations on an object without actually running them."""

    def __init__(self, root_name: str = "") -> None:
        self._ops: list[list[Any]] = []
        self._root_name = root_name

    def apply(self, obj):
        """Applies all our ops to the given object, usually an :class:`.Explanation` instance."""
        for o in self._ops:
            op, args, kwargs = o
            if args is not None:
                obj = getattr(obj, op)(*args, **kwargs)
            else:
                obj = getattr(obj, op)
        return obj

    def __call__(self, *args, **kwargs) -> OpChain:
        """Update the args for the previous operation."""
        new_self = OpChain(self._root_name)
        new_self._ops = copy.copy(self._ops)
        new_self._ops[-1][1] = args
        new_self._ops[-1][2] = kwargs
        return new_self

    def __getitem__(self, item):
        new_self = OpChain(self._root_name)
        new_self._ops = copy.copy(self._ops)
        new_self._ops.append(["__getitem__", [item], {}])
        return new_self

    def __getattr__(self, name: str) -> OpChain:
        # Don't chain special attributes
        if name.startswith("__") and name.endswith("__"):
            return None  # type: ignore
        new_self = OpChain(self._root_name)
        new_self._ops = copy.copy(self._ops)
        new_self._ops.append([name, None, None])
        return new_self

    def __repr__(self):
        out = self._root_name
        for op in self._ops:
            op_name, args, kwargs = op
            args = args or tuple()
            kwargs = kwargs or {}

            out += f".{op_name}"
            has_args = len(args) > 0
            has_kwargs = len(kwargs) > 0
            if has_args or has_kwargs:
                out += "(" + ", ".join([repr(v) for v in args] + [f"{k}={v!r}" for k, v in kwargs.items()]) + ")"
        return out


# https://thesmithfam.org/blog/2012/10/25/temporarily-suppress-console-output-in-python/
@contextmanager
def suppress_stderr():
    with open(os.devnull, "w") as devnull:
        old_stderr = sys.stderr
        sys.stderr = devnull
        try:
            yield
        finally:
            sys.stderr = old_stderr


def force_import(module_name: str) -> Any:
    """Force import a module that may be lazily loaded.

    This is useful when working with lazy_loader to ensure a module
    is actually imported when needed, especially in development environments.

    Parameters
    ----------
    module_name : str
        The name of the module to force import (e.g., 'shap.datasets', 'shap.plots')

    Returns
    -------
    module : Any
        The imported module

    Raises
    ------
    ImportError
        If the module cannot be imported
    """
    try:
<<<<<<< HEAD
        # Handle relative imports within shap
        if module_name.startswith("shap."):
=======
        # Handle special cases for C extensions
        if module_name == "cext":
            # Make the module available in the main shap namespace
            import shap
            import shap._cext

            setattr(shap, "_cext", shap._cext)
            return shap._cext
        elif module_name == "cext_gpu":
            # Make the module available in the main shap namespace
            import shap
            import shap._cext_gpu

            setattr(shap, "_cext_gpu", shap._cext_gpu)
            return shap._cext_gpu
        # Handle relative imports within shap
        elif module_name.startswith("shap."):
>>>>>>> b7799c2e
            # Import the module directly
            parts = module_name.split(".")
            if len(parts) >= 2:
                # Try importing the submodule
                import importlib

                module = importlib.import_module(module_name)

                # Also ensure it's available in the parent namespace
                if len(parts) == 2:  # e.g., 'shap.datasets'
                    import shap

                    setattr(shap, parts[1], module)

                return module
        else:
            # Regular import
            import importlib

            return importlib.import_module(module_name)

    except ImportError as e:
        record_import_error(module_name, f"Failed to force import {module_name}: {e}", e)
        raise


def ensure_shap_submodules_loaded():
    """Ensure all main SHAP submodules are properly loaded.

    This is particularly useful in development environments where
    lazy loading might not work as expected.
    """
    submodules = ["datasets", "utils", "plots", "explainers", "maskers", "models"]

    for submodule in submodules:
        try:
            force_import(f"shap.{submodule}")
        except ImportError as e:
            # Some modules might not be available (e.g., plots without matplotlib)
            # Just record the error but don't fail
            print(f"Warning: Could not load shap.{submodule}: {e}")<|MERGE_RESOLUTION|>--- conflicted
+++ resolved
@@ -367,10 +367,6 @@
         If the module cannot be imported
     """
     try:
-<<<<<<< HEAD
-        # Handle relative imports within shap
-        if module_name.startswith("shap."):
-=======
         # Handle special cases for C extensions
         if module_name == "cext":
             # Make the module available in the main shap namespace
@@ -388,7 +384,6 @@
             return shap._cext_gpu
         # Handle relative imports within shap
         elif module_name.startswith("shap."):
->>>>>>> b7799c2e
             # Import the module directly
             parts = module_name.split(".")
             if len(parts) >= 2:
