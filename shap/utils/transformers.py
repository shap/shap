--- conflicted
+++ resolved
@@ -1,83 +1,5 @@
 from ._general import safe_isinstance
 
-<<<<<<< HEAD
-=======
-MODELS_FOR_SEQ_TO_SEQ_CAUSAL_LM = [
-    "transformers.T5ForConditionalGeneration",
-    "transformers.PegasusForConditionalGeneration",
-    "transformers.MarianMTModel",
-    "transformers.MBartForConditionalGeneration",
-    "transformers.BlenderbotForConditionalGeneration",
-    "transformers.BartForConditionalGeneration",
-    "transformers.FSMTForConditionalGeneration",
-    "transformers.EncoderDecoderModel",
-    "transformers.XLMProphetNetForConditionalGeneration",
-    "transformers.ProphetNetForConditionalGeneration",
-    "transformers.TFMT5ForConditionalGeneration",
-    "transformers.TFT5ForConditionalGeneration",
-    "transformers.TFMarianMTModel",
-    "transformers.TFMBartForConditionalGeneration",
-    "transformers.TFPegasusForConditionalGeneration",
-    "transformers.TFBlenderbotForConditionalGeneration",
-    "transformers.TFBartForConditionalGeneration",
-]
-
-MODELS_FOR_CAUSAL_LM = [
-    "transformers.CamembertForCausalLM",
-    "transformers.XLMRobertaForCausalLM",
-    "transformers.RobertaForCausalLM",
-    "transformers.BertLMHeadModel",
-    "transformers.OpenAIGPTLMHeadModel",
-    "transformers.GPT2LMHeadModel",
-    "transformers.TransfoXLLMHeadModel",
-    "transformers.XLNetLMHeadModel",
-    "transformers.XLMWithLMHeadModel",
-    "transformers.CTRLLMHeadModel",
-    "transformers.ReformerModelWithLMHead",
-    "transformers.BertGenerationDecoder",
-    "transformers.XLMProphetNetForCausalLM",
-    "transformers.ProphetNetForCausalLM",
-    "transformers.TFBertLMHeadModel",
-    "transformers.TFOpenAIGPTLMHeadModel",
-    "transformers.TFGPT2LMHeadModel",
-    "transformers.TFTransfoXLLMHeadModel",
-    "transformers.TFXLNetLMHeadModel",
-    "transformers.TFXLMWithLMHeadModel",
-    "transformers.TFCTRLLMHeadModel",
-]
-
-MODELS_FOR_MASKED_LM = [
-    "transformers.LayoutLMForMaskedLM",
-    "transformers.DistilBertForMaskedLM",
-    "transformers.AlbertForMaskedLM",
-    "transformers.BartForConditionalGeneration",
-    "transformers.CamembertForMaskedLM",
-    "transformers.XLMRobertaForMaskedLM",
-    "transformers.LongformerForMaskedLM",
-    "transformers.RobertaForMaskedLM",
-    "transformers.SqueezeBertForMaskedLM",
-    "transformers.BertForMaskedLM",
-    "transformers.MobileBertForMaskedLM",
-    "transformers.FlaubertWithLMHeadModel",
-    "transformers.XLMWithLMHeadModel",
-    "transformers.ElectraForMaskedLM",
-    "transformers.ReformerForMaskedLM",
-    "transformers.FunnelForMaskedLM",
-    "transformers.TFDistilBertForMaskedLM",
-    "transformers.TFAlbertForMaskedLM",
-    "transformers.TFCamembertForMaskedLM",
-    "transformers.TFXLMRobertaForMaskedLM",
-    "transformers.TFLongformerForMaskedLM",
-    "transformers.TFRobertaForMaskedLM",
-    "transformers.TFBertForMaskedLM",
-    "transformers.TFMobileBertForMaskedLM",
-    "transformers.TFFlaubertWithLMHeadModel",
-    "transformers.TFXLMWithLMHeadModel",
-    "transformers.TFElectraForMaskedLM",
-    "transformers.TFFunnelForMaskedLM",
-]
-
->>>>>>> 3b965425
 SENTENCEPIECE_TOKENIZERS = [
     "transformers.MarianTokenizer",
     "transformers.T5Tokenizer",
@@ -88,7 +10,6 @@
 
 def is_transformers_lm(model):
     """Check if the given model object is a huggingface transformers language model."""
-<<<<<<< HEAD
     if safe_isinstance(
             model, "transformers.PreTrainedModel") or safe_isinstance(
             model, "transformers.TFPreTrainedModel"):
@@ -99,13 +20,6 @@
         return type(model) in MODEL_FOR_SEQ_TO_SEQ_CAUSAL_LM_MAPPING.values() or type(
             model) in MODEL_FOR_CAUSAL_LM_MAPPING.values()
     return False
-=======
-    return (
-        safe_isinstance(model, "transformers.PreTrainedModel")
-        or safe_isinstance(model, "transformers.TFPreTrainedModel")
-    ) and safe_isinstance(model, MODELS_FOR_SEQ_TO_SEQ_CAUSAL_LM + MODELS_FOR_CAUSAL_LM)
-
->>>>>>> 3b965425
 
 def parse_prefix_suffix_for_tokenizer(tokenizer):
     """Set prefix and suffix tokens based on null tokens.
