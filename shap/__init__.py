import lazy_loader as lazy  # type: ignore[import-untyped]

#
from shap import cext, datasets, links, utils  # noqa: E402

_stub_getattr, __dir__, __alllazy__ = lazy.attach_stub(__name__, __file__)

try:
    # Version from setuptools-scm
    from ._version import version as __version__
except ImportError:
    # Expected when running locally without build
    __version__ = "0.0.0-not-built"

_no_matplotlib_warning = (
    "matplotlib is not installed so plotting is not available! Run `pip install matplotlib` to fix this."
)


# plotting (only loaded if matplotlib is present)
def unsupported(*args, **kwargs):
    raise ImportError(_no_matplotlib_warning)


class UnsupportedModule:
    def __getattribute__(self, item):
        raise ImportError(_no_matplotlib_warning)


def __getattr__(name):
<<<<<<< HEAD
    # Handle legacy aliases first
    if name == "summary_plot":
=======
    # Handle C extension modules
    if name == "_cext":
        try:
            import shap._cext

            return shap._cext
        except ImportError as e:
            utils.record_import_error("_cext", "C extension was not built during install!", e)
            raise
    elif name == "_cext_gpu":
        try:
            import shap._cext_gpu

            return shap._cext_gpu
        except ImportError as e:
            utils.record_import_error("_cext_gpu", "CUDA extension was not built during install!", e)
            raise
    # Handle legacy aliases first
    elif name == "summary_plot":
>>>>>>> b7799c2e
        return _stub_getattr("summary_legacy")
    elif name == "image_plot":
        return _stub_getattr("image")
    # Handle plotting function aliases
    elif name == "bar_plot":
        return _stub_getattr("bar_legacy")
    elif name == "decision_plot":
        return _stub_getattr("decision")
    elif name == "multioutput_decision_plot":
        return _stub_getattr("multioutput_decision")
    elif name == "embedding_plot":
        return _stub_getattr("embedding")
    elif name == "force_plot":
        return _stub_getattr("force")
    elif name == "group_difference_plot":
        return _stub_getattr("group_difference")
    elif name == "heatmap_plot":
        return _stub_getattr("heatmap")
    elif name == "monitoring_plot":
        return _stub_getattr("monitoring")
    elif name == "partial_dependence_plot":
        return _stub_getattr("partial_dependence")
    elif name == "dependence_plot":
        return _stub_getattr("dependence_legacy")
    elif name == "text_plot":
        return _stub_getattr("text")
    elif name == "violin_plot":
        return _stub_getattr("violin")
    elif name == "waterfall_plot":
        return _stub_getattr("waterfall")
    else:
        # Fall back to the lazy loader for all other attributes
        return _stub_getattr(name)
<<<<<<< HEAD


_legacy_plot_aliases = [
    "summary_plot",
    "image_plot",
    "bar_plot",
    "decision_plot",
    "multioutput_decision_plot",
    "embedding_plot",
    "force_plot",
    "group_difference_plot",
    "heatmap_plot",
    "monitoring_plot",
    "partial_dependence_plot",
    "dependence_plot",
    "text_plot",
    "violin_plot",
    "waterfall_plot",
]

__all__ = [*__alllazy__, "datasets", "links", "utils", "cext"] + _legacy_plot_aliases
=======


__all__ = [*__alllazy__, "datasets", "links", "utils"]
>>>>>>> b7799c2e
<|MERGE_RESOLUTION|>--- conflicted
+++ resolved
@@ -28,10 +28,6 @@
 
 
 def __getattr__(name):
-<<<<<<< HEAD
-    # Handle legacy aliases first
-    if name == "summary_plot":
-=======
     # Handle C extension modules
     if name == "_cext":
         try:
@@ -51,7 +47,6 @@
             raise
     # Handle legacy aliases first
     elif name == "summary_plot":
->>>>>>> b7799c2e
         return _stub_getattr("summary_legacy")
     elif name == "image_plot":
         return _stub_getattr("image")
@@ -85,7 +80,6 @@
     else:
         # Fall back to the lazy loader for all other attributes
         return _stub_getattr(name)
-<<<<<<< HEAD
 
 
 _legacy_plot_aliases = [
@@ -106,9 +100,4 @@
     "waterfall_plot",
 ]
 
-__all__ = [*__alllazy__, "datasets", "links", "utils", "cext"] + _legacy_plot_aliases
-=======
-
-
-__all__ = [*__alllazy__, "datasets", "links", "utils"]
->>>>>>> b7799c2e
+__all__ = [*__alllazy__, "datasets", "links", "utils", "cext"] + _legacy_plot_aliases