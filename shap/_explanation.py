from __future__ import annotations

import copy
import operator
from collections.abc import Callable
from dataclasses import dataclass, field
<<<<<<< HEAD
from typing import TYPE_CHECKING, Any, cast
=======
from typing import Any, cast
>>>>>>> 0037d612

import numpy as np
import pandas as pd
import scipy.cluster
import scipy.sparse
import scipy.spatial
import sklearn
from slicer import Alias, Obj, Slicer

from .utils._clustering import hclust_ordering
from .utils._exceptions import DimensionError
from .utils._general import OpChain

op_chain_root = OpChain("shap.Explanation")

if TYPE_CHECKING:
    from collections.abc import Callable


@dataclass
class OpHistoryItem:
    """An operation that has been applied to an Explanation object."""

    name: str
    prev_shape: tuple[int, ...]
    args: tuple[Any, ...] = ()
    kwargs: dict[str, Any] = field(default_factory=dict)
    collapsed_instances: bool = False


class MetaExplanation(type):
    """This metaclass exposes the Explanation object's class methods for creating template op chains."""

    def __getitem__(cls, item):
        return op_chain_root.__getitem__(item)

    @property
    def abs(cls) -> OpChain:
        """Element-wise absolute value op."""
        return op_chain_root.abs

    @property
    def identity(cls) -> OpChain:
        """A no-op."""
        return op_chain_root.identity

    @property
    def argsort(cls) -> OpChain:
        """Numpy style argsort."""
        return op_chain_root.argsort

    @property
    def flip(cls) -> OpChain:
        """Numpy style flip."""
        return op_chain_root.flip

    @property
    def sum(cls) -> OpChain:
        """Numpy style sum."""
        return op_chain_root.sum

    @property
    def max(cls) -> OpChain:
        """Numpy style max."""
        return op_chain_root.max

    @property
    def min(cls) -> OpChain:
        """Numpy style min."""
        return op_chain_root.min

    @property
    def mean(cls) -> OpChain:
        """Numpy style mean."""
        return op_chain_root.mean

    @property
    def sample(cls) -> OpChain:
        """Numpy style sample."""
        return op_chain_root.sample

    @property
    def hclust(cls) -> OpChain:
        """Hierarchical clustering op."""
        return op_chain_root.hclust


class Explanation(metaclass=MetaExplanation):
    """A sliceable set of parallel arrays representing a SHAP explanation.

    Notes
    -----
    The *instance* methods such as `.max()` return new Explanation objects with the
    operation applied.

    The *class* methods such as `Explanation.max` return OpChain objects that represent
    a set of dot chained operations without actually running them.
    """

    def __init__(
        self,
        values,
        base_values=None,
        data=None,
        display_data=None,
        instance_names=None,
        feature_names=None,
        output_names=None,
        output_indexes=None,
        lower_bounds=None,
        upper_bounds=None,
        error_std=None,
        main_effects=None,
        hierarchical_values=None,
        clustering=None,
        compute_time=None,
    ):
        self.op_history: list[OpHistoryItem] = []

        self.compute_time = compute_time

        # TODO: better cloning :)
        if isinstance(values, Explanation):
            e = values
            values = e.values
            base_values = e.base_values
            data = e.data

        self.output_dims = compute_output_dims(values, base_values, data, output_names)
        values_shape = _compute_shape(values)

        if output_names is None and len(self.output_dims) == 1:
            num_names = values_shape[self.output_dims[0]]
            assert num_names is not None, "Unexpected shape of values"
            output_names = [f"Output {i}" for i in range(num_names)]

        if (
            len(_compute_shape(feature_names)) == 1
        ):  # TODO: should always be an alias once slicer supports per-row aliases
            if len(values_shape) >= 2 and len(feature_names) == values_shape[1]:
                feature_names = Alias(list(feature_names), 1)
            elif len(values_shape) >= 1 and len(feature_names) == values_shape[0]:
                feature_names = Alias(list(feature_names), 0)

        if (
            len(_compute_shape(output_names)) == 1
        ):  # TODO: should always be an alias once slicer supports per-row aliases
            output_names = Alias(list(output_names), self.output_dims[0])
            # if len(values_shape) >= 1 and len(output_names) == values_shape[0]:
            #     output_names = Alias(list(output_names), 0)
            # elif len(values_shape) >= 2 and len(output_names) == values_shape[1]:
            #     output_names = Alias(list(output_names), 1)

        if output_names is not None and not isinstance(output_names, Alias):
            output_names_order = len(_compute_shape(output_names))
            if output_names_order == 0:
                pass
            elif output_names_order == 1:
                output_names = Obj(output_names, self.output_dims)
            elif output_names_order == 2:
                output_names = Obj(output_names, [0] + list(self.output_dims))
            else:
                raise ValueError("shap.Explanation does not yet support output_names of order greater than 3!")

        if not hasattr(base_values, "__len__") or len(base_values) == 0:
            pass
        elif len(_compute_shape(base_values)) == len(self.output_dims):
            base_values = Obj(base_values, list(self.output_dims))
        else:
            base_values = Obj(base_values, [0] + list(self.output_dims))

        self._s = Slicer(
            values=values,
            base_values=base_values,
            data=list_wrap(data),
            display_data=list_wrap(display_data),
            instance_names=None if instance_names is None else Alias(instance_names, 0),
            feature_names=feature_names,
            output_names=output_names,
            output_indexes=None if output_indexes is None else (self.output_dims, output_indexes),
            lower_bounds=list_wrap(lower_bounds),
            upper_bounds=list_wrap(upper_bounds),
            error_std=list_wrap(error_std),
            main_effects=list_wrap(main_effects),
            hierarchical_values=list_wrap(hierarchical_values),
            clustering=None if clustering is None else Obj(clustering, [0]),
        )

    # =================== Slicer passthrough ===================

    @property
    def values(self):
        """Pass-through from the underlying slicer object."""
        return self._s.values

    @values.setter
    def values(self, new_values):
        self._s.values = new_values

    @property
    def base_values(self):
        """Pass-through from the underlying slicer object."""
        return self._s.base_values

    @base_values.setter
    def base_values(self, new_base_values):
        self._s.base_values = new_base_values

    @property
    def data(self):
        """Pass-through from the underlying slicer object."""
        return self._s.data

    @data.setter
    def data(self, new_data):
        self._s.data = new_data

    @property
    def display_data(self):
        """Pass-through from the underlying slicer object."""
        return self._s.display_data

    @display_data.setter
    def display_data(self, new_display_data):
        if isinstance(new_display_data, pd.DataFrame):
            new_display_data = new_display_data.values
        self._s.display_data = new_display_data

    @property
    def instance_names(self):
        """Pass-through from the underlying slicer object."""
        return self._s.instance_names

    @property
    def output_names(self):
        """Pass-through from the underlying slicer object."""
        return self._s.output_names

    @output_names.setter
    def output_names(self, new_output_names):
        self._s.output_names = new_output_names

    @property
    def output_indexes(self):
        """Pass-through from the underlying slicer object."""
        return self._s.output_indexes

    @property
    def feature_names(self):
        """Pass-through from the underlying slicer object."""
        return self._s.feature_names

    @feature_names.setter
    def feature_names(self, new_feature_names):
        self._s.feature_names = new_feature_names

    @property
    def lower_bounds(self):
        """Pass-through from the underlying slicer object."""
        return self._s.lower_bounds

    @property
    def upper_bounds(self):
        """Pass-through from the underlying slicer object."""
        return self._s.upper_bounds

    @property
    def error_std(self):
        """Pass-through from the underlying slicer object."""
        return self._s.error_std

    @property
    def main_effects(self):
        """Pass-through from the underlying slicer object."""
        return self._s.main_effects

    @main_effects.setter
    def main_effects(self, new_main_effects):
        self._s.main_effects = new_main_effects

    @property
    def hierarchical_values(self):
        """Pass-through from the underlying slicer object."""
        return self._s.hierarchical_values

    @hierarchical_values.setter
    def hierarchical_values(self, new_hierarchical_values):
        self._s.hierarchical_values = new_hierarchical_values

    @property
    def clustering(self):
        """Pass-through from the underlying slicer object."""
        return self._s.clustering

    @clustering.setter
    def clustering(self, new_clustering):
        self._s.clustering = new_clustering

    # =================== Data model ===================
    def __repr__(self):
        """Display some basic printable info, but not everything."""
        out = f".values =\n{self.values!r}"
        if self.base_values is not None:
            out += f"\n\n.base_values =\n{self.base_values!r}"
        if self.data is not None:
            out += f"\n\n.data =\n{self.data!r}"
        return out

    def __getitem__(self, item) -> Explanation:
        """This adds support for OpChain indexing."""
        new_self = None
        if not isinstance(item, tuple):
            item = (item,)

        # convert any OpChains or magic strings
        pos = -1
        for t in item:
            pos += 1

            # skip over Ellipsis
            if t is Ellipsis:
                pos += len(self.shape) - len(item)
                continue

            orig_t = t
            if isinstance(t, OpChain):
                t = t.apply(self)
                if isinstance(t, (np.int64, np.int32)):  # because slicer does not like numpy indexes
                    t = int(t)
                elif isinstance(t, np.ndarray):
                    t = [int(v) for v in t]  # slicer wants lists not numpy arrays for indexing
            elif isinstance(t, Explanation):
                t = t.values
            elif isinstance(t, str):
                # work around for 2D output_names since they are not yet slicer supported
                output_names_dims = []
                if "output_names" in self._s._objects:
                    output_names_dims = self._s._objects["output_names"].dim
                elif "output_names" in self._s._aliases:
                    output_names_dims = self._s._aliases["output_names"].dim
                if pos != 0 and pos in output_names_dims:
                    if len(output_names_dims) == 1:
                        t = np.argwhere(np.array(self.output_names) == t)[0][0]
                    elif len(output_names_dims) == 2:
                        new_values = []
                        new_base_values = []
                        new_data = []
                        new_self = copy.deepcopy(self)
                        for i, v in enumerate(self.values):
                            for j, s in enumerate(self.output_names[i]):
                                if s == t:
                                    new_values.append(np.array(v[:, j]))
                                    new_data.append(np.array(self.data[i]))
                                    new_base_values.append(self.base_values[i][j])

                        new_self = Explanation(
                            np.array(new_values),
                            base_values=np.array(new_base_values),
                            data=np.array(new_data),
                            display_data=self.display_data,
                            instance_names=self.instance_names,
                            feature_names=np.array(new_data),  # FIXME: this is probably a bug
                            output_names=t,
                            output_indexes=self.output_indexes,
                            lower_bounds=self.lower_bounds,
                            upper_bounds=self.upper_bounds,
                            error_std=self.error_std,
                            main_effects=self.main_effects,
                            hierarchical_values=self.hierarchical_values,
                            clustering=self.clustering,
                        )
                        new_self.op_history = copy.copy(self.op_history)
                        # new_self = copy.deepcopy(self)
                        # new_self.values = np.array(new_values)
                        # new_self.base_values = np.array(new_base_values)
                        # new_self.data = np.array(new_data)
                        # new_self.output_names = t
                        # new_self.feature_names = np.array(new_data)
                        # new_self.clustering = None

                # work around for 2D feature_names since they are not yet slicer supported
                feature_names_dims = []
                if "feature_names" in self._s._objects:
                    feature_names_dims = self._s._objects["feature_names"].dim
                if pos != 0 and pos in feature_names_dims and len(feature_names_dims) == 2:
                    new_values = []
                    new_data = []
                    for i, val_i in enumerate(self.values):
                        for s, v, d in zip(self.feature_names[i], val_i, self.data[i]):
                            if s == t:
                                new_values.append(v)
                                new_data.append(d)
                    new_self = copy.deepcopy(self)
                    new_self.values = new_values
                    new_self.data = new_data
                    new_self.feature_names = t
                    new_self.clustering = None
                    # return new_self

            if isinstance(t, (np.int8, np.int16, np.int32, np.int64)):
                t = int(t)

            if t is not orig_t:
                tmp = list(item)
                tmp[pos] = t
                item = tuple(tmp)

        # call slicer for the real work
        item = tuple(v for v in item)  # SML I cut out: `if not isinstance(v, str)`
        if len(item) == 0:
            return new_self  # type: ignore
        if new_self is None:
            new_self = copy.copy(self)
        new_self._s = new_self._s.__getitem__(item)
        new_self.op_history.append(OpHistoryItem(name="__getitem__", args=(item,), prev_shape=self.shape))

        return new_self

    @property
    def shape(self) -> tuple[int, ...]:
        """Compute the shape over potentially complex data nesting."""
        shap_values_shape = _compute_shape(self._s.values)
        # impl: `Explanation.values` always corresponds to the shap values, which is a numpy array, so the
        # shape will always be of tuple[int, ...] type, not tuple[int|None, ...].
        return cast("tuple[int, ...]", shap_values_shape)

    def __len__(self):
        return self.shape[0]

    def __copy__(self) -> Explanation:
        new_exp = Explanation(
            self.values,
            base_values=self.base_values,
            data=self.data,
            display_data=self.display_data,
            instance_names=self.instance_names,
            feature_names=self.feature_names,
            output_names=self.output_names,
            output_indexes=self.output_indexes,
            lower_bounds=self.lower_bounds,
            upper_bounds=self.upper_bounds,
            error_std=self.error_std,
            main_effects=self.main_effects,
            hierarchical_values=self.hierarchical_values,
            clustering=self.clustering,
        )
        new_exp.op_history = copy.copy(self.op_history)
        return new_exp

    # =================== Operations ===================

    def _apply_binary_operator(self, other, binary_op, op_name):
        new_exp = self.__copy__()
        new_exp.op_history.append(OpHistoryItem(name=op_name, args=(other,), prev_shape=self.shape))

        if isinstance(other, Explanation):
            new_exp.values = binary_op(new_exp.values, other.values)
            if new_exp.data is not None:
                new_exp.data = binary_op(new_exp.data, other.data)
            if new_exp.base_values is not None:
                new_exp.base_values = binary_op(new_exp.base_values, other.base_values)
        else:
            new_exp.values = binary_op(new_exp.values, other)
            if new_exp.data is not None:
                new_exp.data = binary_op(new_exp.data, other)
            if new_exp.base_values is not None:
                new_exp.base_values = binary_op(new_exp.base_values, other)
        return new_exp

    def __add__(self, other):
        return self._apply_binary_operator(other, operator.add, "__add__")

    def __radd__(self, other):
        return self._apply_binary_operator(other, operator.add, "__add__")

    def __sub__(self, other):
        return self._apply_binary_operator(other, operator.sub, "__sub__")

    def __rsub__(self, other):
        return self._apply_binary_operator(other, operator.sub, "__sub__")

    def __mul__(self, other):
        return self._apply_binary_operator(other, operator.mul, "__mul__")

    def __rmul__(self, other):
        return self._apply_binary_operator(other, operator.mul, "__mul__")

    def __truediv__(self, other):
        return self._apply_binary_operator(other, operator.truediv, "__truediv__")

    def _numpy_func(self, fname, **kwargs):
        """Apply a numpy-style function to this Explanation."""
        new_self = copy.copy(self)
        axis = kwargs.get("axis", None)

        # collapse the slicer to right shape
        if axis in [0, 1, 2]:
            new_self = new_self[axis]
            new_self.op_history = new_self.op_history[:-1]  # pop off the slicing operation we just used

        if self.feature_names is not None and not is_1d(self.feature_names) and axis == 0:
            new_values = self._flatten_feature_names()
            new_self.feature_names = np.array(list(new_values.keys()))
            new_self.values = np.array([getattr(np, fname)(v, 0) for v in new_values.values()])
            new_self.clustering = None
        else:
            new_self.values = getattr(np, fname)(np.array(self.values), **kwargs)
            if new_self.data is not None:
                try:
                    new_self.data = getattr(np, fname)(np.array(self.data), **kwargs)
                except Exception:
                    new_self.data = None
            if new_self.base_values is not None and isinstance(axis, int) and len(self.base_values.shape) > axis:
                new_self.base_values = getattr(np, fname)(self.base_values, **kwargs)
            elif isinstance(axis, int):
                new_self.base_values = None

        if axis == 0 and self.clustering is not None and len(self.clustering.shape) == 3:
            if self.clustering.std(0).sum() < 1e-8:
                new_self.clustering = self.clustering[0]
            else:
                new_self.clustering = None

        new_self.op_history.append(
            OpHistoryItem(
                name=fname,
                kwargs=kwargs,
                prev_shape=self.shape,
                collapsed_instances=axis == 0,
            ),
        )

        return new_self

    @property
    def abs(self):
        return self._numpy_func("abs")

    @property
    def identity(self):
        return self

    @property
    def argsort(self):
        return self._numpy_func("argsort")

    @property
    def flip(self):
        return self._numpy_func("flip")

    def mean(self, axis: int):
        """Numpy-style mean function."""
        return self._numpy_func("mean", axis=axis)

    def max(self, axis: int):
        """Numpy-style mean function."""
        return self._numpy_func("max", axis=axis)

    def min(self, axis: int):
        """Numpy-style mean function."""
        return self._numpy_func("min", axis=axis)

    def sum(self, axis: int | None = None, grouping=None):
        """Numpy-style sum function."""
        if grouping is None:
            return self._numpy_func("sum", axis=axis)
        if axis == 1 or len(self.shape) == 1:
            return group_features(self, grouping)
        raise DimensionError("Only axis = 1 is supported for grouping right now...")

    def percentile(self, q, axis=None) -> Explanation:
        new_self = copy.deepcopy(self)
        if self.feature_names is not None and not is_1d(self.feature_names) and axis == 0:
            new_values = self._flatten_feature_names()
            new_self.feature_names = np.array(list(new_values.keys()))
            new_self.values = np.array([np.percentile(v, q) for v in new_values.values()])
            new_self.clustering = None
        else:
            new_self.values = np.percentile(new_self.values, q, axis)
            new_self.data = np.percentile(new_self.data, q, axis)
        # new_self.data = None
        new_self.op_history.append(
            OpHistoryItem(
                name="percentile",
                args=(axis,),
                prev_shape=self.shape,
                collapsed_instances=axis == 0,
            ),
        )
        return new_self

    def sample(self, max_samples: int, replace: bool = False, random_state: int = 0) -> Explanation:
        """Randomly samples the instances (rows) of the Explanation object.

        Parameters
        ----------
        max_samples : int
            The number of rows to sample. Note that if ``replace=False``, then
            fewer than max_samples will be drawn if ``len(explanation) < max_samples``.

        replace : bool
            Sample with or without replacement.

        random_state : int
            Random seed to use for sampling, defaults to 0.

        """
        rng = np.random.RandomState(random_state)
        length = self.shape[0]
        assert length is not None
        inds = rng.choice(length, size=min(max_samples, length), replace=replace)
        return self[list(inds)]

    def hclust(self, metric: str = "sqeuclidean", axis: int = 0):
        """Computes an optimal leaf ordering sort order using hclustering.

        hclust(metric="sqeuclidean")

        Parameters
        ----------
        metric : str
            A metric supported by scipy clustering. Defaults to "sqeuclidean".

        axis : int
            The axis to cluster along.

        """
        values = self.values

        if len(values.shape) != 2:
            raise DimensionError("The hclust order only supports 2D arrays right now!")

        if axis == 1:
            values = values.T

        return hclust_ordering(X=values, metric=metric)

    # =================== Utilities ===================

    def hstack(self, other: Explanation) -> Explanation:
        """Stack two explanations column-wise.

        Parameters
        ----------
        other : shap.Explanation
            The other Explanation object to stack with.

        Returns
        -------
        exp : shap.Explanation
            A new Explanation object representing the stacked explanations.

        """
        assert self.shape[0] == other.shape[0], "Can't hstack explanations with different numbers of rows!"
        if not np.allclose(self.base_values, other.base_values, atol=1e-6):
            raise ValueError("Can't hstack explanations with different base values!")

        new_exp = Explanation(
            values=np.hstack([self.values, other.values]),
            base_values=self.base_values,
            data=self.data,
            display_data=self.display_data,
            instance_names=self.instance_names,
            feature_names=self.feature_names,
            output_names=self.output_names,
            output_indexes=self.output_indexes,
            lower_bounds=self.lower_bounds,
            upper_bounds=self.upper_bounds,
            error_std=self.error_std,
            main_effects=self.main_effects,
            hierarchical_values=self.hierarchical_values,
            clustering=self.clustering,
        )
        return new_exp

    def cohorts(self, cohorts: int | list[int] | tuple[int] | np.ndarray) -> Cohorts:
        """Split this explanation into several cohorts.

        Parameters
        ----------
        cohorts : int or array
            If this is an integer then we auto build that many cohorts using a decision tree. If this is
            an array then we treat that as an array of cohort names/ids for each instance.

        Returns
        -------
        Cohorts object

        """
        if self.values.ndim > 2:
            raise ValueError(
                "Cohorts cannot be calculated on multiple outputs at once. "
                "Please make sure to specify the output index on which cohorts should be build, e.g. for a multi-class output "
                "shap_values[..., cohort_class].cohorts(2)."
            )
        if isinstance(cohorts, int):
            return _auto_cohorts(self, max_cohorts=cohorts)
        if isinstance(cohorts, (list, tuple, np.ndarray)):
            cohorts = np.array(cohorts)
            return Cohorts(**{name: self[cohorts == name] for name in np.unique(cohorts)})
        raise TypeError("The given set of cohort indicators is not recognized! Please give an array or int.")

    def _flatten_feature_names(self) -> dict:
        new_values: dict[Any, Any] = {}
        for i in range(len(self.values)):
            for s, v in zip(self.feature_names[i], self.values[i]):
                if s not in new_values:
                    new_values[s] = []
                new_values[s].append(v)
        return new_values

    def _use_data_as_feature_names(self):
        new_values: dict[Any, Any] = {}
        for i in range(len(self.values)):
            for s, v in zip(self.data[i], self.values[i]):
                if s not in new_values:
                    new_values[s] = []
                new_values[s].append(v)
        return new_values


def group_features(shap_values, feature_map) -> Explanation:
    # TODO: support and deal with clusterings
    reverse_map: dict[Any, list[Any]] = {}
    for name in feature_map:
        reverse_map[feature_map[name]] = reverse_map.get(feature_map[name], []) + [name]

    curr_names = shap_values.feature_names
    sv_new = copy.deepcopy(shap_values)
    found = {}
    i = 0
    rank1 = len(shap_values.shape) == 1
    for name in curr_names:
        new_name = feature_map.get(name, name)
        if new_name in found:
            continue
        found[new_name] = True

        new_name = feature_map.get(name, name)
        cols_to_sum = reverse_map.get(new_name, [new_name])
        old_inds = [curr_names.index(v) for v in cols_to_sum]

        if rank1:
            sv_new.values[i] = shap_values.values[old_inds].sum()
            sv_new.data[i] = shap_values.data[old_inds].sum()
        else:
            sv_new.values[:, i] = shap_values.values[:, old_inds].sum(1)
            sv_new.data[:, i] = shap_values.data[:, old_inds].sum(1)
        sv_new.feature_names[i] = new_name
        i += 1

    return Explanation(
        sv_new.values[:i] if rank1 else sv_new.values[:, :i],
        base_values=sv_new.base_values,
        data=sv_new.data[:i] if rank1 else sv_new.data[:, :i],
        display_data=None
        if sv_new.display_data is None
        else (sv_new.display_data[:, :i] if rank1 else sv_new.display_data[:, :i]),
        instance_names=None,
        feature_names=None if sv_new.feature_names is None else sv_new.feature_names[:i],
        output_names=None,
        output_indexes=None,
        lower_bounds=None,
        upper_bounds=None,
        error_std=None,
        main_effects=None,
        hierarchical_values=None,
        clustering=None,
    )


def compute_output_dims(values, base_values, data, output_names) -> tuple[int, ...]:
    """Uses the passed data to infer which dimensions correspond to the model's output."""
    values_shape = _compute_shape(values)

    # input shape matches the data shape
    if data is not None:
        data_shape = _compute_shape(data)

    # if we are not given any data we assume it would be the same shape as the given values
    else:
        data_shape = values_shape

    # output shape is known from the base values or output names
    if output_names is not None:
        output_shape = _compute_shape(output_names)

        # if our output_names are per sample then we need to drop the sample dimension here
        if (
            values_shape[-len(output_shape) :] != output_shape
            and values_shape[-len(output_shape) + 1 :] == output_shape[1:]
            and values_shape[0] == output_shape[0]
        ):
            output_shape = output_shape[1:]

    elif base_values is not None:
        output_shape = _compute_shape(base_values)[1:]
    else:
        output_shape = tuple()

    interaction_order = len(values_shape) - len(data_shape) - len(output_shape)
    output_dims = range(len(data_shape) + interaction_order, len(values_shape))
    return tuple(output_dims)


def is_1d(val):
    return not (isinstance(val[0], (list, np.ndarray)))


def _compute_shape(x) -> tuple[int | None, ...]:
    """Computes the shape of a generic object ``x``."""

    def _first_item(iterable):
        for item in iterable:
            return item
        return None

    if not hasattr(x, "__len__") or isinstance(x, str):
        return tuple()
    if not scipy.sparse.issparse(x) and len(x) > 0 and isinstance(_first_item(x), str):
        return (None,)
    if isinstance(x, dict):
        return (len(x),) + _compute_shape(x[next(iter(x))])

    # 2D arrays: we just take their shape as-is
    if len(getattr(x, "shape", tuple())) > 1:
        return x.shape

    # 1D arrays: we need to look inside
    if len(x) == 0:
        return (0,)
    if len(x) == 1:
        return (1,) + _compute_shape(_first_item(x))
    first_shape = _compute_shape(_first_item(x))
    if first_shape == tuple():
        return (len(x),)

    # Else we have an array of arrays...
    matches = np.ones(len(first_shape), dtype=bool)
    for i in range(1, len(x)):
        shape = _compute_shape(x[i])
        assert len(shape) == len(first_shape), "Arrays in Explanation objects must have consistent inner dimensions!"
        for j in range(len(shape)):
            matches[j] &= shape[j] == first_shape[j]
    return (len(x),) + tuple(first_shape[j] if match else None for j, match in enumerate(matches))


class Cohorts:
    """A collection of :class:`.Explanation` objects, typically each explaining a cluster of similar samples.

    Examples
    --------
    A ``Cohorts`` object can be initialized in a variety of ways.

    By explicitly specifying the cohorts:

    >>> exp = Explanation(
    ...     values=np.random.uniform(low=-1, high=1, size=(500, 5)),
    ...     data=np.random.normal(loc=1, scale=3, size=(500, 5)),
    ...     feature_names=list("abcde"),
    ... )
    >>> cohorts = Cohorts(
    ...     col_a_neg=exp[exp[:, "a"].data < 0],
    ...     col_a_pos=exp[exp[:, "a"].data >= 0],
    ... )
    >>> cohorts
    <shap._explanation.Cohorts object with 2 cohorts of sizes: [(198, 5), (302, 5)]>

    Or using the :meth:`.Explanation.cohorts` method:

    >>> cohorts2 = exp.cohorts(3)
    >>> cohorts2
    <shap._explanation.Cohorts object with 3 cohorts of sizes: [(182, 5), (12, 5), (306, 5)]>

    Most of the :class:`.Explanation` interface is also exposed in ``Cohorts``. For example, to retrieve the
    SHAP values corresponding to column 'a' across all cohorts, you can use:

    >>> cohorts[..., 'a'].values
    <shap._explanation.Cohorts object with 2 cohorts of sizes: [(198,), (302,)]>

    To actually retrieve the values of a particular :class:`.Explanation`, you'll need to access it via the
    :meth:`.Cohorts.cohorts` property:

    >>> cohorts.cohorts["col_a_neg"][..., 'a'].values
    array([...])  # truncated

    """

    def __init__(self, **kwargs: Explanation) -> None:
        self.cohorts = kwargs
        self._callables: dict[str, Callable] = {}

    @property
    def cohorts(self) -> dict[str, Explanation]:
        """Internal collection of cohorts, stored as a dictionary."""
        return self._cohorts

    @cohorts.setter
    def cohorts(self, cval):
        if not isinstance(cval, dict):
            emsg = "self.cohorts must be a dictionary!"
            raise TypeError(emsg)
        for exp in cval.values():
            if not isinstance(exp, Explanation):
                emsg = f"Arguments to a Cohorts set must be Explanation objects, but found {type(exp)}"
                raise TypeError(emsg)

        self._cohorts: dict[str, Explanation] = cval

    def __getitem__(self, item) -> Cohorts:
        new_cohorts = {}
        for k in self._cohorts:
            new_cohorts[k] = self._cohorts[k].__getitem__(item)
        return Cohorts(**new_cohorts)

    def __getattr__(self, name: str) -> Cohorts:
        new_cohorts = Cohorts()
        for k in self._cohorts:
            result = getattr(self._cohorts[k], name)
            if callable(result):
                new_cohorts._callables[k] = result  # bound methods like .mean, .sample
            else:
                new_cohorts._cohorts[k] = result
        return new_cohorts

    def __call__(self, *args, **kwargs) -> Cohorts:
        """Call the bound methods on the Explanation objects retrieved during attribute access.

        For example,
        ``Cohorts(...).mean(axis=0)`` would first run ``__getattr__("mean")`` and return a bound method
        ``Explanation.mean`` for all the :class:`Explanation` objects inside the ``Cohorts``, returned as a
        new ``Cohorts`` object. Then the ``(axis=0)`` call would be executed on that returned ``Cohorts``
        object, which is why we need ``__call__`` defined.
        """
        if not self._callables:
            emsg = "No methods to __call__!"
            raise ValueError(emsg)

        new_cohorts = {}
        for k, bound_method in self._callables.items():
            new_cohorts[k] = bound_method(*args, **kwargs)
        return Cohorts(**new_cohorts)

    def __repr__(self):
        return f"<shap._explanation.Cohorts object with {len(self._cohorts)} cohorts of sizes: {[v.shape for v in self._cohorts.values()]}>"


def _auto_cohorts(shap_values, max_cohorts) -> Cohorts:
    """This uses a DecisionTreeRegressor to build a group of cohorts with similar SHAP values."""
    # fit a decision tree that well separates the SHAP values
    m = sklearn.tree.DecisionTreeRegressor(max_leaf_nodes=max_cohorts)
    m.fit(shap_values.data, shap_values.values)

    # group instances by their decision paths
    paths = m.decision_path(shap_values.data).toarray()
    path_names = []

    # mark each instance with a path name
    for i in range(shap_values.shape[0]):
        name = ""
        for j in range(len(paths[i])):
            if paths[i, j] > 0:
                feature = m.tree_.feature[j]
                threshold = m.tree_.threshold[j]
                val = shap_values.data[i, feature]
                if feature >= 0:
                    name += str(shap_values.feature_names[feature])
                    if val < threshold:
                        name += " < "
                    else:
                        name += " >= "
                    name += str(threshold) + " & "
        path_names.append(name[:-3])  # the -3 strips off the last unneeded ' & '
    path_names_arr = np.array(path_names)

    # split the instances into cohorts by their path names
    cohorts = {}
    for name in np.unique(path_names_arr):
        cohorts[name] = shap_values[path_names_arr == name]

    return Cohorts(**cohorts)


def list_wrap(x):
    """A helper to patch things since slicer doesn't handle arrays of arrays (it does handle lists of arrays)"""
    if isinstance(x, np.ndarray) and len(x.shape) == 1 and isinstance(x[0], np.ndarray):
        return [v for v in x]
    else:
        return x<|MERGE_RESOLUTION|>--- conflicted
+++ resolved
@@ -4,11 +4,7 @@
 import operator
 from collections.abc import Callable
 from dataclasses import dataclass, field
-<<<<<<< HEAD
 from typing import TYPE_CHECKING, Any, cast
-=======
-from typing import Any, cast
->>>>>>> 0037d612
 
 import numpy as np
 import pandas as pd
