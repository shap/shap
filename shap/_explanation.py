--- conflicted
+++ resolved
@@ -98,12 +98,9 @@
         main_effects=None,
         hierarchical_values=None,
         clustering=None,
-<<<<<<< HEAD
+        compute_time=None,
         interactions = None,
         feature_groups = None,
-=======
-        compute_time=None
->>>>>>> 45b85c18
     ):
         self.op_history = []
 
@@ -161,24 +158,15 @@
             instance_names=None if instance_names is None else Alias(instance_names, 0),
             feature_names=feature_names,
             output_names=output_names,
-<<<<<<< HEAD
-            output_indexes=None if output_indexes is None else (output_dims, output_indexes),
-            lower_bounds=lower_bounds,
-            upper_bounds=upper_bounds,
-            main_effects=main_effects,
-            hierarchical_values=hierarchical_values,
-            clustering=None if clustering is None else Obj(clustering, [0]),
-            interactions = interactions,
-            feature_groups = feature_groups
-=======
             output_indexes=None if output_indexes is None else (self.output_dims, output_indexes),
             lower_bounds=list_wrap(lower_bounds),
             upper_bounds=list_wrap(upper_bounds),
             error_std=list_wrap(error_std),
             main_effects=list_wrap(main_effects),
             hierarchical_values=list_wrap(hierarchical_values),
-            clustering=None if clustering is None else Obj(clustering, [0])
->>>>>>> 45b85c18
+            clustering=None if clustering is None else Obj(clustering, [0]),
+            interactions = interactions,
+            feature_groups = feature_groups
         )
 
     @property
@@ -741,16 +729,12 @@
         return new_self
 
 def group_features(shap_values, feature_map):
-<<<<<<< HEAD
-    # TODO: support and deal with clusterings
+    # TODOsomeday: support and deal with clusterings
 
     if shap_values.feature_groups is not None:
         raise Exception("Cannot group features on a groupped explaination.")
         return shap_values
 
-=======
-    # TODOsomeday: support and deal with clusterings
->>>>>>> 45b85c18
     reverse_map = {}
     for name in feature_map:
         reverse_map[feature_map[name]] = reverse_map.get(feature_map[name], []) + [name]
