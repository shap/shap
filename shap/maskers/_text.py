import numpy as np
from ._masker import Masker
from ..utils import safe_isinstance

class Text(Masker):
    """ This masks out tokens according to the given tokenizer.

    The masked variables are 
    
    output_type : "string" (default) or "token_ids"
        
    """
    def __init__(self, tokenizer, mask_token="auto", output_type="string"):
        self.mask_history = {}
        self.tokenizer = tokenizer
        null_tokens = tokenizer.encode("")
        self.output_type = output_type
        
<<<<<<< HEAD
        if len(null_tokens)==1:
            null_token = null_tokens[0]
            assert (('eos_token' in tokenizer.special_tokens_map) or ('bos_token' in tokenizer.special_tokens_map)), "No eos token or bos token found in tokenizer!"
            if ('eos_token' in tokenizer.special_tokens_map) and (tokenizer.decode(null_token) == tokenizer.special_tokens_map['eos_token']):
                self.keep_prefix = 0
                self.keep_suffix = 1
                self.prefix_strlen = 0
                self.suffix_strlen = len(tokenizer.decode(null_tokens[-self.keep_suffix:]))
            elif ('bos_token' in tokenizer.special_tokens_map) and (tokenizer.decode(null_token) == tokenizer.special_tokens_map['bos_token']):
                self.keep_prefix = 1
                self.keep_suffix = 0
                self.prefix_strlen = len(tokenizer.decode(null_tokens[:self.keep_prefix]))
                self.suffix_strlen = 0
        else:
            assert len(null_tokens) % 2 == 0, "An odd number of boundary tokens are added to the null string!"
            self.keep_prefix = len(null_tokens) // 2
            self.keep_suffix = len(null_tokens) // 2
            self.prefix_strlen = len(tokenizer.decode(null_tokens[:self.keep_prefix]))
            self.suffix_strlen = len(tokenizer.decode(null_tokens[-self.keep_suffix:]))
        if mask_token == "auto":
            if hasattr(self.tokenizer, "mask_token_id") and (self.tokenizer.mask_token_id is not None):
                self.mask_token = self.tokenizer.mask_token_id
                self.mask_token_str = self.tokenizer.decode([self.tokenizer.mask_token_id])#[self.prefix_strlen:-self.suffix_strlen]
=======
        assert len(null_tokens) % 2 == 0, "An odd number of boundary tokens are added to the null string!"
        self.keep_prefix = len(null_tokens) // 2
        self.keep_suffix = len(null_tokens) // 2
        self.prefix_strlen = len(tokenizer.decode(null_tokens[:self.keep_prefix]))
        self.suffix_strlen = len(tokenizer.decode(null_tokens[-self.keep_suffix:]))
        if mask_token == "auto":
            if hasattr(self.tokenizer, "mask_token_id"):
                self.mask_token_id = self.tokenizer.mask_token_id
                self.mask_token = " "+self.tokenizer.decode([self.tokenizer.mask_token_id])+" "#[self.prefix_strlen:-self.suffix_strlen]
>>>>>>> 238e8364
            else:
                self.mask_token_id = None
                self.mask_token = ""
        elif mask_token == "":
            self.mask_token_id = None
            self.mask_token = ""
        else:
            self.mask_token_id = tokenizer.encode(mask_token)[self.keep_prefix:-self.keep_suffix]
            self.mask_token = " "+mask_token+" "
        
        

        # note if this masker can use different background for different samples
        self.fixed_background = self.mask_token_id is None

        self.default_batch_size = 5

        self._s = None
    
    def __call__(self, mask, s):
        self._update_s_cache(s)

        # if we have a fixed prefix or suffix then we need to grow the mask to account for that
        if self.keep_prefix > 0 or self.keep_suffix > 0:
            mask = mask.copy()
            mask[:self.keep_prefix] = True
            mask[-self.keep_suffix:] = True
        
        if self.output_type == "string":
<<<<<<< HEAD
            if self.mask_token is None:
                out = np.array(self._segments_s)[mask]
=======
            if self.mask_token_id is None:
                out = self._segments_s[mask]
>>>>>>> 238e8364
            else:
                out = np.array([self._segments_s[i] if mask[i] else self.mask_token for i in range(len(mask))])

            if safe_isinstance(self.tokenizer, "transformers.tokenization_utils.PreTrainedTokenizer"):
                out = self.tokenizer.convert_tokens_to_string(out.tolist())
            elif safe_isinstance(self.tokenizer, "transformers.tokenization_utils_fast.PreTrainedTokenizerFast"):
                out = "".join(out)
        else:
            if self.mask_token_id is None:
                out = self._tokenized_s[mask]
            else:
                out = np.array([self._tokenized_s[i] if mask[i] else self.mask_token_id for i in range(len(mask))])
        
        return np.array([out])

        if self.output_type == "string":
            decoded_str = self.tokenizer.decode(out)[self.prefix_strlen:][:-self.suffix_strlen].strip()
            
            if True:
                out2 = np.array(self.tokenizer.encode(decoded_str))
                if not np.all(out2 == out):
                    print(decoded_str)
                    print(self.tokenizer.decode(out))
                    print(out2)
                    print(out)
                    print(type(out2))
                    print(type(out))
                    print(out2.shape)
                    print(out.shape)
                    raise Exception("The string tokenizer is not symmetric?")
            return np.array([decoded_str])
        else:
            return np.array([out])

    def data_transform(self, s):
        if safe_isinstance(self.tokenizer, "transformers.tokenization_utils.PreTrainedTokenizer"):
            out = self.token_segments(s)
            out = [token+' ' for token in out]
            return out
        elif safe_isinstance(self.tokenizer, "transformers.tokenization_utils_fast.PreTrainedTokenizerFast"):
            return self.token_segments(s)
    
    def tokenize(self, s):
        if safe_isinstance(self.tokenizer, "transformers.tokenization_utils.PreTrainedTokenizer"):
            return self.tokenizer.encode_plus(s)
        elif safe_isinstance(self.tokenizer, "transformers.tokenization_utils_fast.PreTrainedTokenizerFast"):
            return self.tokenizer.encode_plus(s, return_offsets_mapping=True)
    
    def token_segments(self, s):
        if safe_isinstance(self.tokenizer, "transformers.tokenization_utils.PreTrainedTokenizer"):
            token_ids = self.tokenizer.encode_plus(s)['input_ids']
            tokens = self.tokenizer.convert_ids_to_tokens(token_ids)
            special_tokens_mask = self.tokenizer.get_special_tokens_mask(token_ids, already_has_special_tokens = True)
            tokens = [tokens[i] if special_tokens_mask[i] == 0 else '' for i in range(len(special_tokens_mask))]
            return tokens

        elif safe_isinstance(self.tokenizer, "transformers.tokenization_utils_fast.PreTrainedTokenizerFast"):
            offsets = self.tokenizer.encode_plus(s, return_offsets_mapping=True)["offset_mapping"]
            offsets = [(0,0) if o is None else o for o in offsets]
            parts = [s[offsets[i][0]:max(offsets[i][1], offsets[i+1][0])] for i in range(len(offsets)-1)] 
            parts.append(s[offsets[len(offsets)-1][0]:offsets[len(offsets)-1][1]])
            return parts

    def clustering(self, s):
        self._update_s_cache(s)
        decoded_x = [self.tokenizer.decode([v]) for v in self._tokenized_s]
        # TODO: temp fix for sente piece tokenizer
        if self.keep_suffix>0 and len(decoded_x[-1])==0:
            decoded_x[-1] = '</s>'
        pt = partition_tree(decoded_x)
        #self._mark_uninvertable(pt)
        return pt


    def _mark_uninvertable(self, clustering):
        """ This marks which clusters have non-invertable mappings through the tokenizer when masked.

        It seems like a bug that you can decode and then encode a set of token ids and not get what
        you started with...but this is possible with word endings in the transformers implementation
        of BERT for example. So here we mark such uninvertable clusters with negative values.
        """
    
        M = len(self._tokenized_s)
        assert len(clustering)+1 == M
        
        def recursive_mark(ind):
            if ind < M:
                return list(self._tokenized_s[ind:ind+1])
            else:
                lind = int(clustering[ind-M,0])
                rind = int(clustering[ind-M,1])
                ltokens = recursive_mark(lind)
                rtokens = recursive_mark(rind)
            
            tmp = ltokens + [self.mask_token_id]
            s2 = self.tokenizer.decode(tmp)
            e2 = self.tokenizer.encode(s2)
            if not np.all(e2[1:-1] == tmp):
                clustering[ind-M,2] = -1 # set the distance of this cluster negative so it can't be split
            
            tmp = [self.mask_token_id] + rtokens
            s2 = self.tokenizer.decode(tmp)
            e2 = self.tokenizer.encode(s2)
            if not np.all(e2[1:-1] == tmp):
                clustering[ind-M,2] = -1 # set the distance of this cluster negative so it can't be split
            
            return ltokens + rtokens
        
        recursive_mark(M+len(clustering)-1)

    def _update_s_cache(self, s):
        if self._s != s:
            self._s = s
            self._tokenized_s_full = self.tokenize(s)
            self._tokenized_s = np.array(self._tokenized_s_full.data["input_ids"])
            self._segments_s = np.array(self.token_segments(s))

    def shape(self, s):
        self._update_s_cache(s)
        return (1,len(self._tokenized_s))

    def mask_shapes(self, s):
        self._update_s_cache(s)
        return [(len(self._tokenized_s),)]

    def invariants(self, s):
        self._update_s_cache(s)

        invariants = np.zeros(len(self._tokenized_s), dtype=np.bool)
        if self.keep_prefix > 0:
            invariants[:self.keep_prefix] = True
        if self.keep_suffix > 0:
            invariants[-self.keep_suffix:] = True

        return invariants.reshape(1,-1)

    def feature_names(self, s):
        self._update_s_cache(s)
        return [[self.tokenizer.decode([v]) for v in self._tokenized_s]]


openers = {
    "(": ")"
}
closers = {
    ")": "("
}
enders = [".", ","]
connectors = ["but", "and", "or"]

class Token():
    def __init__(self, value):
        self.s = value
        if value in openers or value in closers:
            self.balanced = False
        else:
            self.balanced = True
            
    def __str__(self):
        return self.s
    
    def __repr__(self):
        if not self.balanced:
            return self.s + "!"
        return self.s
    
class TokenGroup():
    def __init__(self, group, index=None):
        self.g = group
        self.index = index
    
    def __repr__(self):
        return self.g.__repr__()
    
    def __getitem__(self, index):
        return self.g[index]
    
    def __add__(self, o):
        return TokenGroup(self.g + o.g)
    
    def __len__(self):
        return len(self.g)

def merge_score(group1, group2):
    score = 0
    
    
    # merge broken-up parts of words first
    if group2[0].s.startswith("##"):
        score += 20
        
    # merge apostrophe endings next
    if group2[0].s == "'" and (len(group2) == 1 or (len(group2) == 2 and group2[1].s in ["t", "s"])):
        score += 15
    if group1[-1].s == "'" and group2[0].s in ["t", "s"]:
        score += 15
    
    start_ctrl = group1[0].s[0] == "[" and group1[0].s[-1] == "]"
    end_ctrl = group2[-1].s[0] == "[" and group2[-1].s[-1] == "]"
    if (start_ctrl and not end_ctrl) or (end_ctrl and not start_ctrl):
        score -= 1000
    if group2[0].s in openers and not group2[0].balanced:
        score -= 100
    if group1[-1].s in closers and not group1[-1].balanced:
        score -= 100
    
    # attach surrounding an openers and closers a bit later
    if group1[0].s in openers and not group2[-1] in closers:
        score -= 2
    
    # reach across connectors later
    if group1[-1].s in connectors or group2[0].s in connectors:
        score -= 2
        
    # reach across commas later
    if group1[-1].s == ",":
        score -= 10
    if group2[0].s == ",":
        if len(group2) > 1: # reach across
            score -= 10
        else:
            score -= 1
        
    # reach across sentence endings later
    if group1[-1].s in [".", "?", "!"]:
        score -= 20
    if group2[0].s in [".", "?", "!"]:
        if len(group2) > 1: # reach across
            score -= 20
        else:
            score -= 1
    
    score -= len(group1) + len(group2)
    #print(group1, group2, score)
    return score
    
def merge_closest_groups(groups):
    scores = [merge_score(groups[i], groups[i+1]) for i in range(len(groups)-1)]
    #print(scores)
    ind = np.argmax(scores)
    groups[ind] = groups[ind] + groups[ind+1]
    #print(groups[ind][0].s in openers, groups[ind][0])
    if groups[ind][0].s in openers and groups[ind+1][-1].s == openers[groups[ind][0].s]:
        groups[ind][0].balanced = True
        groups[ind+1][-1].balanced = True
        
    
    groups.pop(ind+1)    
    
def partition_tree(decoded_tokens):
    token_groups = [TokenGroup([Token(t)], i) for i,t in enumerate(decoded_tokens)]
#     print(token_groups)
    M = len(decoded_tokens)
    new_index = M
    clustm = np.zeros((M-1, 4))
    for i in range(len(token_groups)-1):
        scores = [merge_score(token_groups[i], token_groups[i+1]) for i in range(len(token_groups)-1)]
#         print(scores)
        ind = np.argmax(scores)

        lind = token_groups[ind].index
        rind = token_groups[ind+1].index
        clustm[new_index-M,0] = token_groups[ind].index
        clustm[new_index-M,1] = token_groups[ind+1].index
        clustm[new_index-M,2] = -scores[ind]
        clustm[new_index-M,3] = (clustm[lind-M,3] if lind >= M else 1) + (clustm[rind-M,3] if rind >= M else 1)

        token_groups[ind] = token_groups[ind] + token_groups[ind+1]
        token_groups[ind].index = new_index

        # track balancing of openers/closers
        if token_groups[ind][0].s in openers and token_groups[ind+1][-1].s == openers[token_groups[ind][0].s]:
            token_groups[ind][0].balanced = True
            token_groups[ind+1][-1].balanced = True

        token_groups.pop(ind+1)
        new_index += 1

    # negative means we should never split a group, so we add 10 to ensure these are very tight groups
    # (such as parts of the same word)
    clustm[:,2] = clustm[:,2] + 10

    return clustm<|MERGE_RESOLUTION|>--- conflicted
+++ resolved
@@ -16,7 +16,6 @@
         null_tokens = tokenizer.encode("")
         self.output_type = output_type
         
-<<<<<<< HEAD
         if len(null_tokens)==1:
             null_token = null_tokens[0]
             assert (('eos_token' in tokenizer.special_tokens_map) or ('bos_token' in tokenizer.special_tokens_map)), "No eos token or bos token found in tokenizer!"
@@ -40,17 +39,6 @@
             if hasattr(self.tokenizer, "mask_token_id") and (self.tokenizer.mask_token_id is not None):
                 self.mask_token = self.tokenizer.mask_token_id
                 self.mask_token_str = self.tokenizer.decode([self.tokenizer.mask_token_id])#[self.prefix_strlen:-self.suffix_strlen]
-=======
-        assert len(null_tokens) % 2 == 0, "An odd number of boundary tokens are added to the null string!"
-        self.keep_prefix = len(null_tokens) // 2
-        self.keep_suffix = len(null_tokens) // 2
-        self.prefix_strlen = len(tokenizer.decode(null_tokens[:self.keep_prefix]))
-        self.suffix_strlen = len(tokenizer.decode(null_tokens[-self.keep_suffix:]))
-        if mask_token == "auto":
-            if hasattr(self.tokenizer, "mask_token_id"):
-                self.mask_token_id = self.tokenizer.mask_token_id
-                self.mask_token = " "+self.tokenizer.decode([self.tokenizer.mask_token_id])+" "#[self.prefix_strlen:-self.suffix_strlen]
->>>>>>> 238e8364
             else:
                 self.mask_token_id = None
                 self.mask_token = ""
@@ -80,13 +68,8 @@
             mask[-self.keep_suffix:] = True
         
         if self.output_type == "string":
-<<<<<<< HEAD
             if self.mask_token is None:
                 out = np.array(self._segments_s)[mask]
-=======
-            if self.mask_token_id is None:
-                out = self._segments_s[mask]
->>>>>>> 238e8364
             else:
                 out = np.array([self._segments_s[i] if mask[i] else self.mask_token for i in range(len(mask))])
 
