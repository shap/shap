--- conflicted
+++ resolved
@@ -8,63 +8,6 @@
     This is not yet implemented.
     """
 
-<<<<<<< HEAD
-    # def __init__(self, *maskers, clustering=None):
-    #     """ This merges several maskers for different inputs together into a single composite masker.
-
-    #     Parameters
-    #     ----------
-    #     background_data : np.array, pandas.DataFrame
-    #         The background dataset that is used for masking. The number of samples coming out of
-    #         the masker (to be integrated over) matches the number of samples in this background
-    #         dataset. This means larger background dataset cause longer runtimes. Normally about
-    #         1, 10, 100, or 1000 background samples are reasonable choices.
-
-    #     clustering : "correlation", string or None (default)
-    #         The distance metric to use for creating the partition_tree of the features. The
-    #         distance function can be any valid scipy.spatial.distance.pdist's metric argument.
-    #         However we suggest using 'correlation' in most cases. The full list of options is
-    #         ‘braycurtis’, ‘canberra’, ‘chebyshev’, ‘cityblock’, ‘correlation’, ‘cosine’, ‘dice’,
-    #         ‘euclidean’, ‘hamming’, ‘jaccard’, ‘jensenshannon’, ‘kulsinski’, ‘mahalanobis’,
-    #         ‘matching’, ‘minkowski’, ‘rogerstanimoto’, ‘russellrao’, ‘seuclidean’,
-    #         ‘sokalmichener’, ‘sokalsneath’, ‘sqeuclidean’, ‘yule’. These are all
-    #         the options from scipy.spatial.distance.pdist's metric argument.
-    #     """
-
-    #     self.maskers = maskers
-
-    #     # self.output_dataframe = False
-    #     # if safe_isinstance(background_data, "pandas.core.frame.DataFrame"):
-    #     #     self.input_names = background_data.columns
-    #     #     background_data = background_data.values
-    #     #     self.output_dataframe = True
-
-    #     self.background_data = background_data
-    #     self.clustering = clustering
-
-    #     # compute the clustering of the data
-    #     if clustering is not None:
-    #         bg_no_nan = background_data.copy()
-    #         for i in range(bg_no_nan.shape[1]):
-    #             np.nan_to_num(bg_no_nan[:,i], nan=np.nanmean(bg_no_nan[:,i]), copy=False)
-    #         D = sp.spatial.distance.pdist(bg_no_nan.T + np.random.randn(*bg_no_nan.T.shape)*1e-8, metric=clustering)
-    #         self.partition_tree = sp.cluster.hierarchy.complete(D)
-    #     else:
-    #         self.partition_tree = None
-
-    # def __call__(self, x, mask=None):
-
-    #     # if mask is not given then we mask all features
-    #     if mask is None:
-    #         mask = np.zeros(np.prod(x.shape), dtype=bool)
-
-    #     out = x * mask + self.background_data * np.invert(mask)
-
-    #     if self.output_dataframe:
-    #         return pd.DataFrame(out, columns=self.input_names)
-    #     else:
-    #         return out
-=======
     def __init__(self, *maskers):
 
         self.maskers = maskers
@@ -196,5 +139,4 @@
             single_clustering = clustering
         elif len(clustering) != 0:
             raise NotImplementedError("Joining two non-trivial clusterings is not yet implemented in the Composite masker!")
-    return single_clustering
->>>>>>> 45b85c18
+    return single_clustering