--- conflicted
+++ resolved
@@ -214,7 +214,6 @@
             Logits corresponding to next word/masked word.
 
         """
-<<<<<<< HEAD
         if self.model_type in ["pt", "tf"]:
             from transformers import MODEL_FOR_CAUSAL_LM_MAPPING
             if type(self.inner_model) in MODEL_FOR_CAUSAL_LM_MAPPING.values():
@@ -242,35 +241,6 @@
                         except RuntimeError as err:
                             print(err)
                     logits = outputs.logits.numpy().astype('float64')[:, -1, :]
-=======
-        if safe_isinstance(self.inner_model, MODELS_FOR_CAUSAL_LM):
-            inputs = self.get_inputs(X, padding_side="left")
-            if self.model_type == "pt":
-                import torch
-
-                inputs["position_ids"] = inputs["attention_mask"].long().cumsum(-1) - 1
-                inputs["position_ids"].masked_fill_(inputs["attention_mask"] == 0, 0)
-                inputs = inputs.to(self.device)
-                # generate outputs and logits
-                with torch.no_grad():
-                    outputs = self.inner_model(**inputs, return_dict=True)
-                # extract only logits corresponding to target sentence ids
-                logits = outputs.logits.detach().cpu().numpy().astype("float64")[:, -1, :]
-            elif self.model_type == "tf":
-                import tensorflow as tf
-
-                inputs["position_ids"] = tf.math.cumsum(inputs["attention_mask"], axis=-1) - 1
-                inputs["position_ids"] = tf.where(inputs["attention_mask"] == 0, 0, inputs["position_ids"])
-                if self.device is None:
-                    outputs = self.inner_model(inputs, return_dict=True)
-                else:
-                    try:
-                        with tf.device(self.device):
-                            outputs = self.inner_model(inputs, return_dict=True)
-                    except RuntimeError as err:
-                        print(err)
-                logits = outputs.logits.numpy().astype("float64")[:, -1, :]
->>>>>>> 3b965425
         return logits
 
     def save(self, out_file):
