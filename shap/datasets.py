import os
from urllib.request import urlretrieve

import numpy as np
import pandas as pd
import sklearn.datasets

import shap

github_data_url = "https://github.com/shap/shap/raw/master/data/"


def imagenet50(resolution=224, n_points=None):
    """Return a set of 50 images representative of ImageNet images.

    Parameters
    ----------
    resolution : int
        The resolution of the images. At present the only supported value is 224.
    n_points : int, optional
        Number of data points to sample. If None, the entire dataset is used.

    Returns
    -------
    Tuple of numpy array representing images and numpy array representing the labels.

    Notes
    -----
    This dataset was collected by randomly finding a working ImageNet link and then pasting the
    original ImageNet image into Google image search restricted to images licensed for reuse. A
    similar image (now with rights to reuse) was downloaded as a rough replacement for the original
    ImageNet image. The point is to have a random sample of ImageNet for use as a background
    distribution for explaining models trained on ImageNet data.

    Note that because the images are only rough replacements, the labels might no longer be correct.

    Examples
    --------
    To get the processed images and labels::

        images, labels = shap.datasets.imagenet50()
    """
    prefix = github_data_url + "imagenet50_"
    X = np.load(cache(f"{prefix}{resolution}x{resolution}.npy")).astype(np.float32)
    y = np.loadtxt(cache(f"{prefix}labels.csv"))

    if n_points is not None:
        X = shap.utils.sample(X, n_points, random_state=0)
        y = shap.utils.sample(y, n_points, random_state=0)

    return X, y


def california(n_points=None):
    """Return the California housing data in a structured format.

    Parameters
    ----------
    n_points : int, optional
        Number of data points to sample. If provided, randomly samples the specified number of points.

    Returns
    -------
    Tuple of pandas DataFrame containing the data and a numpy array representing the target.
        The data include the following features:

        * ``MedInc`` : Median income in block
        * ``HouseAge`` : Median house age in block
        * ``AveRooms`` : Average rooms in dwelling
        * ``AveBedrms`` : Average bedrooms in dwelling
        * ``Population`` : Block population
        * ``AveOccup`` : Average house occupancy
        * ``Latitude`` : House block latitude
        * ``Longitude`` : House block longitude

        The target column represents the median house value for California districts.

    References
    ----------
    California housing dataset: :external+scikit-learn:func:`sklearn.datasets.fetch_california_housing`

    Examples
    --------
    To get the processed data and target labels::

        data, target = shap.datasets.california()
    """
    d = sklearn.datasets.fetch_california_housing()
    df = pd.DataFrame(data=d.data, columns=d.feature_names)
    target = d.target

    if n_points is not None:
        df = shap.utils.sample(df, n_points, random_state=0)
        target = shap.utils.sample(target, n_points, random_state=0)

    return df, target


def linnerud(n_points=None):
    """Return the Linnerud dataset in a convenient package for multi-target regression.

    Parameters
    ----------
    n_points : int, optional
        Number of data points to include. Default is None, including all data points.

    Returns
    -------
    Tuple of pandas DataFrames containing the feature matrix and the target variables.

    Notes
    -----
    - The Linnerud dataset contains physiological and exercise data for 20 individuals.0
    - The feature matrix includes three exercise variables: Chins, Situps, Jumps.
    - The target variables include three physiological measurements: Weight, Waist, Pulse.

    More details: :external+scikit-learn:func:`sklearn.datasets.load_linnerud`

    Examples
    --------
    To get the feature matrix and target variables::

        features, targets = shap.datasets.linnerud()

    To get a subset of the data::

        subset_features, subset_targets = shap.datasets.linnerud(n_points=100)

    """
    d = sklearn.datasets.load_linnerud()
    X = pd.DataFrame(d.data, columns=d.feature_names)
    y = pd.DataFrame(d.target, columns=d.target_names)

    if n_points is not None:
        X = shap.utils.sample(X, n_points, random_state=0)
        y = shap.utils.sample(y, n_points, random_state=0)

    return X, y


def imdb(n_points=None):
    """Return the classic IMDB sentiment analysis training data in a nice package.

    Parameters
    ----------
    n_points : int, optional
        Number of data points to sample. If None, the entire dataset is used.

    Returns
    -------
    Tuple of list containing text data and numpy array representing the labels.

    Notes
    -----
    Full data is at: http://ai.stanford.edu/~amaas/data/sentiment/aclImdb_v1.tar.gz

    Paper to cite when using the data is: http://www.aclweb.org/anthology/P11-1015

    Examples
    --------
    To get the processed text data and labels::

        text_data, labels = shap.datasets.imdb()

    """
    with open(cache(github_data_url + "imdb_train.txt"), encoding="utf-8") as f:
        data = f.readlines()
    y = np.ones(25000, dtype=bool)
    y[:12500] = 0

    if n_points is not None:
        data = shap.utils.sample(data, n_points, random_state=0)
        y = shap.utils.sample(y, n_points, random_state=0)

    return data, y


def communitiesandcrime(n_points=None):
    """Predict the total number of non-violent crimes per 100K population.

    This dataset is from the classic UCI Machine Learning repository:
    https://archive.ics.uci.edu/ml/datasets/Communities+and+Crime+Unnormalized

    Parameters
    ----------
    n_points : int, optional
        Number of data points to sample. If provided, randomly samples the specified number of points.

    Returns
    -------
    Tuple of pandas DataFrame containing the predictive features and a numpy array representing the target.

    Examples
    --------
    To get the processed data and target labels::

        data, target = shap.datasets.communitiesandcrime()

    """
    raw_data = pd.read_csv(cache(github_data_url + "CommViolPredUnnormalizedData.txt"), na_values="?")

    # find the indices where the total violent crimes are known
    valid_inds = np.where(np.invert(np.isnan(raw_data.iloc[:, -2])))[0]

    if n_points is not None:
        valid_inds = shap.utils.sample(valid_inds, n_points, random_state=0)

    y = np.array(raw_data.iloc[valid_inds, -2], dtype=float)

    # extract the predictive features and remove columns with missing values
    X = raw_data.iloc[valid_inds, 5:-18]
    valid_cols = np.where(np.isnan(X.values).sum(0) == 0)[0]
    X = X.iloc[:, valid_cols]

    return X, y


def diabetes(n_points=None):
    """Return the diabetes data in a nice package.

    Parameters
    ----------
    n_points : int, optional
        Number of data points to sample. If None, the entire dataset is used.

    Returns
    -------
    Tuple of pandas DataFrame containing the features and a numpy array representing the target.

        Feature Columns:

        - ``age`` (float): Age in years
        - ``sex`` (float): Sex
        - ``bmi`` (float): Body mass index
        - ``bp`` (float): Average blood pressure
        - ``s1`` (float): Total serum cholesterol
        - ``s2`` (float): Low-density lipoproteins (LDL cholesterol)
        - ``s3`` (float): High-density lipoproteins (HDL cholesterol)
        - ``s4`` (float): Total cholesterol / HDL cholesterol ratio
        - ``s5`` (float): Log of serum triglycerides level
        - ``s6`` (float): Blood sugar level

        Target:
        - Progression of diabetes one year after baseline (float)

    Notes
    -----
    The diabetes dataset is a subset of the larger diabetes dataset from scikit-learn.
    More details: :external+scikit-learn:func:`sklearn.datasets.load_diabetes`

    Examples
    --------
    To get the processed data and target labels::

        data, target = shap.datasets.diabetes()


    """
    d = sklearn.datasets.load_diabetes()
    df = pd.DataFrame(data=d.data, columns=d.feature_names)
    target = d.target

    if n_points is not None:
        df = shap.utils.sample(df, n_points, random_state=0)
        target = shap.utils.sample(target, n_points, random_state=0)

    return df, target


def iris(display=False, n_points=None):
    """Return the classic Iris dataset in a convenient package.

    Parameters
    ----------
    display : bool
        If True, return the original feature matrix along with class labels (as strings). Default is False.
    - n_points : int, optional
        Number of data points to include. Default is None, including all data points.

    Returns
    -------
    Tuple of pandas DataFrame containing the feature matrix and either a numpy array representing the class labels or a list of class labels (if display is True).

    Notes
    -----
    - The dataset includes measurements of sepal length, sepal width, petal length, and petal width for three species of iris flowers.
    - Class labels are encoded as integers (0, 1, 2) representing the species (setosa, versicolor, virginica).
    - If display is True, class labels are returned as strings.

    Examples
    --------
    To get the feature matrix and class labels::

        features, labels = shap.datasets.iris()

    To get the feature matrix and class labels as strings::

        features, class_labels = shap.datasets.iris(display=True)

    """
    d = sklearn.datasets.load_iris()
    df = pd.DataFrame(data=d.data, columns=d.feature_names)
    target = d.target

    if n_points is not None:
        df = shap.utils.sample(df, n_points, random_state=0)
        target = shap.utils.sample(target, n_points, random_state=0)

    if display:
        return df, [d.target_names[v] for v in target]
    return df, target


def adult(display=False, n_points=None):
    """Return the Adult census data in a structured format.

    Parameters
    ----------
    display : bool, optional
        If True, return the raw data without target and redundant columns.
    n_points : int, optional
        Number of data points to sample. If provided, randomly samples the specified number of points.

    Returns
    -------
    If display is True:
        Tuple of pandas DataFrame containing the raw data without the 'Education', 'Target', and 'fnlwgt' columns,
        and a numpy array representing the 'Target' column.
    If display is False:
        Tuple of pandas DataFrame containing the processed data without the 'Target' and 'fnlwgt' columns,
        and a numpy array representing the 'Target' column.

    The data includes the following columns:
    - ``Age`` (float) : Age in years.
    - ``Workclass`` (category) : Type of employment.
    - ``fnlwgt`` (float) : Final weight; the number of units in the target population that the record represents.
    - ``Education`` (category) : Highest level of education achieved.
    - ``Education-Num`` (float) : Numeric representation of education level.
    - ``Marital Status`` (category) : Marital status of the individual.
    - ``Occupation`` (category) : Type of occupation.
    - ``Relationship`` (category) : Relationship status.
    - ``Race`` (category) : Ethnicity of the individual.
    - ``Sex`` (category) : Gender of the individual.
    - ``Capital Gain`` (float) : Capital gains recorded.
    - ``Capital Loss`` (float) : Capital losses recorded.
    - ``Hours per week`` (float) : Number of hours worked per week.
    - ``Country`` (category) : Country of origin.
    - ``Target`` (category) : Binary target variable indicating whether the individual earns more than 50K.

    Notes
    -----
    - The 'Education' column is redundant with 'Education-Num' and is dropped for simplicity.
    - The 'Target' column is converted to binary (True/False) where '>50K' is True and '<=50K' is False.
    - Certain categorical columns are encoded for numerical representation.

    Examples
    --------
    To get the processed data and target labels::

        data, target = shap.datasets.adult()

    To get the raw data for display::

        raw_data, target = shap.datasets.adult(display=True)

    """
    dtypes = [
        ("Age", "float32"),
        ("Workclass", "category"),
        ("fnlwgt", "float32"),
        ("Education", "category"),
        ("Education-Num", "float32"),
        ("Marital Status", "category"),
        ("Occupation", "category"),
        ("Relationship", "category"),
        ("Race", "category"),
        ("Sex", "category"),
        ("Capital Gain", "float32"),
        ("Capital Loss", "float32"),
        ("Hours per week", "float32"),
        ("Country", "category"),
        ("Target", "category"),
    ]
    raw_data = pd.read_csv(
        cache(github_data_url + "adult.data"), names=[d[0] for d in dtypes], na_values="?", dtype=dict(dtypes)
    )

    if n_points is not None:
        raw_data = shap.utils.sample(raw_data, n_points, random_state=0)

    data = raw_data.drop(["Education"], axis=1)  # redundant with Education-Num
    filt_dtypes = list(filter(lambda x: x[0] not in ["Target", "Education"], dtypes))
    data["Target"] = data["Target"] == " >50K"
    rcode = {"Not-in-family": 0, "Unmarried": 1, "Other-relative": 2, "Own-child": 3, "Husband": 4, "Wife": 5}
    for k, dtype in filt_dtypes:
        if dtype == "category":
            if k == "Relationship":
                data[k] = np.array([rcode[v.strip()] for v in data[k]])
            else:
                data[k] = data[k].cat.codes

    if display:
        return raw_data.drop(["Education", "Target", "fnlwgt"], axis=1), data["Target"].values
    return data.drop(["Target", "fnlwgt"], axis=1), data["Target"].values


def nhanesi(display=False, n_points=None):
    """Return a nicely packaged version of NHANES I data with survival times as labels.

    Parameters
    ----------
    display : bool, optional
        If True, returns the features with a modified display. Default is False.
    n_points : int, optional
        Number of data points to sample. Default is None (returns the entire dataset).

    Returns
    -------
    If display is True, returns a modified version of the features for display along with survival times.
    If display is False, returns the original features along with survival times.

    Examples
    --------
    Usage example::

        features, survival_times = shap.datasets.nhanesi(display=True, n_points=100)

    """
    X = pd.read_csv(cache(github_data_url + "NHANESI_X.csv"), index_col=0)
    y = pd.read_csv(cache(github_data_url + "NHANESI_y.csv"), index_col=0)["y"]

    if n_points is not None:
        X = shap.utils.sample(X, n_points, random_state=0)
        y = shap.utils.sample(y, n_points, random_state=0)

    if display:
        X_display = X.copy()
        # X_display["sex_isFemale"] = ["Female" if v else "Male" for v in X["sex_isFemale"]]
        return X_display, np.array(y)
    return X, np.array(y)


def corrgroups60(n_points=1_000):
    """Correlated Groups 60

    A simulated dataset with tight correlations among distinct groups of features.

    Parameters
    ----------
    n_points : int, optional
        Number of data points to generate. Default is 1,000.

    Returns
    -------
    Tuple of pandas DataFrame containing the features and a numpy array representing the target.

    Examples
    --------
    .. code-block:: python

        data, target = shap.datasets.corrgroups60()

    """
    # set a constant seed
    old_seed = np.random.seed()
    np.random.seed(0)

    # generate dataset with known correlation
    N, M = n_points, 60

    # set one coefficient from each group of 3 to 1
    beta = np.zeros(M)
    beta[0:30:3] = 1

    # build a correlation matrix with groups of 3 tightly correlated features
    C = np.eye(M)
    for i in range(0, 30, 3):
        C[i, i + 1] = C[i + 1, i] = 0.99
        C[i, i + 2] = C[i + 2, i] = 0.99
        C[i + 1, i + 2] = C[i + 2, i + 1] = 0.99

    def f(X):
        return np.matmul(X, beta)

    # Make sure the sample correlation is a perfect match
    X_start = np.random.randn(N, M)
    X_centered = X_start - X_start.mean(0)
    Sigma = np.matmul(X_centered.T, X_centered) / X_centered.shape[0]
    W = np.linalg.cholesky(np.linalg.inv(Sigma)).T
    X_white = np.matmul(X_centered, W.T)
    assert (
        np.linalg.norm(np.corrcoef(np.matmul(X_centered, W.T).T) - np.eye(M)) < 1e-6
    )  # ensure this decorrelates the data

    # create the final data
    X_final = np.matmul(X_white, np.linalg.cholesky(C).T)
    X = X_final
    y = f(X) + np.random.randn(N) * 1e-2

    # restore the previous numpy random seed
    np.random.seed(old_seed)

    return pd.DataFrame(X), y


def independentlinear60(n_points=1_000):
    """A simulated dataset with tight correlations among distinct groups of features.

    Parameters
    ----------
    n_points : int, optional
        Number of data points to generate. Default is 1,000.

    Returns
    -------
    Tuple of pandas DataFrame containing the feature matrix and a numpy array representing the labels.

    Notes
    -----
    - The dataset is generated with known correlations among distinct groups of features.
    - The labels are generated based on a linear function of the features with added random noise.

    Examples
    --------
    .. code-block:: python

        features, labels = shap.datasets.independentlinear60()
    """
    # set a constant seed
    old_seed = np.random.seed()
    np.random.seed(0)

    # generate dataset with known correlation
    N, M = n_points, 60

    # set one coefficient from each group of 3 to 1
    beta = np.zeros(M)
    beta[0:30:3] = 1

    def f(X):
        return np.matmul(X, beta)

    # Make sure the sample correlation is a perfect match
    X_start = np.random.randn(N, M)
    X = X_start - X_start.mean(0)
    y = f(X) + np.random.randn(N) * 1e-2

    # restore the previous numpy random seed
    np.random.seed(old_seed)

    return pd.DataFrame(X), y


def a1a(n_points=None):
    """
    Return a sparse dataset in scipy csr matrix format.
<<<<<<< HEAD
    Data Source: Scikit-learn datasets https://scikit-learn.org/stable/modules/generated/sklearn.datasets.load_svmlight_file.html
=======

    Data Source: :external+scikit-learn:func:`sklearn.datasets.load_svmlight_file`
>>>>>>> 8954b188

    Parameters
    ----------
    n_points : int or None, optional
        Number of data points to sample. If None, returns the entire dataset. Default is None.


    Returns
    -------
    - data : scipy.sparse.csr_matrix
        Sparse feature matrix.
    - target : numpy.ndarray
        Target labels.

    Examples
    --------
    .. code-block:: python

        # Usage example
        data, target = shap.datasets.a1a()

    """
    data, target = sklearn.datasets.load_svmlight_file(cache(github_data_url + "a1a.svmlight"))

    if n_points is not None:
        data = shap.utils.sample(data, n_points, random_state=0)
        target = shap.utils.sample(target, n_points, random_state=0)

    return data, target


def rank():
    """Return ranking datasets from the LightGBM repository.

    Returns
    -------
    - x_train : scipy.sparse.csr_matrix
        Training feature matrix.
    - y_train : numpy.ndarray
        Training labels.
    - x_test : scipy.sparse.csr_matrix
        Testing feature matrix.
    - y_test : numpy.ndarray
        Testing labels.
    - q_train : numpy.ndarray
        Training query information.
    - q_test : numpy.ndarray
        Testing query information.

    Notes
    -----
    Data Source: LightGBM repository https://github.com/microsoft/LightGBM/tree/master/examples/lambdarank

    Examples
    --------
    .. code-block:: python

        # Usage example
        x_train, y_train, x_test, y_test, q_train, q_test = shap.datasets.rank()


    """
    rank_data_url = "https://raw.githubusercontent.com/Microsoft/LightGBM/master/examples/lambdarank/"
    x_train, y_train = sklearn.datasets.load_svmlight_file(cache(rank_data_url + "rank.train"))
    x_test, y_test = sklearn.datasets.load_svmlight_file(cache(rank_data_url + "rank.test"))
    q_train = np.loadtxt(cache(rank_data_url + "rank.train.query"))
    q_test = np.loadtxt(cache(rank_data_url + "rank.test.query"))

    return x_train, y_train, x_test, y_test, q_train, q_test


def cache(url, file_name=None):
    """Loads a file from the URL and caches it locally."""
    if file_name is None:
        file_name = os.path.basename(url)
    data_dir = os.path.join(os.path.dirname(__file__), "cached_data")
    os.makedirs(data_dir, exist_ok=True)

    file_path = os.path.join(data_dir, file_name)
    if not os.path.isfile(file_path):
        urlretrieve(url, file_path)

    return file_path<|MERGE_RESOLUTION|>--- conflicted
+++ resolved
@@ -554,12 +554,8 @@
 def a1a(n_points=None):
     """
     Return a sparse dataset in scipy csr matrix format.
-<<<<<<< HEAD
-    Data Source: Scikit-learn datasets https://scikit-learn.org/stable/modules/generated/sklearn.datasets.load_svmlight_file.html
-=======
 
     Data Source: :external+scikit-learn:func:`sklearn.datasets.load_svmlight_file`
->>>>>>> 8954b188
 
     Parameters
     ----------
