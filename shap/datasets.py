--- conflicted
+++ resolved
@@ -10,7 +10,6 @@
 github_data_url = "https://github.com/shap/shap/raw/master/data/"
 
 
-<<<<<<< HEAD
 def imagenet50(resolution=224, n_points=None):
     """
     This is a set of 50 images representative of ImageNet images.
@@ -27,10 +26,7 @@
     # To get the processed images and labels
     images, labels = shap.datasets.imagenet50()
     ```
-=======
-def imagenet50(display=False, resolution=224, n_points=None):
-    """This is a set of 50 images representative of ImageNet images.
->>>>>>> b9b2cf25
+
 
     Note:
     This dataset was collected by randomly finding a working ImageNet link and then pasting the
@@ -51,8 +47,6 @@
 
     return X, y
 
-
-<<<<<<< HEAD
 def california(n_points=None):
     """
     Return the California housing data in a structured format.
@@ -86,10 +80,6 @@
     California housing dataset: https://scikit-learn.org/stable/modules/generated/sklearn.datasets.fetch_california_housing.html#sklearn.datasets.fetch_california_housing
     """
 
-=======
-def california(display=False, n_points=None):
-    """Return the california housing data in a nice package."""
->>>>>>> b9b2cf25
     d = sklearn.datasets.fetch_california_housing()
     df = pd.DataFrame(data=d.data, columns=d.feature_names)
     target = d.target
@@ -101,7 +91,7 @@
     return df, target
 
 
-<<<<<<< HEAD
+
 def linnerud(n_points=None):
     """
     Return the Linnerud dataset in a convenient package for multi-target regression.
@@ -129,10 +119,6 @@
     More details: [https://scikit-learn.org/stable/modules/generated/sklearn.datasets.load_linnerud.html#sklearn.datasets.load_linnerud
     """
 
-=======
-def linnerud(display=False, n_points=None):
-    """Return the linnerud data in a nice package (multi-target regression)."""
->>>>>>> b9b2cf25
     d = sklearn.datasets.load_linnerud()
     X = pd.DataFrame(d.data, columns=d.feature_names)
     y = pd.DataFrame(d.target, columns=d.target_names)
@@ -144,7 +130,6 @@
     return X, y
 
 
-<<<<<<< HEAD
 def imdb(n_points=None):
     """
     Return the classic IMDB sentiment analysis training data in a nice package.
@@ -160,10 +145,7 @@
     # To get the processed text data and labels
     text_data, labels = shap.datasets.imdb()
     ```
-=======
-def imdb(display=False, n_points=None):
-    """Return the classic IMDB sentiment analysis training data in a nice package.
->>>>>>> b9b2cf25
+
 
     Full data is at: http://ai.stanford.edu/~amaas/data/sentiment/aclImdb_v1.tar.gz
     Paper to cite when using the data is: http://www.aclweb.org/anthology/P11-1015
@@ -180,14 +162,9 @@
     return data, y
 
 
-<<<<<<< HEAD
 def communitiesandcrime(n_points=None):
     """
     Predict the total number of non-violent crimes per 100K population.
-=======
-def communitiesandcrime(display=False, n_points=None):
-    """Predict total number of non-violent crimes per 100K popuation.
->>>>>>> b9b2cf25
 
     This dataset is from the classic UCI Machine Learning repository:
     https://archive.ics.uci.edu/ml/datasets/Communities+and+Crime+Unnormalized
@@ -225,7 +202,6 @@
     return X, y
 
 
-<<<<<<< HEAD
 def diabetes(n_points=None):
     """
     Return the diabetes data in a nice package.
@@ -262,10 +238,6 @@
     More details: https://scikit-learn.org/stable/modules/generated/sklearn.datasets.load_diabetes.html
     """
 
-=======
-def diabetes(display=False, n_points=None):
-    """Return the diabetes data in a nice package."""
->>>>>>> b9b2cf25
     d = sklearn.datasets.load_diabetes()
     df = pd.DataFrame(data=d.data, columns=d.feature_names)
     target = d.target
@@ -278,7 +250,6 @@
 
 
 def iris(display=False, n_points=None):
-<<<<<<< HEAD
     """
     Return the classic Iris dataset in a convenient package.
 
@@ -304,9 +275,6 @@
     - If display is True, class labels are returned as strings.
     """
 
-=======
-    """Return the classic iris data in a nice package."""
->>>>>>> b9b2cf25
     d = sklearn.datasets.load_iris()
     df = pd.DataFrame(data=d.data, columns=d.feature_names)
     target = d.target
@@ -321,7 +289,6 @@
 
 
 def adult(display=False, n_points=None):
-<<<<<<< HEAD
     """
     Return the Adult census data in a structured format.
 
@@ -368,9 +335,7 @@
     raw_data, target = shap.datasets.adult(display=True)
     ```
     """
-=======
-    """Return the Adult census data in a nice package."""
->>>>>>> b9b2cf25
+
     dtypes = [
         ("Age", "float32"), ("Workclass", "category"), ("fnlwgt", "float32"),
         ("Education", "category"), ("Education-Num", "float32"), ("Marital Status", "category"),
@@ -412,7 +377,6 @@
 
 
 def nhanesi(display=False, n_points=None):
-<<<<<<< HEAD
     """
     Return a nicely packaged version of NHANES I data with survival times as labels.
 
@@ -431,9 +395,6 @@
     ```
     """
 
-=======
-    """A nicely packaged version of NHANES I data with surivival times as labels."""
->>>>>>> b9b2cf25
     X = pd.read_csv(cache(github_data_url + "NHANESI_X.csv"), index_col=0)
     y = pd.read_csv(cache(github_data_url + "NHANESI_y.csv"), index_col=0)["y"]
 
@@ -448,14 +409,9 @@
     return X, np.array(y)
 
 
-<<<<<<< HEAD
 def corrgroups60(n_points=1_000):
     """
     Correlated Groups 60
-=======
-def corrgroups60(display=False, n_points=1_000):
-    """Correlated Groups 60
->>>>>>> b9b2cf25
 
     A simulated dataset with tight correlations among distinct groups of features.
 
@@ -510,7 +466,6 @@
     return pd.DataFrame(X), y
 
 
-<<<<<<< HEAD
 def independentlinear60(n_points=1_000):
     """
     A simulated dataset with tight correlations among distinct groups of features.
@@ -532,10 +487,6 @@
     - The labels are generated based on a linear function of the features with added random noise.
     """
 
-=======
-def independentlinear60(display=False, n_points=1_000):
-    """A simulated dataset with tight correlations among distinct groups of features."""
->>>>>>> b9b2cf25
     # set a constant seed
     old_seed = np.random.seed()
     np.random.seed(0)
@@ -561,7 +512,6 @@
 
 
 def a1a(n_points=None):
-<<<<<<< HEAD
     """ Return a sparse dataset in scipy csr matrix format.
 
     Data Source: Scikit-learn datasets (https://scikit-learn.org/stable/modules/generated/sklearn.datasets.load_svmlight_file.html)
@@ -580,9 +530,6 @@
     ```
     """
 
-=======
-    """A sparse dataset in scipy csr matrix format."""
->>>>>>> b9b2cf25
     data, target = sklearn.datasets.load_svmlight_file(cache(github_data_url + 'a1a.svmlight'))
 
     if n_points is not None:
@@ -593,7 +540,6 @@
 
 
 def rank():
-<<<<<<< HEAD
     """ Return ranking datasets from the LightGBM repository.
 
     Data Source: LightGBM repository (https://github.com/microsoft/LightGBM/tree/master/examples/lambdarank)
@@ -614,9 +560,6 @@
 
     """
 
-=======
-    """Ranking datasets from lightgbm repository."""
->>>>>>> b9b2cf25
     rank_data_url = 'https://raw.githubusercontent.com/Microsoft/LightGBM/master/examples/lambdarank/'
     x_train, y_train = sklearn.datasets.load_svmlight_file(cache(rank_data_url + 'rank.train'))
     x_test, y_test = sklearn.datasets.load_svmlight_file(cache(rank_data_url + 'rank.test'))
